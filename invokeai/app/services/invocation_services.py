# Copyright (c) 2022 Kyle Schouviller (https://github.com/kyle0654) and the InvokeAI Team
from __future__ import annotations

from typing import TYPE_CHECKING

if TYPE_CHECKING:
    from logging import Logger

    from .board_image_records.board_image_records_base import BoardImageRecordStorageBase
    from .board_images.board_images_base import BoardImagesServiceABC
    from .board_records.board_records_base import BoardRecordStorageBase
    from .boards.boards_base import BoardServiceABC
    from .config import InvokeAIAppConfig
    from .download import DownloadQueueServiceBase
    from .events.events_base import EventServiceBase
    from .image_files.image_files_base import ImageFileStorageBase
    from .image_records.image_records_base import ImageRecordStorageBase
    from .images.images_base import ImageServiceABC
    from .invocation_cache.invocation_cache_base import InvocationCacheBase
    from .invocation_processor.invocation_processor_base import InvocationProcessorABC
    from .invocation_queue.invocation_queue_base import InvocationQueueABC
    from .invocation_stats.invocation_stats_base import InvocationStatsServiceBase
    from .item_storage.item_storage_base import ItemStorageABC
    from .latents_storage.latents_storage_base import LatentsStorageBase
    from .model_install import ModelInstallServiceBase
    from .model_manager.model_manager_base import ModelManagerServiceBase
    from .model_records import ModelRecordServiceBase
    from .names.names_base import NameServiceBase
    from .session_processor.session_processor_base import SessionProcessorBase
    from .session_queue.session_queue_base import SessionQueueBase
    from .shared.graph import GraphExecutionState, LibraryGraph
    from .urls.urls_base import UrlServiceBase
    from .workflow_records.workflow_records_base import WorkflowRecordsStorageBase


class InvocationServices:
    """Services that can be used by invocations"""

    # TODO: Just forward-declared everything due to circular dependencies. Fix structure.
    board_images: "BoardImagesServiceABC"
    board_image_record_storage: "BoardImageRecordStorageBase"
    boards: "BoardServiceABC"
    board_records: "BoardRecordStorageBase"
    configuration: "InvokeAIAppConfig"
    events: "EventServiceBase"
    graph_execution_manager: "ItemStorageABC[GraphExecutionState]"
    graph_library: "ItemStorageABC[LibraryGraph]"
    images: "ImageServiceABC"
    image_records: "ImageRecordStorageBase"
    image_files: "ImageFileStorageBase"
    latents: "LatentsStorageBase"
    logger: "Logger"
    model_manager: "ModelManagerServiceBase"
    model_records: "ModelRecordServiceBase"
<<<<<<< HEAD
    download_queue: "DownloadQueueServiceBase"
=======
    model_install: "ModelInstallServiceBase"
>>>>>>> 11f4a481
    processor: "InvocationProcessorABC"
    performance_statistics: "InvocationStatsServiceBase"
    queue: "InvocationQueueABC"
    session_queue: "SessionQueueBase"
    session_processor: "SessionProcessorBase"
    invocation_cache: "InvocationCacheBase"
    names: "NameServiceBase"
    urls: "UrlServiceBase"
    workflow_records: "WorkflowRecordsStorageBase"

    def __init__(
        self,
        board_images: "BoardImagesServiceABC",
        board_image_records: "BoardImageRecordStorageBase",
        boards: "BoardServiceABC",
        board_records: "BoardRecordStorageBase",
        configuration: "InvokeAIAppConfig",
        events: "EventServiceBase",
        graph_execution_manager: "ItemStorageABC[GraphExecutionState]",
        graph_library: "ItemStorageABC[LibraryGraph]",
        images: "ImageServiceABC",
        image_files: "ImageFileStorageBase",
        image_records: "ImageRecordStorageBase",
        latents: "LatentsStorageBase",
        logger: "Logger",
        model_manager: "ModelManagerServiceBase",
        model_records: "ModelRecordServiceBase",
<<<<<<< HEAD
        download_queue: "DownloadQueueServiceBase",
=======
        model_install: "ModelInstallServiceBase",
>>>>>>> 11f4a481
        processor: "InvocationProcessorABC",
        performance_statistics: "InvocationStatsServiceBase",
        queue: "InvocationQueueABC",
        session_queue: "SessionQueueBase",
        session_processor: "SessionProcessorBase",
        invocation_cache: "InvocationCacheBase",
        names: "NameServiceBase",
        urls: "UrlServiceBase",
        workflow_records: "WorkflowRecordsStorageBase",
    ):
        self.board_images = board_images
        self.board_image_records = board_image_records
        self.boards = boards
        self.board_records = board_records
        self.configuration = configuration
        self.events = events
        self.graph_execution_manager = graph_execution_manager
        self.graph_library = graph_library
        self.images = images
        self.image_files = image_files
        self.image_records = image_records
        self.latents = latents
        self.logger = logger
        self.model_manager = model_manager
        self.model_records = model_records
<<<<<<< HEAD
        self.download_queue = download_queue
=======
        self.model_install = model_install
>>>>>>> 11f4a481
        self.processor = processor
        self.performance_statistics = performance_statistics
        self.queue = queue
        self.session_queue = session_queue
        self.session_processor = session_processor
        self.invocation_cache = invocation_cache
        self.names = names
        self.urls = urls
        self.workflow_records = workflow_records<|MERGE_RESOLUTION|>--- conflicted
+++ resolved
@@ -52,11 +52,8 @@
     logger: "Logger"
     model_manager: "ModelManagerServiceBase"
     model_records: "ModelRecordServiceBase"
-<<<<<<< HEAD
     download_queue: "DownloadQueueServiceBase"
-=======
     model_install: "ModelInstallServiceBase"
->>>>>>> 11f4a481
     processor: "InvocationProcessorABC"
     performance_statistics: "InvocationStatsServiceBase"
     queue: "InvocationQueueABC"
@@ -84,11 +81,8 @@
         logger: "Logger",
         model_manager: "ModelManagerServiceBase",
         model_records: "ModelRecordServiceBase",
-<<<<<<< HEAD
         download_queue: "DownloadQueueServiceBase",
-=======
         model_install: "ModelInstallServiceBase",
->>>>>>> 11f4a481
         processor: "InvocationProcessorABC",
         performance_statistics: "InvocationStatsServiceBase",
         queue: "InvocationQueueABC",
@@ -114,11 +108,8 @@
         self.logger = logger
         self.model_manager = model_manager
         self.model_records = model_records
-<<<<<<< HEAD
         self.download_queue = download_queue
-=======
         self.model_install = model_install
->>>>>>> 11f4a481
         self.processor = processor
         self.performance_statistics = performance_statistics
         self.queue = queue
