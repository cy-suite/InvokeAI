--- conflicted
+++ resolved
@@ -52,12 +52,8 @@
         board_id: Optional[str] = None,
         is_intermediate: Optional[bool] = False,
         metadata: Optional[MetadataField] = None,
-<<<<<<< HEAD
-        workflow: Optional[WorkflowField] = None,
+        workflow: Optional[WorkflowWithoutID] = None,
         **kwargs
-=======
-        workflow: Optional[WorkflowWithoutID] = None,
->>>>>>> 4536e4a8
     ) -> ImageDTO:
         """Creates an image, storing the file and its metadata."""
         pass
