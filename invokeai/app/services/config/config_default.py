# Copyright (c) 2023 Lincoln Stein (https://github.com/lstein) and the InvokeAI Development Team

"""Invokeai configuration system.

Arguments and fields are taken from the pydantic definition of the
model.  Defaults can be set by creating a yaml configuration file that
has a top-level key of "InvokeAI" and subheadings for each of the
categories returned by `invokeai --help`. The file looks like this:

[file: invokeai.yaml]

InvokeAI:
  Web Server:
    host: 127.0.0.1
    port: 9090
    allow_origins: []
    allow_credentials: true
    allow_methods:
    - '*'
    allow_headers:
    - '*'
  Features:
    esrgan: true
    internet_available: true
    log_tokenization: false
    patchmatch: true
    ignore_missing_core_models: false
  Paths:
    autoimport_dir: autoimport
    lora_dir: null
    embedding_dir: null
    controlnet_dir: null
    conf_path: configs/models.yaml
    models_dir: models
    legacy_conf_dir: configs/stable-diffusion
    db_dir: databases
    outdir: /home/lstein/invokeai-main/outputs
    use_memory_db: false
  Logging:
    log_handlers:
    - console
    log_format: plain
    log_level: info
  Model Cache:
    ram: 13.5
    vram: 0.25
    lazy_offload: true
    log_memory_usage: false
  Device:
    device: auto
    precision: auto
  Generation:
    sequential_guidance: false
    attention_type: xformers
    attention_slice_size: auto
    force_tiled_decode: false

The default name of the configuration file is `invokeai.yaml`, located
in INVOKEAI_ROOT. You can replace supersede this by providing any
OmegaConf dictionary object initialization time:

 omegaconf = OmegaConf.load('/tmp/init.yaml')
 conf = InvokeAIAppConfig()
 conf.parse_args(conf=omegaconf)

InvokeAIAppConfig.parse_args() will parse the contents of `sys.argv`
at initialization time. You may pass a list of strings in the optional
`argv` argument to use instead of the system argv:

 conf.parse_args(argv=['--log_tokenization'])

It is also possible to set a value at initialization time. However, if
you call parse_args() it may be overwritten.

 conf = InvokeAIAppConfig(log_tokenization=True)
 conf.parse_args(argv=['--no-log_tokenization'])
 conf.log_tokenization
 # False

To avoid this, use `get_config()` to retrieve the application-wide
configuration object. This will retain any properties set at object
creation time:

 conf = InvokeAIAppConfig.get_config(log_tokenization=True)
 conf.parse_args(argv=['--no-log_tokenization'])
 conf.log_tokenization
 # True

Any setting can be overwritten by setting an environment variable of
form: "INVOKEAI_<setting>", as in:

  export INVOKEAI_port=8080

Order of precedence (from highest):
   1) initialization options
   2) command line options
   3) environment variable options
   4) config file options
   5) pydantic defaults

Typical usage at the top level file:

 from invokeai.app.services.config import InvokeAIAppConfig

 # get global configuration and print its cache size
 conf = InvokeAIAppConfig.get_config()
 conf.parse_args()
 print(conf.ram_cache_size)

Typical usage in a backend module:

 from invokeai.app.services.config import InvokeAIAppConfig

 # get global configuration and print its cache size value
 conf = InvokeAIAppConfig.get_config()
 print(conf.ram_cache_size)

Computed properties:

The InvokeAIAppConfig object has a series of properties that
resolve paths relative to the runtime root directory. They each return
a Path object:

 root_path          - path to InvokeAI root
 output_path        - path to default outputs directory
 model_conf_path    - path to models.yaml
 conf               - alias for the above
 embedding_path     - path to the embeddings directory
 lora_path          - path to the LoRA directory

In most cases, you will want to create a single InvokeAIAppConfig
object for the entire application. The InvokeAIAppConfig.get_config() function
does this:

  config = InvokeAIAppConfig.get_config()
  config.parse_args()   # read values from the command line/config file
  print(config.root)

# Subclassing

If you wish to create a similar class, please subclass the
`InvokeAISettings` class and define a Literal field named "type",
which is set to the desired top-level name.  For example, to create a
"InvokeBatch" configuration, define like this:

  class InvokeBatch(InvokeAISettings):
     type: Literal["InvokeBatch"] = "InvokeBatch"
     node_count : int = Field(default=1, description="Number of nodes to run on", json_schema_extra=dict(category='Resources'))
     cpu_count  : int = Field(default=8, description="Number of GPUs to run on per node", json_schema_extra=dict(category='Resources'))

This will now read and write from the "InvokeBatch" section of the
config file, look for environment variables named INVOKEBATCH_*, and
accept the command-line arguments `--node_count` and `--cpu_count`. The
two configs are kept in separate sections of the config file:

  # invokeai.yaml

  InvokeBatch:
     Resources:
        node_count: 1
        cpu_count: 8

  InvokeAI:
     Paths:
        root: /home/lstein/invokeai-main
        conf_path: configs/models.yaml
        legacy_conf_dir: configs/stable-diffusion
        outdir: outputs
     ...

"""
from __future__ import annotations

import os
from pathlib import Path
<<<<<<< HEAD
from typing import Any, ClassVar, Dict, List, Literal, Optional, get_type_hints
=======
from typing import Any, ClassVar, Dict, List, Literal, Optional, Union
>>>>>>> 14472dc0

from omegaconf import DictConfig, OmegaConf
from pydantic import Field
from pydantic.config import JsonDict
from pydantic_settings import SettingsConfigDict

from .config_base import InvokeAISettings

INIT_FILE = Path("invokeai.yaml")
DB_FILE = Path("invokeai.db")
LEGACY_INIT_FILE = Path("invokeai.init")
DEFAULT_MAX_VRAM = 0.5


class Categories(object):
    """Category headers for configuration variable groups."""

    WebServer: JsonDict = {"category": "Web Server"}
    Features: JsonDict = {"category": "Features"}
    Paths: JsonDict = {"category": "Paths"}
    Logging: JsonDict = {"category": "Logging"}
    Development: JsonDict = {"category": "Development"}
    Other: JsonDict = {"category": "Other"}
    ModelCache: JsonDict = {"category": "Model Cache"}
    Device: JsonDict = {"category": "Device"}
    Generation: JsonDict = {"category": "Generation"}
    Queue: JsonDict = {"category": "Queue"}
    Nodes: JsonDict = {"category": "Nodes"}
    MemoryPerformance: JsonDict = {"category": "Memory/Performance"}


class InvokeAIAppConfig(InvokeAISettings):
    """Configuration object for InvokeAI App."""

    singleton_config: ClassVar[Optional[InvokeAIAppConfig]] = None
    singleton_init: ClassVar[Optional[Dict[str, Any]]] = None

    # fmt: off
    type: Literal["InvokeAI"] = "InvokeAI"

    # WEB
    host                : str = Field(default="127.0.0.1", description="IP address to bind to", json_schema_extra=Categories.WebServer)
    port                : int = Field(default=9090, description="Port to bind to", json_schema_extra=Categories.WebServer)
    allow_origins       : List[str] = Field(default=[], description="Allowed CORS origins", json_schema_extra=Categories.WebServer)
    allow_credentials   : bool = Field(default=True, description="Allow CORS credentials", json_schema_extra=Categories.WebServer)
    allow_methods       : List[str] = Field(default=["*"], description="Methods allowed for CORS", json_schema_extra=Categories.WebServer)
    allow_headers       : List[str] = Field(default=["*"], description="Headers allowed for CORS", json_schema_extra=Categories.WebServer)
    # SSL options correspond to https://www.uvicorn.org/settings/#https
    ssl_certfile        : Optional[Path] = Field(default=None, description="SSL certificate file (for HTTPS)", json_schema_extra=Categories.WebServer)
    ssl_keyfile         : Optional[Path] = Field(default=None, description="SSL key file", json_schema_extra=Categories.WebServer)

    # FEATURES
    esrgan              : bool = Field(default=True, description="Enable/disable upscaling code", json_schema_extra=Categories.Features)
    internet_available  : bool = Field(default=True, description="If true, attempt to download models on the fly; otherwise only use local models", json_schema_extra=Categories.Features)
    log_tokenization    : bool = Field(default=False, description="Enable logging of parsed prompt tokens.", json_schema_extra=Categories.Features)
    patchmatch          : bool = Field(default=True, description="Enable/disable patchmatch inpaint code", json_schema_extra=Categories.Features)
    ignore_missing_core_models : bool = Field(default=False, description='Ignore missing models in models/core/convert', json_schema_extra=Categories.Features)

    # PATHS
    root                : Optional[Path] = Field(default=None, description='InvokeAI runtime root directory', json_schema_extra=Categories.Paths)
    autoimport_dir      : Path = Field(default=Path('autoimport'), description='Path to a directory of models files to be imported on startup.', json_schema_extra=Categories.Paths)
    conf_path           : Path = Field(default=Path('configs/models.yaml'), description='Path to models definition file', json_schema_extra=Categories.Paths)
    models_dir          : Path = Field(default=Path('models'), description='Path to the models directory', json_schema_extra=Categories.Paths)
    convert_cache_dir   : Path = Field(default=Path('models/.cache'), description='Path to the converted models cache directory', json_schema_extra=Categories.Paths)
    legacy_conf_dir     : Path = Field(default=Path('configs/stable-diffusion'), description='Path to directory of legacy checkpoint config files', json_schema_extra=Categories.Paths)
    db_dir              : Path = Field(default=Path('databases'), description='Path to InvokeAI databases directory', json_schema_extra=Categories.Paths)
    outdir              : Path = Field(default=Path('outputs'), description='Default folder for output images', json_schema_extra=Categories.Paths)
    use_memory_db       : bool = Field(default=False, description='Use in-memory database for storing image metadata', json_schema_extra=Categories.Paths)
    custom_nodes_dir    : Path = Field(default=Path('nodes'), description='Path to directory for custom nodes', json_schema_extra=Categories.Paths)
    from_file           : Optional[Path] = Field(default=None, description='Take command input from the indicated file (command-line client only)', json_schema_extra=Categories.Paths)

    # LOGGING
    log_handlers        : List[str] = Field(default=["console"], description='Log handler. Valid options are "console", "file=<path>", "syslog=path|address:host:port", "http=<url>"', json_schema_extra=Categories.Logging)
    # note - would be better to read the log_format values from logging.py, but this creates circular dependencies issues
    log_format          : Literal['plain', 'color', 'syslog', 'legacy'] = Field(default="color", description='Log format. Use "plain" for text-only, "color" for colorized output, "legacy" for 2.3-style logging and "syslog" for syslog-style', json_schema_extra=Categories.Logging)
    log_level           : Literal["debug", "info", "warning", "error", "critical"] = Field(default="info", description="Emit logging messages at this level or  higher", json_schema_extra=Categories.Logging)
    log_sql             : bool = Field(default=False, description="Log SQL queries", json_schema_extra=Categories.Logging)

    # Development
    dev_reload          : bool = Field(default=False, description="Automatically reload when Python sources are changed.", json_schema_extra=Categories.Development)
    profile_graphs      : bool = Field(default=False, description="Enable graph profiling", json_schema_extra=Categories.Development)
    profile_prefix      : Optional[str] = Field(default=None, description="An optional prefix for profile output files.", json_schema_extra=Categories.Development)
    profiles_dir        : Path = Field(default=Path('profiles'), description="Directory for graph profiles", json_schema_extra=Categories.Development)

    version             : bool = Field(default=False, description="Show InvokeAI version and exit", json_schema_extra=Categories.Other)

    # CACHE
    ram                 : float = Field(default=7.5, gt=0, description="Maximum memory amount used by model cache for rapid switching (floating point number, GB)", json_schema_extra=Categories.ModelCache, )
    vram                : float = Field(default=0.25, ge=0, description="Amount of VRAM reserved for model storage (floating point number, GB)", json_schema_extra=Categories.ModelCache, )
    convert_cache       : float = Field(default=10.0, ge=0, description="Maximum size of on-disk converted models cache (GB)", json_schema_extra=Categories.ModelCache)

    lazy_offload        : bool = Field(default=True, description="Keep models in VRAM until their space is needed", json_schema_extra=Categories.ModelCache, )
    log_memory_usage    : bool = Field(default=False, description="If True, a memory snapshot will be captured before and after every model cache operation, and the result will be logged (at debug level). There is a time cost to capturing the memory snapshots, so it is recommended to only enable this feature if you are actively inspecting the model cache's behaviour.", json_schema_extra=Categories.ModelCache)

    # DEVICE
    device              : Literal["auto", "cpu", "cuda", "cuda:1", "mps"] = Field(default="auto", description="Generation device", json_schema_extra=Categories.Device)
    precision           : Literal["auto", "float16", "bfloat16", "float32", "autocast"] = Field(default="auto", description="Floating point precision", json_schema_extra=Categories.Device)

    # GENERATION
    sequential_guidance : bool = Field(default=False, description="Whether to calculate guidance in serial instead of in parallel, lowering memory requirements", json_schema_extra=Categories.Generation)
    attention_type      : Literal["auto", "normal", "xformers", "sliced", "torch-sdp"] = Field(default="auto", description="Attention type", json_schema_extra=Categories.Generation)
    attention_slice_size: Literal["auto", "balanced", "max", 1, 2, 3, 4, 5, 6, 7, 8] = Field(default="auto", description='Slice size, valid when attention_type=="sliced"', json_schema_extra=Categories.Generation)
    force_tiled_decode  : bool = Field(default=False, description="Whether to enable tiled VAE decode (reduces memory consumption with some performance penalty)", json_schema_extra=Categories.Generation)
    png_compress_level  : int = Field(default=1, description="The compress_level setting of PIL.Image.save(), used for PNG encoding. All settings are lossless. 0 = fastest, largest filesize, 9 = slowest, smallest filesize", json_schema_extra=Categories.Generation)

    # QUEUE
    max_queue_size      : int = Field(default=10000, gt=0, description="Maximum number of items in the session queue", json_schema_extra=Categories.Queue)

    # NODES
    allow_nodes         : Optional[List[str]] = Field(default=None, description="List of nodes to allow. Omit to allow all.", json_schema_extra=Categories.Nodes)
    deny_nodes          : Optional[List[str]] = Field(default=None, description="List of nodes to deny. Omit to deny none.", json_schema_extra=Categories.Nodes)
    node_cache_size     : int = Field(default=512, description="How many cached nodes to keep in memory", json_schema_extra=Categories.Nodes)

    # MODEL IMPORT
    civitai_api_key       : Optional[str] = Field(default=os.environ.get("CIVITAI_API_KEY"), description="API key for CivitAI", json_schema_extra=Categories.Other)

    # DEPRECATED FIELDS - STILL HERE IN ORDER TO OBTAN VALUES FROM PRE-3.1 CONFIG FILES
    always_use_cpu      : bool = Field(default=False, description="If true, use the CPU for rendering even if a GPU is available.", json_schema_extra=Categories.MemoryPerformance)
    max_cache_size      : Optional[float] = Field(default=None, gt=0, description="Maximum memory amount used by model cache for rapid switching", json_schema_extra=Categories.MemoryPerformance)
    max_vram_cache_size : Optional[float] = Field(default=None, ge=0, description="Amount of VRAM reserved for model storage", json_schema_extra=Categories.MemoryPerformance)
    xformers_enabled    : bool = Field(default=True, description="Enable/disable memory-efficient attention", json_schema_extra=Categories.MemoryPerformance)
    tiled_decode        : bool = Field(default=False, description="Whether to enable tiled VAE decode (reduces memory consumption with some performance penalty)", json_schema_extra=Categories.MemoryPerformance)
    lora_dir            : Optional[Path] = Field(default=None, description='Path to a directory of LoRA/LyCORIS models to be imported on startup.', json_schema_extra=Categories.Paths)
    embedding_dir       : Optional[Path] = Field(default=None, description='Path to a directory of Textual Inversion embeddings to be imported on startup.', json_schema_extra=Categories.Paths)
    controlnet_dir      : Optional[Path] = Field(default=None, description='Path to a directory of ControlNet embeddings to be imported on startup.', json_schema_extra=Categories.Paths)

    # this is not referred to in the source code and can be removed entirely
    #free_gpu_mem        : Optional[bool] = Field(default=None, description="If true, purge model from GPU after each generation.", json_schema_extra=Categories.MemoryPerformance)

    # See InvokeAIAppConfig subclass below for CACHE and DEVICE categories
    # fmt: on

    model_config = SettingsConfigDict(validate_assignment=True, env_prefix="INVOKEAI")

    def parse_args(
        self,
        argv: Optional[list[str]] = None,
        conf: Optional[DictConfig] = None,
        clobber: Optional[bool] = False,
    ) -> None:
        """
        Update settings with contents of init file, environment, and command-line settings.

        :param conf: alternate Omegaconf dictionary object
        :param argv: aternate sys.argv list
        :param clobber: ovewrite any initialization parameters passed during initialization
        """
        # Set the runtime root directory. We parse command-line switches here
        # in order to pick up the --root_dir option.
        super().parse_args(argv)
        loaded_conf = None
        if conf is None:
            try:
                loaded_conf = OmegaConf.load(self.root_dir / INIT_FILE)
            except Exception:
                pass
        if isinstance(loaded_conf, DictConfig):
            InvokeAISettings.initconf = loaded_conf
        else:
            InvokeAISettings.initconf = conf

        # parse args again in order to pick up settings in configuration file
        super().parse_args(argv)

        if self.singleton_init and not clobber:
            # When setting values in this way, set validate_assignment to true if you want to validate the value.
            for k, v in self.singleton_init.items():
                setattr(self, k, v)

    @classmethod
    def get_config(cls, **kwargs: Any) -> InvokeAIAppConfig:
        """Return a singleton InvokeAIAppConfig configuration object."""
        if (
            cls.singleton_config is None
            or type(cls.singleton_config) is not cls
            or (kwargs and cls.singleton_init != kwargs)
        ):
            cls.singleton_config = cls(**kwargs)
            cls.singleton_init = kwargs
        return cls.singleton_config

    @property
    def root_path(self) -> Path:
        """Path to the runtime root directory."""
        if self.root:
            root = Path(self.root).expanduser().absolute()
        else:
            root = self.find_root().expanduser().absolute()
        self.root = root  # insulate ourselves from relative paths that may change
        return root.resolve()

    @property
    def root_dir(self) -> Path:
        """Alias for above."""
        return self.root_path

    def _resolve(self, partial_path: Path) -> Path:
        return (self.root_path / partial_path).resolve()

    @property
    def init_file_path(self) -> Path:
        """Path to invokeai.yaml."""
        resolved_path = self._resolve(INIT_FILE)
        assert resolved_path is not None
        return resolved_path

    @property
    def output_path(self) -> Optional[Path]:
        """Path to defaults outputs directory."""
        return self._resolve(self.outdir)

    @property
    def db_path(self) -> Path:
        """Path to the invokeai.db file."""
        db_dir = self._resolve(self.db_dir)
        assert db_dir is not None
        return db_dir / DB_FILE

    @property
    def model_conf_path(self) -> Path:
        """Path to models configuration file."""
        return self._resolve(self.conf_path)

    @property
    def legacy_conf_path(self) -> Path:
        """Path to directory of legacy configuration files (e.g. v1-inference.yaml)."""
        return self._resolve(self.legacy_conf_dir)

    @property
    def models_path(self) -> Path:
        """Path to the models directory."""
        return self._resolve(self.models_dir)

    @property
    def models_convert_cache_path(self) -> Path:
        """Path to the converted cache models directory."""
        return self._resolve(self.convert_cache_dir)

    @property
    def custom_nodes_path(self) -> Path:
        """Path to the custom nodes directory."""
        custom_nodes_path = self._resolve(self.custom_nodes_dir)
        assert custom_nodes_path is not None
        return custom_nodes_path

    # the following methods support legacy calls leftover from the Globals era
    @property
    def full_precision(self) -> bool:
        """Return true if precision set to float32."""
        return self.precision == "float32"

    @property
    def try_patchmatch(self) -> bool:
        """Return true if patchmatch true."""
        return self.patchmatch

    @property
    def nsfw_checker(self) -> bool:
        """Return value for NSFW checker. The NSFW node is always active and disabled from Web UI."""
        return True

    @property
    def invisible_watermark(self) -> bool:
        """Return value of invisible watermark. It is always active and disabled from Web UI."""
        return True

    @property
    def ram_cache_size(self) -> float:
        """Return the ram cache size using the legacy or modern setting (GB)."""
        return self.max_cache_size or self.ram

    @property
    def vram_cache_size(self) -> float:
        """Return the vram cache size using the legacy or modern setting (GB)."""
        return self.max_vram_cache_size or self.vram

    @property
    def convert_cache_size(self) -> float:
        """Return the convert cache size on disk (GB)."""
        return self.convert_cache

    @property
    def use_cpu(self) -> bool:
        """Return true if the device is set to CPU or the always_use_cpu flag is set."""
        return self.always_use_cpu or self.device == "cpu"

    @property
    def disable_xformers(self) -> bool:
        """Return true if enable_xformers is false (reversed logic) and attention type is not set to xformers."""
        disabled_in_config = not self.xformers_enabled
        return disabled_in_config and self.attention_type != "xformers"

    @property
    def profiles_path(self) -> Path:
        """Path to the graph profiles directory."""
        return self._resolve(self.profiles_dir)

    @staticmethod
    def find_root() -> Path:
        """Choose the runtime root directory when not specified on command line or init file."""
        return _find_root()


def get_invokeai_config(**kwargs: Any) -> InvokeAIAppConfig:
    """Legacy function which returns InvokeAIAppConfig.get_config()."""
    return InvokeAIAppConfig.get_config(**kwargs)


def _find_root() -> Path:
    venv = Path(os.environ.get("VIRTUAL_ENV") or ".")
    if os.environ.get("INVOKEAI_ROOT"):
        root = Path(os.environ["INVOKEAI_ROOT"])
    elif any((venv.parent / x).exists() for x in [INIT_FILE, LEGACY_INIT_FILE]):
        root = (venv.parent).resolve()
    else:
        root = Path("~/invokeai").expanduser().resolve()
    return root<|MERGE_RESOLUTION|>--- conflicted
+++ resolved
@@ -173,11 +173,7 @@
 
 import os
 from pathlib import Path
-<<<<<<< HEAD
-from typing import Any, ClassVar, Dict, List, Literal, Optional, get_type_hints
-=======
 from typing import Any, ClassVar, Dict, List, Literal, Optional, Union
->>>>>>> 14472dc0
 
 from omegaconf import DictConfig, OmegaConf
 from pydantic import Field
