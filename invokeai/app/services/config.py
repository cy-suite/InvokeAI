--- conflicted
+++ resolved
@@ -160,15 +160,17 @@
 
 """
 from __future__ import annotations
+
 import argparse
+import os
 import pydoc
-import os
 import sys
 from argparse import ArgumentParser
-from omegaconf import OmegaConf, DictConfig
 from pathlib import Path
+from typing import ClassVar, Dict, List, Literal, Set, Union, get_args, get_origin, get_type_hints
+
+from omegaconf import DictConfig, OmegaConf
 from pydantic import BaseSettings, Field, parse_obj_as
-from typing import ClassVar, Dict, List, Set, Literal, Union, get_origin, get_type_hints, get_args
 
 INIT_FILE = Path("invokeai.yaml")
 DB_FILE = Path("invokeai.db")
@@ -536,20 +538,15 @@
         return self._resolve(self.models_dir)
 
     @property
-<<<<<<< HEAD
-    def nodes_path(self)->Path:
-        '''
+    def nodes_path(self) -> Path:
+        """
         Path to the nodes extension mechanism directory
-        '''
+        """
         return self._resolve(self.nodes_dir)
 
     @property
-    def autoconvert_path(self)->Path:
-        '''
-=======
     def autoconvert_path(self) -> Path:
         """
->>>>>>> eb642653
         Path to the directory containing models to be imported automatically at startup.
         """
         return self._resolve(self.autoconvert_dir) if self.autoconvert_dir else None
