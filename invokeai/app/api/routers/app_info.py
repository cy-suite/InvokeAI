--- conflicted
+++ resolved
@@ -16,6 +16,7 @@
 from invokeai.backend.image_util.infill_methods.patchmatch import PatchMatch
 from invokeai.backend.util.logging import logging
 from invokeai.version import __version__
+from invokeai.app.services.system_stats.system_stats import SystemStats, get_system_stats
 from invokeai.app.services.system_stats.system_stats import SystemStats, get_system_stats
 
 
@@ -184,16 +185,11 @@
     """Clears the invocation cache"""
     return ApiDependencies.invoker.services.invocation_cache.get_status()
 
-<<<<<<< HEAD
-
-@app_router.get("/system-stats", operation_id="get_system_stats", status_code=200, response_model=SystemStats)
-=======
 @app_router.get(
         "/system-stats",
         operation_id="get_system_stats",
         status_code=200, response_model=SystemStats
 )
->>>>>>> f6e34970
 async def get_stats() -> SystemStats:
     stats = get_system_stats()
     return SystemStats(**stats)