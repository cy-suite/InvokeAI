--- conflicted
+++ resolved
@@ -18,11 +18,8 @@
 from starlette.exceptions import HTTPException
 from typing_extensions import Annotated
 
-<<<<<<< HEAD
+from invokeai.app.api.dependencies import ApiDependencies
 from invokeai.app.services.config import get_config
-=======
-from invokeai.app.api.dependencies import ApiDependencies
->>>>>>> d62310bb
 from invokeai.app.services.model_images.model_images_common import ModelImageFileNotFoundException
 from invokeai.app.services.model_install.model_install_common import ModelInstallJob
 from invokeai.app.services.model_records import (
@@ -822,12 +819,12 @@
 async def get_cache_size(cache_type: CacheType = Query(description="The cache type", default=CacheType.RAM)) -> float:
     """Return the current RAM or VRAM cache size setting (in GB)."""
     cache = ApiDependencies.invoker.services.model_manager.load.ram_cache
+    value = 0.0
     if cache_type == CacheType.RAM:
-        return cache.max_cache_size
+        value = cache.max_cache_size
     elif cache_type == CacheType.VRAM:
-        return cache.max_vram_cache_size
-    else:
-        raise ValueError(f"Unexpected {cache_type=}.")
+        value = cache.max_vram_cache_size
+    return value
 
 
 @model_manager_router.put(
