# Copyright (c) 2022 Kyle Schouviller (https://github.com/kyle0654)

from functools import partial
from typing import Literal, Optional, Union, get_args

import numpy as np
from diffusers import ControlNetModel
from torch import Tensor
import torch

from pydantic import BaseModel, Field

from invokeai.app.models.image import ColorField, ImageField, ResourceOrigin
from invokeai.app.invocations.util.choose_model import choose_model
from invokeai.app.models.image import ImageCategory, ResourceOrigin
from invokeai.app.util.misc import SEED_MAX, get_random_seed
from invokeai.backend.generator.inpaint import infill_methods
from .baseinvocation import BaseInvocation, InvocationContext, InvocationConfig
from .image import ImageOutput
from ...backend.generator import Txt2Img, Img2Img, Inpaint, InvokeAIGenerator
from ...backend.stable_diffusion import PipelineIntermediateState
from ..util.step_callback import stable_diffusion_step_callback

SAMPLER_NAME_VALUES = Literal[tuple(InvokeAIGenerator.schedulers())]
INFILL_METHODS = Literal[tuple(infill_methods())]
DEFAULT_INFILL_METHOD = (
    "patchmatch" if "patchmatch" in get_args(INFILL_METHODS) else "tile"
)


class SDImageInvocation(BaseModel):
    """Helper class to provide all Stable Diffusion raster image invocations with additional config"""

    # Schema customisation
    class Config(InvocationConfig):
        schema_extra = {
            "ui": {
                "tags": ["stable-diffusion", "image"],
                "type_hints": {
                    "model": "model",
                },
            },
        }


# Text to image
class TextToImageInvocation(BaseInvocation, SDImageInvocation):
    """Generates an image using text2img."""

    type: Literal["txt2img"] = "txt2img"

    # Inputs
    # TODO: consider making prompt optional to enable providing prompt through a link
    # fmt: off
    prompt: Optional[str] = Field(description="The prompt to generate an image from")
    seed:        int = Field(ge=0, le=SEED_MAX, description="The seed to use (omit for random)", default_factory=get_random_seed)
    steps:       int = Field(default=30, gt=0, description="The number of steps to use to generate the image")
    width:       int = Field(default=512, multiple_of=8, gt=0, description="The width of the resulting image", )
    height:      int = Field(default=512, multiple_of=8, gt=0, description="The height of the resulting image", )
    cfg_scale: float = Field(default=7.5, ge=1, description="The Classifier-Free Guidance, higher values may result in a result closer to the prompt", )
    scheduler: SAMPLER_NAME_VALUES = Field(default="euler", description="The scheduler to use" )
    model:       str = Field(default="", description="The model to use (currently ignored)")
    progress_images: bool = Field(default=False, description="Whether or not to produce progress images during generation",  )
    control_model: Optional[str] = Field(default=None, description="The control model to use")
    control_image: Optional[ImageField] = Field(default=None, description="The processed control image")
    # fmt: on

    # TODO: pass this an emitter method or something? or a session for dispatching?
    def dispatch_progress(
        self,
        context: InvocationContext,
        source_node_id: str,
        intermediate_state: PipelineIntermediateState,
    ) -> None:
        stable_diffusion_step_callback(
            context=context,
            intermediate_state=intermediate_state,
            node=self.dict(),
            source_node_id=source_node_id,
        )

    def invoke(self, context: InvocationContext) -> ImageOutput:
        # Handle invalid model parameter
        model = choose_model(context.services.model_manager, self.model)

        # loading controlnet image (currently requires pre-processed image)
        control_image = (
            None if self.control_image is None
<<<<<<< HEAD
            else context.services.images.get(
                self.control_image.image_type, self.control_image.image_name
=======
            else context.services.images.get_pil_image(
                self.control_image.image_origin, self.control_image.image_name
>>>>>>> bc892c53
            )
        )
        # loading controlnet model
        if (self.control_model is None or self.control_model==''):
            control_model = None
        else:
            # FIXME: change this to dropdown menu?
            # FIXME: generalize so don't have to hardcode torch_dtype and device
            control_model = ControlNetModel.from_pretrained(self.control_model,
                                                            torch_dtype=torch.float16).to("cuda")

        # Get the source node id (we are invoking the prepared node)
        graph_execution_state = context.services.graph_execution_manager.get(
            context.graph_execution_state_id
        )
        source_node_id = graph_execution_state.prepared_source_mapping[self.id]

        txt2img = Txt2Img(model, control_model=control_model)
        outputs = txt2img.generate(
            prompt=self.prompt,
            step_callback=partial(self.dispatch_progress, context, source_node_id),
            control_image=control_image,
            **self.dict(
                exclude={"prompt", "control_image" }
            ),  # Shorthand for passing all of the parameters above manually
        )
        # Outputs is an infinite iterator that will return a new InvokeAIGeneratorOutput object
        # each time it is called. We only need the first one.
        generate_output = next(outputs)

        image_dto = context.services.images.create(
            image=generate_output.image,
            image_origin=ResourceOrigin.INTERNAL,
            image_category=ImageCategory.GENERAL,
            session_id=context.graph_execution_state_id,
            node_id=self.id,
            is_intermediate=self.is_intermediate,
        )

        return ImageOutput(
            image=ImageField(
                image_name=image_dto.image_name,
                image_origin=image_dto.image_origin,
            ),
            width=image_dto.width,
            height=image_dto.height,
        )


class ImageToImageInvocation(TextToImageInvocation):
    """Generates an image using img2img."""

    type: Literal["img2img"] = "img2img"

    # Inputs
    image: Union[ImageField, None] = Field(description="The input image")
    strength: float = Field(
        default=0.75, gt=0, le=1, description="The strength of the original image"
    )
    fit: bool = Field(
        default=True,
        description="Whether or not the result should be fit to the aspect ratio of the input image",
    )

    def dispatch_progress(
        self,
        context: InvocationContext,
        source_node_id: str,
        intermediate_state: PipelineIntermediateState,
    ) -> None:
        stable_diffusion_step_callback(
            context=context,
            intermediate_state=intermediate_state,
            node=self.dict(),
            source_node_id=source_node_id,
        )

    def invoke(self, context: InvocationContext) -> ImageOutput:
        image = (
            None
            if self.image is None
            else context.services.images.get_pil_image(
                self.image.image_origin, self.image.image_name
            )
        )

        if self.fit:
            image = image.resize((self.width, self.height))

        # Handle invalid model parameter
        model = choose_model(context.services.model_manager, self.model)

        # Get the source node id (we are invoking the prepared node)
        graph_execution_state = context.services.graph_execution_manager.get(
            context.graph_execution_state_id
        )
        source_node_id = graph_execution_state.prepared_source_mapping[self.id]

        outputs = Img2Img(model).generate(
            prompt=self.prompt,
            init_image=image,
            step_callback=partial(self.dispatch_progress, context, source_node_id),
            **self.dict(
                exclude={"prompt", "image", "mask"}
            ),  # Shorthand for passing all of the parameters above manually
        )

        # Outputs is an infinite iterator that will return a new InvokeAIGeneratorOutput object
        # each time it is called. We only need the first one.
        generator_output = next(outputs)

        image_dto = context.services.images.create(
            image=generator_output.image,
            image_origin=ResourceOrigin.INTERNAL,
            image_category=ImageCategory.GENERAL,
            session_id=context.graph_execution_state_id,
            node_id=self.id,
            is_intermediate=self.is_intermediate,
        )

        return ImageOutput(
            image=ImageField(
                image_name=image_dto.image_name,
                image_origin=image_dto.image_origin,
            ),
            width=image_dto.width,
            height=image_dto.height,
        )


class InpaintInvocation(ImageToImageInvocation):
    """Generates an image using inpaint."""

    type: Literal["inpaint"] = "inpaint"

    # Inputs
    mask: Union[ImageField, None] = Field(description="The mask")
    seam_size: int = Field(default=96, ge=1, description="The seam inpaint size (px)")
    seam_blur: int = Field(
        default=16, ge=0, description="The seam inpaint blur radius (px)"
    )
    seam_strength: float = Field(
        default=0.75, gt=0, le=1, description="The seam inpaint strength"
    )
    seam_steps: int = Field(
        default=30, ge=1, description="The number of steps to use for seam inpaint"
    )
    tile_size: int = Field(
        default=32, ge=1, description="The tile infill method size (px)"
    )
    infill_method: INFILL_METHODS = Field(
        default=DEFAULT_INFILL_METHOD,
        description="The method used to infill empty regions (px)",
    )
    inpaint_width: Optional[int] = Field(
        default=None,
        multiple_of=8,
        gt=0,
        description="The width of the inpaint region (px)",
    )
    inpaint_height: Optional[int] = Field(
        default=None,
        multiple_of=8,
        gt=0,
        description="The height of the inpaint region (px)",
    )
    inpaint_fill: Optional[ColorField] = Field(
        default=ColorField(r=127, g=127, b=127, a=255),
        description="The solid infill method color",
    )
    inpaint_replace: float = Field(
        default=0.0,
        ge=0.0,
        le=1.0,
        description="The amount by which to replace masked areas with latent noise",
    )

    def dispatch_progress(
        self,
        context: InvocationContext,
        source_node_id: str,
        intermediate_state: PipelineIntermediateState,
    ) -> None:
        stable_diffusion_step_callback(
            context=context,
            intermediate_state=intermediate_state,
            node=self.dict(),
            source_node_id=source_node_id,
        )

    def invoke(self, context: InvocationContext) -> ImageOutput:
        image = (
            None
            if self.image is None
            else context.services.images.get_pil_image(
                self.image.image_origin, self.image.image_name
            )
        )
        mask = (
            None
            if self.mask is None
            else context.services.images.get_pil_image(self.mask.image_origin, self.mask.image_name)
        )

        # Handle invalid model parameter
        model = choose_model(context.services.model_manager, self.model)

        # Get the source node id (we are invoking the prepared node)
        graph_execution_state = context.services.graph_execution_manager.get(
            context.graph_execution_state_id
        )
        source_node_id = graph_execution_state.prepared_source_mapping[self.id]

        outputs = Inpaint(model).generate(
            prompt=self.prompt,
            init_image=image,
            mask_image=mask,
            step_callback=partial(self.dispatch_progress, context, source_node_id),
            **self.dict(
                exclude={"prompt", "image", "mask"}
            ),  # Shorthand for passing all of the parameters above manually
        )

        # Outputs is an infinite iterator that will return a new InvokeAIGeneratorOutput object
        # each time it is called. We only need the first one.
        generator_output = next(outputs)

        image_dto = context.services.images.create(
            image=generator_output.image,
            image_origin=ResourceOrigin.INTERNAL,
            image_category=ImageCategory.GENERAL,
            session_id=context.graph_execution_state_id,
            node_id=self.id,
            is_intermediate=self.is_intermediate,
        )

        return ImageOutput(
            image=ImageField(
                image_name=image_dto.image_name,
                image_origin=image_dto.image_origin,
            ),
            width=image_dto.width,
            height=image_dto.height,
        )<|MERGE_RESOLUTION|>--- conflicted
+++ resolved
@@ -86,13 +86,8 @@
         # loading controlnet image (currently requires pre-processed image)
         control_image = (
             None if self.control_image is None
-<<<<<<< HEAD
-            else context.services.images.get(
-                self.control_image.image_type, self.control_image.image_name
-=======
             else context.services.images.get_pil_image(
                 self.control_image.image_origin, self.control_image.image_name
->>>>>>> bc892c53
             )
         )
         # loading controlnet model
