--- conflicted
+++ resolved
@@ -4,13 +4,10 @@
 import re
 
 from .baseinvocation import BaseInvocation, BaseInvocationOutput, InvocationContext, InvocationConfig
-from ...backend.prompting.conditioning import try_parse_legacy_blend
-
 from .model import ClipField
 
-from ...backend.util.devices import choose_torch_device, torch_dtype
+from ...backend.util.devices import torch_dtype
 from ...backend.stable_diffusion.diffusion import InvokeAIDiffuserComponent
-from ...backend.stable_diffusion.textual_inversion_manager import TextualInversionManager
 from ...backend.model_management import SDModelType
 from ...backend.model_management.lora import ModelPatcher
 
@@ -61,66 +58,8 @@
 
     def invoke(self, context: InvocationContext) -> CompelOutput:
 
-<<<<<<< HEAD
         tokenizer_info = context.services.model_manager.get_model(
             **self.clip.tokenizer.dict(),
-=======
-        # TODO: load without model
-        model = choose_model(context.services.model_manager, self.model)
-        pipeline = model["model"]
-        tokenizer = pipeline.tokenizer
-        text_encoder = pipeline.text_encoder
-
-        # TODO: global? input?
-        #use_full_precision = precision == "float32" or precision == "autocast"
-        #use_full_precision = False
-
-        # TODO: redo TI when separate model loding implemented
-        #textual_inversion_manager = TextualInversionManager(
-        #    tokenizer=tokenizer,
-        #    text_encoder=text_encoder,
-        #    full_precision=use_full_precision,
-        #)
-
-        def load_huggingface_concepts(concepts: list[str]):
-            pipeline.textual_inversion_manager.load_huggingface_concepts(concepts)
-
-        # apply the concepts library to the prompt
-        prompt_str = pipeline.textual_inversion_manager.hf_concepts_library.replace_concepts_with_triggers(
-            self.prompt,
-            lambda concepts: load_huggingface_concepts(concepts),
-            pipeline.textual_inversion_manager.get_all_trigger_strings(),
-        )
-
-        # lazy-load any deferred textual inversions.
-        # this might take a couple of seconds the first time a textual inversion is used.
-        pipeline.textual_inversion_manager.create_deferred_token_ids_for_any_trigger_terms(
-            prompt_str
-        )
-
-        compel = Compel(
-            tokenizer=tokenizer,
-            text_encoder=text_encoder,
-            textual_inversion_manager=pipeline.textual_inversion_manager,
-            dtype_for_device_getter=torch_dtype,
-            truncate_long_prompts=False,
-        )
-
-        legacy_blend = try_parse_legacy_blend(prompt_str, skip_normalize=False)
-        if legacy_blend is not None:
-            conjunction = legacy_blend
-        else:
-            conjunction = Compel.parse_prompt_string(prompt_str)
-
-        if context.services.configuration.log_tokenization:
-            log_tokenization_for_conjunction(conjunction, tokenizer)
-
-        c, options = compel.build_conditioning_tensor_for_conjunction(conjunction)
-
-        ec = InvokeAIDiffuserComponent.ExtraConditioningInfo(
-            tokens_count_including_eos_bos=get_max_token_count(tokenizer, conjunction),
-            cross_attention_control_args=options.get("cross_attention_control", None),
->>>>>>> 79198b4b
         )
         text_encoder_info = context.services.model_manager.get_model(
             **self.clip.text_encoder.dict(),
@@ -140,7 +79,7 @@
                             context.services.model_manager.get_model(model_name=name, model_type=SDModelType.TextualInversion)
                         )
                     )
-                except Exception as e:
+                except Exception:
                     #print(e)
                     #import traceback
                     #print(traceback.format_exc())
@@ -157,7 +96,6 @@
                     truncate_long_prompts=True, # TODO:
                 )
                 
-
                 conjunction = Compel.parse_prompt_string(self.prompt)
                 prompt: Union[FlattenedPrompt, Blend] = conjunction.prompts[0]
 
@@ -165,16 +103,15 @@
                     log_tokenization_for_prompt_object(prompt, tokenizer)
 
                 c, options = compel.build_conditioning_tensor_for_prompt_object(prompt)
-
+                
                 # TODO: long prompt support
                 #if not self.truncate_long_prompts:
                 #    [c, uc] = compel.pad_conditioning_tensors_to_same_length([c, uc])
-
                 ec = InvokeAIDiffuserComponent.ExtraConditioningInfo(
-                    tokens_count_including_eos_bos=get_max_token_count(tokenizer, prompt),
+                    tokens_count_including_eos_bos=get_max_token_count(tokenizer, conjunction),
                     cross_attention_control_args=options.get("cross_attention_control", None),
                 )
-            
+                
             conditioning_name = f"{context.graph_execution_state_id}_{self.id}_conditioning"
 
             # TODO: hacky but works ;D maybe rename latents somehow?
