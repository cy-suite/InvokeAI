# Copyright (c) 2023 Kyle Schouviller (https://github.com/kyle0654)

import random
import einops
from typing import Literal, Optional, Union, List

from diffusers.pipelines.stable_diffusion.pipeline_stable_diffusion_controlnet import MultiControlNetModel

<<<<<<< HEAD
from pydantic import BaseModel, Field
=======
from pydantic import BaseModel, Field, validator
>>>>>>> a4b0140f
import torch

from invokeai.app.invocations.util.choose_model import choose_model
from invokeai.app.models.image import ImageCategory
from invokeai.app.util.misc import SEED_MAX, get_random_seed

from invokeai.app.util.step_callback import stable_diffusion_step_callback
from .controlnet_image_processors import ControlField

from ...backend.model_management.model_manager import ModelManager
from ...backend.util.devices import choose_torch_device, torch_dtype
from ...backend.stable_diffusion.diffusion.shared_invokeai_diffusion import PostprocessingSettings
from ...backend.image_util.seamless import configure_model_padding
from ...backend.prompting.conditioning import get_uc_and_c_and_ec

from ...backend.stable_diffusion.diffusers_pipeline import ConditioningData, StableDiffusionGeneratorPipeline, image_resized_to_grid_as_tensor
from ...backend.stable_diffusion.schedulers import SCHEDULER_MAP
from ...backend.stable_diffusion.diffusers_pipeline import ControlNetData

from .baseinvocation import BaseInvocation, BaseInvocationOutput, InvocationContext, InvocationConfig
import numpy as np
from ..services.image_file_storage import ImageType
from .baseinvocation import BaseInvocation, InvocationContext
from .image import ImageField, ImageOutput
from .compel import ConditioningField
from ...backend.stable_diffusion import PipelineIntermediateState
from diffusers.schedulers import SchedulerMixin as Scheduler
import diffusers
from diffusers import DiffusionPipeline, ControlNetModel


class LatentsField(BaseModel):
    """A latents field used for passing latents between invocations"""

    latents_name: Optional[str] = Field(default=None, description="The name of the latents")

    class Config:
        schema_extra = {"required": ["latents_name"]}

class LatentsOutput(BaseInvocationOutput):
    """Base class for invocations that output latents"""
    #fmt: off
    type: Literal["latents_output"] = "latents_output"

    # Inputs
    latents: LatentsField          = Field(default=None, description="The output latents")
    width:                     int = Field(description="The width of the latents in pixels")
    height:                    int = Field(description="The height of the latents in pixels")
    #fmt: on


def build_latents_output(latents_name: str, latents: torch.Tensor):
      return LatentsOutput(
          latents=LatentsField(latents_name=latents_name),
          width=latents.size()[3] * 8,
          height=latents.size()[2] * 8,
      )

class NoiseOutput(BaseInvocationOutput):
    """Invocation noise output"""
    #fmt: off
    type:  Literal["noise_output"] = "noise_output"

    # Inputs
    noise: LatentsField            = Field(default=None, description="The output noise")
    width:                     int = Field(description="The width of the noise in pixels")
    height:                    int = Field(description="The height of the noise in pixels")
    #fmt: on

def build_noise_output(latents_name: str, latents: torch.Tensor):
      return NoiseOutput(
          noise=LatentsField(latents_name=latents_name),
          width=latents.size()[3] * 8,
          height=latents.size()[2] * 8,
      )


SAMPLER_NAME_VALUES = Literal[
    tuple(list(SCHEDULER_MAP.keys()))
]


def get_scheduler(scheduler_name:str, model: StableDiffusionGeneratorPipeline)->Scheduler:
    scheduler_class, scheduler_extra_config = SCHEDULER_MAP.get(scheduler_name, SCHEDULER_MAP['ddim'])

    scheduler_config = model.scheduler.config
    if "_backup" in scheduler_config:
        scheduler_config = scheduler_config["_backup"]
    scheduler_config = {**scheduler_config, **scheduler_extra_config, "_backup": scheduler_config}
    scheduler = scheduler_class.from_config(scheduler_config)

    # hack copied over from generate.py
    if not hasattr(scheduler, 'uses_inpainting_model'):
        scheduler.uses_inpainting_model = lambda: False
    return scheduler


def get_noise(width:int, height:int, device:torch.device, seed:int = 0, latent_channels:int=4, use_mps_noise:bool=False, downsampling_factor:int = 8):
    # limit noise to only the diffusion image channels, not the mask channels
    input_channels = min(latent_channels, 4)
    use_device = "cpu" if (use_mps_noise or device.type == "mps") else device
    generator = torch.Generator(device=use_device).manual_seed(seed)
    x = torch.randn(
        [
            1,
            input_channels,
            height // downsampling_factor,
            width //  downsampling_factor,
        ],
        dtype=torch_dtype(device),
        device=use_device,
        generator=generator,
    ).to(device)
    # if self.perlin > 0.0:
    #     perlin_noise = self.get_perlin_noise(
    #         width // self.downsampling_factor, height // self.downsampling_factor
    #     )
    #     x = (1 - self.perlin) * x + self.perlin * perlin_noise
    return x


class NoiseInvocation(BaseInvocation):
    """Generates latent noise."""

    type: Literal["noise"] = "noise"

    # Inputs
    seed:       int = Field(ge=0, le=SEED_MAX, description="The seed to use", default_factory=get_random_seed)
    width:       int = Field(default=512, multiple_of=8, gt=0, description="The width of the resulting noise", )
    height:      int = Field(default=512, multiple_of=8, gt=0, description="The height of the resulting noise", )


    # Schema customisation
    class Config(InvocationConfig):
        schema_extra = {
            "ui": {
                "tags": ["latents", "noise"],
            },
        }

    @validator("seed", pre=True)
    def modulo_seed(cls, v):
        """Returns the seed modulo SEED_MAX to ensure it is within the valid range."""
        return v % SEED_MAX

    def invoke(self, context: InvocationContext) -> NoiseOutput:
        device = torch.device(choose_torch_device())
        noise = get_noise(self.width, self.height, device, self.seed)

        name = f'{context.graph_execution_state_id}__{self.id}'
        context.services.latents.save(name, noise)
        return build_noise_output(latents_name=name, latents=noise)


# Text to image
class TextToLatentsInvocation(BaseInvocation):
    """Generates latents from conditionings."""

    type: Literal["t2l"] = "t2l"

    # Inputs
    # fmt: off
    positive_conditioning: Optional[ConditioningField] = Field(description="Positive conditioning for generation")
    negative_conditioning: Optional[ConditioningField] = Field(description="Negative conditioning for generation")
    noise: Optional[LatentsField] = Field(description="The noise to use")
    steps:       int = Field(default=10, gt=0, description="The number of steps to use to generate the image")
<<<<<<< HEAD
    cfg_scale: Union[float, List[float]] = Field(default=7.5, description="CFG scale, either single value or list of value per timestep", )
    scheduler: SAMPLER_NAME_VALUES = Field(default="lms", description="The scheduler to use" )
    model:       str = Field(default="", description="The model to use (currently ignored)")
    seamless:   bool = Field(default=False, description="Whether or not to generate an image that can tile without seams", )
    seamless_axes: str = Field(default="", description="The axes to tile the image on, 'x' and/or 'y'")
    progress_images: bool = Field(default=False, description="Whether or not to produce progress images during generation",  )
    control: Union[ControlField, List[ControlField]] = Field(default=None, description="The controlnet(s) to use")
=======
    cfg_scale: float = Field(default=7.5, gt=0, description="The Classifier-Free Guidance, higher values may result in a result closer to the prompt", )
    scheduler: SAMPLER_NAME_VALUES = Field(default="euler", description="The scheduler to use" )
    model:       str = Field(default="", description="The model to use (currently ignored)")
    control: Union[ControlField, list[ControlField]] = Field(default=None, description="The control to use")
    # seamless:   bool = Field(default=False, description="Whether or not to generate an image that can tile without seams", )
    # seamless_axes: str = Field(default="", description="The axes to tile the image on, 'x' and/or 'y'")
>>>>>>> a4b0140f
    # fmt: on

    # Schema customisation
    class Config(InvocationConfig):
        schema_extra = {
            "ui": {
                "tags": ["latents"],
                "type_hints": {
                  "model": "model",
                  "control": "control",
<<<<<<< HEAD
                  # "cfg_scale": "float",
                  "cfg_scale": "number"
=======
>>>>>>> a4b0140f
                }
            },
        }

    # TODO: pass this an emitter method or something? or a session for dispatching?
    def dispatch_progress(
        self, context: InvocationContext, source_node_id: str, intermediate_state: PipelineIntermediateState
    ) -> None:
        stable_diffusion_step_callback(
            context=context,
            intermediate_state=intermediate_state,
            node=self.dict(),
            source_node_id=source_node_id,
        )

    def get_model(self, model_manager: ModelManager) -> StableDiffusionGeneratorPipeline:
        model_info = choose_model(model_manager, self.model)
        model_name = model_info['model_name']
        model_hash = model_info['hash']
        model: StableDiffusionGeneratorPipeline = model_info['model']
        model.scheduler = get_scheduler(
            model=model,
            scheduler_name=self.scheduler
        )

        # if isinstance(model, DiffusionPipeline):
        #     for component in [model.unet, model.vae]:
        #         configure_model_padding(component,
        #                                 self.seamless,
        #                                 self.seamless_axes
        #                                 )
        # else:
        #     configure_model_padding(model,
        #                             self.seamless,
        #                             self.seamless_axes
        #                             )

        return model


    def get_conditioning_data(self, context: InvocationContext, model: StableDiffusionGeneratorPipeline) -> ConditioningData:
        c, extra_conditioning_info = context.services.latents.get(self.positive_conditioning.conditioning_name)
        uc, _ = context.services.latents.get(self.negative_conditioning.conditioning_name)

        conditioning_data = ConditioningData(
            unconditioned_embeddings=uc,
            text_embeddings=c,
            guidance_scale=self.cfg_scale,
            extra=extra_conditioning_info,
            postprocessing_settings=PostprocessingSettings(
                threshold=0.0,#threshold,
                warmup=0.2,#warmup,
                h_symmetry_time_pct=None,#h_symmetry_time_pct,
                v_symmetry_time_pct=None#v_symmetry_time_pct,
            ),
        ).add_scheduler_args_if_applicable(model.scheduler, eta=0.0)#ddim_eta)
        return conditioning_data

    def prep_control_data(self,
                          context: InvocationContext,
                          model: StableDiffusionGeneratorPipeline, # really only need model for dtype and device
                          control_input: List[ControlField],
                          latents_shape: List[int],
                          do_classifier_free_guidance: bool = True,
                          ) -> List[ControlNetData]:
        # assuming fixed dimensional scaling of 8:1 for image:latents
        control_height_resize = latents_shape[2] * 8
        control_width_resize = latents_shape[3] * 8
        if control_input is None:
            # print("control input is None")
            control_list = None
        elif isinstance(control_input, list) and len(control_input) == 0:
            # print("control input is empty list")
            control_list = None
        elif isinstance(control_input, ControlField):
            # print("control input is ControlField")
            control_list = [control_input]
        elif isinstance(control_input, list) and len(control_input) > 0 and isinstance(control_input[0], ControlField):
            # print("control input is list[ControlField]")
            control_list = control_input
        else:
            # print("input control is unrecognized:", type(self.control))
            control_list = None
        if (control_list is None):
            control_data = None
            # from above handling, any control that is not None should now be of type list[ControlField]
        else:
            # FIXME: add checks to skip entry if model or image is None
            #        and if weight is None, populate with default 1.0?
            control_data = []
            control_models = []
            for control_info in control_list:
                # handle control models
                if ("," in control_info.control_model):
                    control_model_split = control_info.control_model.split(",")
                    control_name = control_model_split[0]
                    control_subfolder = control_model_split[1]
                    print("Using HF model subfolders")
                    print("    control_name: ", control_name)
                    print("    control_subfolder: ", control_subfolder)
                    control_model = ControlNetModel.from_pretrained(control_name,
                                                                    subfolder=control_subfolder,
                                                                    torch_dtype=model.unet.dtype).to(model.device)
                else:
                    control_model = ControlNetModel.from_pretrained(control_info.control_model,
                                                                    torch_dtype=model.unet.dtype).to(model.device)
                control_models.append(control_model)
                control_image_field = control_info.image
<<<<<<< HEAD
                input_image = context.services.images.get(control_image_field.image_type, control_image_field.image_name)
=======
                input_image = context.services.images.get_pil_image(control_image_field.image_type,
                                                                    control_image_field.image_name)
                # self.image.image_type, self.image.image_name
>>>>>>> a4b0140f
                # FIXME: still need to test with different widths, heights, devices, dtypes
                #        and add in batch_size, num_images_per_prompt?
                #        and do real check for classifier_free_guidance?
                # prepare_control_image should return torch.Tensor of shape(batch_size, 3, height, width)
                control_image = model.prepare_control_image(
                    image=input_image,
                    do_classifier_free_guidance=do_classifier_free_guidance,
                    width=control_width_resize,
                    height=control_height_resize,
                    # batch_size=batch_size * num_images_per_prompt,
                    # num_images_per_prompt=num_images_per_prompt,
                    device=control_model.device,
                    dtype=control_model.dtype,
                )
                control_item = ControlNetData(model=control_model,
                                              image_tensor=control_image,
                                              weight=control_info.control_weight,
                                              begin_step_percent=control_info.begin_step_percent,
                                              end_step_percent=control_info.end_step_percent)
                control_data.append(control_item)
                # MultiControlNetModel has been refactored out, just need list[ControlNetData]
        return control_data

    def invoke(self, context: InvocationContext) -> LatentsOutput:
        noise = context.services.latents.get(self.noise.latents_name)

        # Get the source node id (we are invoking the prepared node)
        graph_execution_state = context.services.graph_execution_manager.get(context.graph_execution_state_id)
        source_node_id = graph_execution_state.prepared_source_mapping[self.id]

        def step_callback(state: PipelineIntermediateState):
            self.dispatch_progress(context, source_node_id, state)

        model = self.get_model(context.services.model_manager)
        conditioning_data = self.get_conditioning_data(context, model)

        print("type of control input: ", type(self.control))
        control_data = self.prep_control_data(model=model, context=context, control_input=self.control,
                                              latents_shape=noise.shape,
<<<<<<< HEAD
                                              # do_classifier_free_guidance=(self.cfg_scale >= 1.0))
                                              do_classifier_free_guidance=True,)
=======
                                              do_classifier_free_guidance=(self.cfg_scale >= 1.0))
>>>>>>> a4b0140f

        # TODO: Verify the noise is the right size
        result_latents, result_attention_map_saver = model.latents_from_embeddings(
            latents=torch.zeros_like(noise, dtype=torch_dtype(model.device)),
            noise=noise,
            num_inference_steps=self.steps,
            conditioning_data=conditioning_data,
            control_data=control_data,  # list[ControlNetData]
            callback=step_callback,
        )

        # https://discuss.huggingface.co/t/memory-usage-by-later-pipeline-stages/23699
        torch.cuda.empty_cache()

        name = f'{context.graph_execution_state_id}__{self.id}'
        context.services.latents.save(name, result_latents)
        return build_latents_output(latents_name=name, latents=result_latents)


class LatentsToLatentsInvocation(TextToLatentsInvocation):
    """Generates latents using latents as base image."""

    type: Literal["l2l"] = "l2l"

    # Inputs
    latents: Optional[LatentsField] = Field(description="The latents to use as a base image")
    strength: float = Field(default=0.5, description="The strength of the latents to use")

<<<<<<< HEAD
=======
    # Schema customisation
    class Config(InvocationConfig):
        schema_extra = {
            "ui": {
                "tags": ["latents"],
                "type_hints": {
                    "model": "model",
                    "control": "control",
                }
            },
        }

>>>>>>> a4b0140f
    def invoke(self, context: InvocationContext) -> LatentsOutput:
        noise = context.services.latents.get(self.noise.latents_name)
        latent = context.services.latents.get(self.latents.latents_name)

        # Get the source node id (we are invoking the prepared node)
        graph_execution_state = context.services.graph_execution_manager.get(context.graph_execution_state_id)
        source_node_id = graph_execution_state.prepared_source_mapping[self.id]

        def step_callback(state: PipelineIntermediateState):
            self.dispatch_progress(context, source_node_id, state)

        model = self.get_model(context.services.model_manager)
        conditioning_data = self.get_conditioning_data(context, model)

        print("type of control input: ", type(self.control))
        control_data = self.prep_control_data(model=model, context=context, control_input=self.control,
                                              latents_shape=noise.shape,
<<<<<<< HEAD
                                              # do_classifier_free_guidance=(self.cfg_scale >= 1.0))
                                              do_classifier_free_guidance=True,
                                              )
=======
                                              do_classifier_free_guidance=(self.cfg_scale >= 1.0))
>>>>>>> a4b0140f

        # TODO: Verify the noise is the right size

        initial_latents = latent if self.strength < 1.0 else torch.zeros_like(
            latent, device=model.device, dtype=latent.dtype
        )

        timesteps, _ = model.get_img2img_timesteps(self.steps, self.strength)

        result_latents, result_attention_map_saver = model.latents_from_embeddings(
            latents=initial_latents,
            timesteps=timesteps,
            noise=noise,
            num_inference_steps=self.steps,
            conditioning_data=conditioning_data,
            control_data=control_data,  # list[ControlNetData]
            callback=step_callback
        )

        # https://discuss.huggingface.co/t/memory-usage-by-later-pipeline-stages/23699
        torch.cuda.empty_cache()

        name = f'{context.graph_execution_state_id}__{self.id}'
        context.services.latents.save(name, result_latents)
        return build_latents_output(latents_name=name, latents=result_latents)


# Latent to image
class LatentsToImageInvocation(BaseInvocation):
    """Generates an image from latents."""

    type: Literal["l2i"] = "l2i"

    # Inputs
    latents: Optional[LatentsField] = Field(description="The latents to generate an image from")
    model: str = Field(default="", description="The model to use")

    # Schema customisation
    class Config(InvocationConfig):
        schema_extra = {
            "ui": {
                "tags": ["latents", "image"],
                "type_hints": {
                  "model": "model"
                }
            },
        }

    @torch.no_grad()
    def invoke(self, context: InvocationContext) -> ImageOutput:
        latents = context.services.latents.get(self.latents.latents_name)

        # TODO: this only really needs the vae
        model_info = choose_model(context.services.model_manager, self.model)
        model: StableDiffusionGeneratorPipeline = model_info['model']

        with torch.inference_mode():
            np_image = model.decode_latents(latents)
            image = model.numpy_to_pil(np_image)[0]

            # what happened to metadata?
            # metadata = context.services.metadata.build_metadata(
            #     session_id=context.graph_execution_state_id, node=self

            torch.cuda.empty_cache()

            # new (post Image service refactor) way of using services to save image
            #     and gnenerate unique image_name
            image_dto = context.services.images.create(
                image=image,
                image_type=ImageType.RESULT,
                image_category=ImageCategory.GENERAL,
                session_id=context.graph_execution_state_id,
                node_id=self.id,
                is_intermediate=self.is_intermediate
            )

            return ImageOutput(
                image=ImageField(
                    image_name=image_dto.image_name,
                    image_type=image_dto.image_type,
                ),
                width=image_dto.width,
                height=image_dto.height,
            )


LATENTS_INTERPOLATION_MODE = Literal[
    "nearest", "linear", "bilinear", "bicubic", "trilinear", "area", "nearest-exact"
]


class ResizeLatentsInvocation(BaseInvocation):
    """Resizes latents to explicit width/height (in pixels). Provided dimensions are floor-divided by 8."""

    type: Literal["lresize"] = "lresize"

    # Inputs
    latents:    Optional[LatentsField] = Field(description="The latents to resize")
    width:                         int = Field(ge=64, multiple_of=8, description="The width to resize to (px)")
    height:                        int = Field(ge=64, multiple_of=8, description="The height to resize to (px)")
    mode:   LATENTS_INTERPOLATION_MODE = Field(default="bilinear", description="The interpolation mode")
    antialias:                    bool = Field(default=False, description="Whether or not to antialias (applied in bilinear and bicubic modes only)")

    def invoke(self, context: InvocationContext) -> LatentsOutput:
        latents = context.services.latents.get(self.latents.latents_name)

        resized_latents = torch.nn.functional.interpolate(
            latents,
            size=(self.height // 8, self.width // 8),
            mode=self.mode,
            antialias=self.antialias if self.mode in ["bilinear", "bicubic"] else False,
        )

        # https://discuss.huggingface.co/t/memory-usage-by-later-pipeline-stages/23699
        torch.cuda.empty_cache()

        name = f"{context.graph_execution_state_id}__{self.id}"
        # context.services.latents.set(name, resized_latents)
        context.services.latents.save(name, resized_latents)
        return build_latents_output(latents_name=name, latents=resized_latents)


class ScaleLatentsInvocation(BaseInvocation):
    """Scales latents by a given factor."""

    type: Literal["lscale"] = "lscale"

    # Inputs
    latents:   Optional[LatentsField] = Field(description="The latents to scale")
    scale_factor:               float = Field(gt=0, description="The factor by which to scale the latents")
    mode:  LATENTS_INTERPOLATION_MODE = Field(default="bilinear", description="The interpolation mode")
    antialias:                   bool = Field(default=False, description="Whether or not to antialias (applied in bilinear and bicubic modes only)")

    def invoke(self, context: InvocationContext) -> LatentsOutput:
        latents = context.services.latents.get(self.latents.latents_name)

        # resizing
        resized_latents = torch.nn.functional.interpolate(
            latents,
            scale_factor=self.scale_factor,
            mode=self.mode,
            antialias=self.antialias if self.mode in ["bilinear", "bicubic"] else False,
        )

        # https://discuss.huggingface.co/t/memory-usage-by-later-pipeline-stages/23699
        torch.cuda.empty_cache()

        name = f"{context.graph_execution_state_id}__{self.id}"
        # context.services.latents.set(name, resized_latents)
        context.services.latents.save(name, resized_latents)
        return build_latents_output(latents_name=name, latents=resized_latents)


class ImageToLatentsInvocation(BaseInvocation):
    """Encodes an image into latents."""

    type: Literal["i2l"] = "i2l"

    # Inputs
    image: Union[ImageField, None] = Field(description="The image to encode")
    model: str = Field(default="", description="The model to use")

    # Schema customisation
    class Config(InvocationConfig):
        schema_extra = {
            "ui": {
                "tags": ["latents", "image"],
                "type_hints": {"model": "model"},
            },
        }

    @torch.no_grad()
    def invoke(self, context: InvocationContext) -> LatentsOutput:
        # image = context.services.images.get(
        #     self.image.image_type, self.image.image_name
        # )
        image = context.services.images.get_pil_image(
            self.image.image_type, self.image.image_name
        )

        # TODO: this only really needs the vae
        model_info = choose_model(context.services.model_manager, self.model)
        model: StableDiffusionGeneratorPipeline = model_info["model"]

        image_tensor = image_resized_to_grid_as_tensor(image.convert("RGB"))

        if image_tensor.dim() == 3:
            image_tensor = einops.rearrange(image_tensor, "c h w -> 1 c h w")

        latents = model.non_noised_latents_from_image(
            image_tensor,
            device=model._model_group.device_for(model.unet),
            dtype=model.unet.dtype,
        )

        name = f"{context.graph_execution_state_id}__{self.id}"
        # context.services.latents.set(name, latents)
        context.services.latents.save(name, latents)
        return build_latents_output(latents_name=name, latents=latents)<|MERGE_RESOLUTION|>--- conflicted
+++ resolved
@@ -6,11 +6,7 @@
 
 from diffusers.pipelines.stable_diffusion.pipeline_stable_diffusion_controlnet import MultiControlNetModel
 
-<<<<<<< HEAD
-from pydantic import BaseModel, Field
-=======
 from pydantic import BaseModel, Field, validator
->>>>>>> a4b0140f
 import torch
 
 from invokeai.app.invocations.util.choose_model import choose_model
@@ -177,22 +173,12 @@
     negative_conditioning: Optional[ConditioningField] = Field(description="Negative conditioning for generation")
     noise: Optional[LatentsField] = Field(description="The noise to use")
     steps:       int = Field(default=10, gt=0, description="The number of steps to use to generate the image")
-<<<<<<< HEAD
     cfg_scale: Union[float, List[float]] = Field(default=7.5, description="CFG scale, either single value or list of value per timestep", )
     scheduler: SAMPLER_NAME_VALUES = Field(default="lms", description="The scheduler to use" )
     model:       str = Field(default="", description="The model to use (currently ignored)")
-    seamless:   bool = Field(default=False, description="Whether or not to generate an image that can tile without seams", )
-    seamless_axes: str = Field(default="", description="The axes to tile the image on, 'x' and/or 'y'")
-    progress_images: bool = Field(default=False, description="Whether or not to produce progress images during generation",  )
     control: Union[ControlField, List[ControlField]] = Field(default=None, description="The controlnet(s) to use")
-=======
-    cfg_scale: float = Field(default=7.5, gt=0, description="The Classifier-Free Guidance, higher values may result in a result closer to the prompt", )
-    scheduler: SAMPLER_NAME_VALUES = Field(default="euler", description="The scheduler to use" )
-    model:       str = Field(default="", description="The model to use (currently ignored)")
-    control: Union[ControlField, list[ControlField]] = Field(default=None, description="The control to use")
     # seamless:   bool = Field(default=False, description="Whether or not to generate an image that can tile without seams", )
     # seamless_axes: str = Field(default="", description="The axes to tile the image on, 'x' and/or 'y'")
->>>>>>> a4b0140f
     # fmt: on
 
     # Schema customisation
@@ -203,11 +189,8 @@
                 "type_hints": {
                   "model": "model",
                   "control": "control",
-<<<<<<< HEAD
                   # "cfg_scale": "float",
                   "cfg_scale": "number"
-=======
->>>>>>> a4b0140f
                 }
             },
         }
@@ -316,13 +299,9 @@
                                                                     torch_dtype=model.unet.dtype).to(model.device)
                 control_models.append(control_model)
                 control_image_field = control_info.image
-<<<<<<< HEAD
-                input_image = context.services.images.get(control_image_field.image_type, control_image_field.image_name)
-=======
                 input_image = context.services.images.get_pil_image(control_image_field.image_type,
                                                                     control_image_field.image_name)
                 # self.image.image_type, self.image.image_name
->>>>>>> a4b0140f
                 # FIXME: still need to test with different widths, heights, devices, dtypes
                 #        and add in batch_size, num_images_per_prompt?
                 #        and do real check for classifier_free_guidance?
@@ -362,12 +341,8 @@
         print("type of control input: ", type(self.control))
         control_data = self.prep_control_data(model=model, context=context, control_input=self.control,
                                               latents_shape=noise.shape,
-<<<<<<< HEAD
                                               # do_classifier_free_guidance=(self.cfg_scale >= 1.0))
                                               do_classifier_free_guidance=True,)
-=======
-                                              do_classifier_free_guidance=(self.cfg_scale >= 1.0))
->>>>>>> a4b0140f
 
         # TODO: Verify the noise is the right size
         result_latents, result_attention_map_saver = model.latents_from_embeddings(
@@ -396,8 +371,6 @@
     latents: Optional[LatentsField] = Field(description="The latents to use as a base image")
     strength: float = Field(default=0.5, description="The strength of the latents to use")
 
-<<<<<<< HEAD
-=======
     # Schema customisation
     class Config(InvocationConfig):
         schema_extra = {
@@ -406,11 +379,11 @@
                 "type_hints": {
                     "model": "model",
                     "control": "control",
+                    "cfg_scale": "number",
                 }
             },
         }
 
->>>>>>> a4b0140f
     def invoke(self, context: InvocationContext) -> LatentsOutput:
         noise = context.services.latents.get(self.noise.latents_name)
         latent = context.services.latents.get(self.latents.latents_name)
@@ -428,13 +401,9 @@
         print("type of control input: ", type(self.control))
         control_data = self.prep_control_data(model=model, context=context, control_input=self.control,
                                               latents_shape=noise.shape,
-<<<<<<< HEAD
                                               # do_classifier_free_guidance=(self.cfg_scale >= 1.0))
                                               do_classifier_free_guidance=True,
                                               )
-=======
-                                              do_classifier_free_guidance=(self.cfg_scale >= 1.0))
->>>>>>> a4b0140f
 
         # TODO: Verify the noise is the right size
 
