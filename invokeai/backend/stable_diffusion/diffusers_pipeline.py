from __future__ import annotations

import dataclasses
import inspect
import secrets
from collections.abc import Sequence
from dataclasses import dataclass, field
from typing import Any, Callable, Generic, List, Optional, Type, TypeVar, Union

import einops
import PIL.Image
import numpy as np
from accelerate.utils import set_seed
import psutil
import torch
import torchvision.transforms as T
from compel import EmbeddingsProvider
from diffusers.models import AutoencoderKL, UNet2DConditionModel
from diffusers.models.controlnet import ControlNetModel, ControlNetOutput
from diffusers.pipelines.stable_diffusion import StableDiffusionPipelineOutput
from diffusers.pipelines.stable_diffusion.pipeline_stable_diffusion import (
    StableDiffusionPipeline,
)
from diffusers.pipelines.stable_diffusion.pipeline_stable_diffusion_controlnet import MultiControlNetModel

from diffusers.pipelines.stable_diffusion.pipeline_stable_diffusion_img2img import (
    StableDiffusionImg2ImgPipeline,
)
from diffusers.pipelines.stable_diffusion.safety_checker import (
    StableDiffusionSafetyChecker,
)
from diffusers.schedulers import KarrasDiffusionSchedulers
from diffusers.schedulers.scheduling_utils import SchedulerMixin, SchedulerOutput
from diffusers.utils import PIL_INTERPOLATION
from diffusers.utils.import_utils import is_xformers_available
from diffusers.utils.outputs import BaseOutput
from torchvision.transforms.functional import resize as tv_resize
from transformers import CLIPFeatureExtractor, CLIPTextModel, CLIPTokenizer
from typing_extensions import ParamSpec

from invokeai.backend.globals import Globals
from ..util import CPU_DEVICE, normalize_device
from .diffusion import (
    AttentionMapSaver,
    InvokeAIDiffuserComponent,
    PostprocessingSettings,
)
from .offloading import FullyLoadedModelGroup, LazilyLoadedModelGroup, ModelGroup
from .textual_inversion_manager import TextualInversionManager

@dataclass
class PipelineIntermediateState:
    run_id: str
    step: int
    timestep: int
    latents: torch.Tensor
    predicted_original: Optional[torch.Tensor] = None
    attention_map_saver: Optional[AttentionMapSaver] = None


@dataclass
class AddsMaskLatents:
    """Add the channels required for inpainting model input.

    The inpainting model takes the normal latent channels as input, _plus_ a one-channel mask
    and the latent encoding of the base image.

    This class assumes the same mask and base image should apply to all items in the batch.
    """

    forward: Callable[[torch.Tensor, torch.Tensor, torch.Tensor], torch.Tensor]
    mask: torch.Tensor
    initial_image_latents: torch.Tensor

    def __call__(
        self, latents: torch.Tensor, t: torch.Tensor, text_embeddings: torch.Tensor
    ) -> torch.Tensor:
        model_input = self.add_mask_channels(latents)
        return self.forward(model_input, t, text_embeddings)

    def add_mask_channels(self, latents):
        batch_size = latents.size(0)
        # duplicate mask and latents for each batch
        mask = einops.repeat(
            self.mask, "b c h w -> (repeat b) c h w", repeat=batch_size
        )
        image_latents = einops.repeat(
            self.initial_image_latents, "b c h w -> (repeat b) c h w", repeat=batch_size
        )
        # add mask and image as additional channels
        model_input, _ = einops.pack([latents, mask, image_latents], "b * h w")
        return model_input


def are_like_tensors(a: torch.Tensor, b: object) -> bool:
    return isinstance(b, torch.Tensor) and (a.size() == b.size())


@dataclass
class AddsMaskGuidance:
    mask: torch.FloatTensor
    mask_latents: torch.FloatTensor
    scheduler: SchedulerMixin
    noise: torch.Tensor
    _debug: Optional[Callable] = None

    def __call__(
        self, step_output: BaseOutput | SchedulerOutput, t: torch.Tensor, conditioning
    ) -> BaseOutput:
        output_class = step_output.__class__  # We'll create a new one with masked data.

        # The problem with taking SchedulerOutput instead of the model output is that we're less certain what's in it.
        # It's reasonable to assume the first thing is prev_sample, but then does it have other things
        # like pred_original_sample? Should we apply the mask to them too?
        # But what if there's just some other random field?
        prev_sample = step_output[0]
        # Mask anything that has the same shape as prev_sample, return others as-is.
        return output_class(
            {
                k: (
                    self.apply_mask(v, self._t_for_field(k, t))
                    if are_like_tensors(prev_sample, v)
                    else v
                )
                for k, v in step_output.items()
            }
        )

    def _t_for_field(self, field_name: str, t):
        if field_name == "pred_original_sample":
            return torch.zeros_like(t, dtype=t.dtype)  # it represents t=0
        return t

    def apply_mask(self, latents: torch.Tensor, t) -> torch.Tensor:
        batch_size = latents.size(0)
        mask = einops.repeat(
            self.mask, "b c h w -> (repeat b) c h w", repeat=batch_size
        )
        if t.dim() == 0:
            # some schedulers expect t to be one-dimensional.
            # TODO: file diffusers bug about inconsistency?
            t = einops.repeat(t, "-> batch", batch=batch_size)
        # Noise shouldn't be re-randomized between steps here. The multistep schedulers
        # get very confused about what is happening from step to step when we do that.
        mask_latents = self.scheduler.add_noise(self.mask_latents, self.noise, t)
        # TODO: Do we need to also apply scheduler.scale_model_input? Or is add_noise appropriately scaled already?
        # mask_latents = self.scheduler.scale_model_input(mask_latents, t)
        mask_latents = einops.repeat(
            mask_latents, "b c h w -> (repeat b) c h w", repeat=batch_size
        )
        masked_input = torch.lerp(
            mask_latents.to(dtype=latents.dtype), latents, mask.to(dtype=latents.dtype)
        )
        if self._debug:
            self._debug(masked_input, f"t={t} lerped")
        return masked_input


def trim_to_multiple_of(*args, multiple_of=8):
    return tuple((x - x % multiple_of) for x in args)


def image_resized_to_grid_as_tensor(
    image: PIL.Image.Image, normalize: bool = True, multiple_of=8
) -> torch.FloatTensor:
    """

    :param image: input image
    :param normalize: scale the range to [-1, 1] instead of [0, 1]
    :param multiple_of: resize the input so both dimensions are a multiple of this
    """
    w, h = trim_to_multiple_of(*image.size, multiple_of=multiple_of)
    transformation = T.Compose(
        [
            T.Resize((h, w), T.InterpolationMode.LANCZOS),
            T.ToTensor(),
        ]
    )
    tensor = transformation(image)
    if normalize:
        tensor = tensor * 2.0 - 1.0
    return tensor


def is_inpainting_model(unet: UNet2DConditionModel):
    return unet.conv_in.in_channels == 9


CallbackType = TypeVar("CallbackType")
ReturnType = TypeVar("ReturnType")
ParamType = ParamSpec("ParamType")


@dataclass(frozen=True)
class GeneratorToCallbackinator(Generic[ParamType, ReturnType, CallbackType]):
    """Convert a generator to a function with a callback and a return value."""

    generator_method: Callable[ParamType, ReturnType]
    callback_arg_type: Type[CallbackType]

    def __call__(
        self,
        *args: ParamType.args,
        callback: Callable[[CallbackType], Any] = None,
        **kwargs: ParamType.kwargs,
    ) -> ReturnType:
        result = None
        for result in self.generator_method(*args, **kwargs):
            if callback is not None and isinstance(result, self.callback_arg_type):
                callback(result)
        if result is None:
            raise AssertionError("why was that an empty generator?")
        return result


@dataclass(frozen=True)
class ConditioningData:
    unconditioned_embeddings: torch.Tensor
    text_embeddings: torch.Tensor
    guidance_scale: float
    """
    Guidance scale as defined in [Classifier-Free Diffusion Guidance](https://arxiv.org/abs/2207.12598).
    `guidance_scale` is defined as `w` of equation 2. of [Imagen Paper](https://arxiv.org/pdf/2205.11487.pdf).
    Guidance scale is enabled by setting `guidance_scale > 1`. Higher guidance scale encourages to generate
    images that are closely linked to the text `prompt`, usually at the expense of lower image quality.
    """
    extra: Optional[InvokeAIDiffuserComponent.ExtraConditioningInfo] = None
    scheduler_args: dict[str, Any] = field(default_factory=dict)
    """
    Additional arguments to pass to invokeai_diffuser.do_latent_postprocessing().
    """
    postprocessing_settings: Optional[PostprocessingSettings] = None

    @property
    def dtype(self):
        return self.text_embeddings.dtype

    def add_scheduler_args_if_applicable(self, scheduler, **kwargs):
        scheduler_args = dict(self.scheduler_args)
        step_method = inspect.signature(scheduler.step)
        for name, value in kwargs.items():
            try:
                step_method.bind_partial(**{name: value})
            except TypeError:
                # FIXME: don't silently discard arguments
                pass  # debug("%s does not accept argument named %r", scheduler, name)
            else:
                scheduler_args[name] = value
        return dataclasses.replace(self, scheduler_args=scheduler_args)


@dataclass
class InvokeAIStableDiffusionPipelineOutput(StableDiffusionPipelineOutput):
    r"""
    Output class for InvokeAI's Stable Diffusion pipeline.

    Args:
        attention_map_saver (`AttentionMapSaver`): Object containing attention maps that can be displayed to the user
         after generation completes. Optional.
    """
    attention_map_saver: Optional[AttentionMapSaver]

class StableDiffusionGeneratorPipeline(StableDiffusionPipeline):
    r"""
    Pipeline for text-to-image generation using Stable Diffusion.

    This model inherits from [`DiffusionPipeline`]. Check the superclass documentation for the generic methods the
    library implements for all the pipelines (such as downloading or saving, running on a particular device, etc.)

    Implementation note: This class started as a refactored copy of diffusers.StableDiffusionPipeline.
    Hopefully future versions of diffusers provide access to more of these functions so that we don't
    need to duplicate them here: https://github.com/huggingface/diffusers/issues/551#issuecomment-1281508384

    Args:
        vae ([`AutoencoderKL`]):
            Variational Auto-Encoder (VAE) Model to encode and decode images to and from latent representations.
        text_encoder ([`CLIPTextModel`]):
            Frozen text-encoder. Stable Diffusion uses the text portion of
            [CLIP](https://huggingface.co/docs/transformers/model_doc/clip#transformers.CLIPTextModel), specifically
            the [clip-vit-large-patch14](https://huggingface.co/openai/clip-vit-large-patch14) variant.
        tokenizer (`CLIPTokenizer`):
            Tokenizer of class
            [CLIPTokenizer](https://huggingface.co/docs/transformers/v4.21.0/en/model_doc/clip#transformers.CLIPTokenizer).
        unet ([`UNet2DConditionModel`]): Conditional U-Net architecture to denoise the encoded image latents.
        scheduler ([`SchedulerMixin`]):
            A scheduler to be used in combination with `unet` to denoise the encoded image latents. Can be one of
            [`DDIMScheduler`], [`LMSDiscreteScheduler`], or [`PNDMScheduler`].
        safety_checker ([`StableDiffusionSafetyChecker`]):
            Classification module that estimates whether generated images could be considered offensive or harmful.
            Please, refer to the [model card](https://huggingface.co/CompVis/stable-diffusion-v1-4) for details.
        feature_extractor ([`CLIPFeatureExtractor`]):
            Model that extracts features from generated images to be used as inputs for the `safety_checker`.
    """
    _model_group: ModelGroup

    ID_LENGTH = 8

    def __init__(
        self,
        vae: AutoencoderKL,
        text_encoder: CLIPTextModel,
        tokenizer: CLIPTokenizer,
        unet: UNet2DConditionModel,
        scheduler: KarrasDiffusionSchedulers,
        safety_checker: Optional[StableDiffusionSafetyChecker],
        feature_extractor: Optional[CLIPFeatureExtractor],
        requires_safety_checker: bool = False,
        precision: str = "float32",
        control_model: ControlNetModel = None,
    ):
        super().__init__(
            vae,
            text_encoder,
            tokenizer,
            unet,
            scheduler,
            safety_checker,
            feature_extractor,
            requires_safety_checker,
        )

        self.register_modules(
            vae=vae,
            text_encoder=text_encoder,
            tokenizer=tokenizer,
            unet=unet,
            scheduler=scheduler,
            safety_checker=safety_checker,
            feature_extractor=feature_extractor,
            # control_model=control_model,
        )
        self.invokeai_diffuser = InvokeAIDiffuserComponent(
            self.unet, self._unet_forward, is_running_diffusers=True
        )
        use_full_precision = precision == "float32" or precision == "autocast"
        self.textual_inversion_manager = TextualInversionManager(
            tokenizer=self.tokenizer,
            text_encoder=self.text_encoder,
            full_precision=use_full_precision,
        )
        # InvokeAI's interface for text embeddings and whatnot
        self.embeddings_provider = EmbeddingsProvider(
            tokenizer=self.tokenizer,
            text_encoder=self.text_encoder,
            textual_inversion_manager=self.textual_inversion_manager,
        )

        self._model_group = FullyLoadedModelGroup(self.unet.device)
        self._model_group.install(*self._submodels)
        self.control_model = control_model

    def _adjust_memory_efficient_attention(self, latents: torch.Tensor):
        """
        if xformers is available, use it, otherwise use sliced attention.
        """
        if (
            torch.cuda.is_available()
            and is_xformers_available()
            and not Globals.disable_xformers
        ):
            self.enable_xformers_memory_efficient_attention()
        else:
            if torch.backends.mps.is_available():
                # until pytorch #91617 is fixed, slicing is borked on MPS
                # https://github.com/pytorch/pytorch/issues/91617
                # fix is in https://github.com/kulinseth/pytorch/pull/222 but no idea when it will get merged to pytorch mainline.
                pass
            else:
                if self.device.type == "cpu" or self.device.type == "mps":
                    mem_free = psutil.virtual_memory().free
                elif self.device.type == "cuda":
                    mem_free, _ = torch.cuda.mem_get_info(normalize_device(self.device))
                else:
                    raise ValueError(f"unrecognized device {self.device}")
                # input tensor of [1, 4, h/8, w/8]
                # output tensor of [16, (h/8 * w/8), (h/8 * w/8)]
                bytes_per_element_needed_for_baddbmm_duplication = (
                    latents.element_size() + 4
                )
                max_size_required_for_baddbmm = (
                    16
                    * latents.size(dim=2)
                    * latents.size(dim=3)
                    * latents.size(dim=2)
                    * latents.size(dim=3)
                    * bytes_per_element_needed_for_baddbmm_duplication
                )
                if max_size_required_for_baddbmm > (
                    mem_free * 3.0 / 4.0
                ):  # 3.3 / 4.0 is from old Invoke code
                    self.enable_attention_slicing(slice_size="max")
                else:
                    self.disable_attention_slicing()

    def enable_offload_submodels(self, device: torch.device):
        """
        Offload each submodel when it's not in use.

        Useful for low-vRAM situations where the size of the model in memory is a big chunk of
        the total available resource, and you want to free up as much for inference as possible.

        This requires more moving parts and may add some delay as the U-Net is swapped out for the
        VAE and vice-versa.
        """
        models = self._submodels
        if self._model_group is not None:
            self._model_group.uninstall(*models)
        group = LazilyLoadedModelGroup(device)
        group.install(*models)
        self._model_group = group

    def disable_offload_submodels(self):
        """
        Leave all submodels loaded.

        Appropriate for cases where the size of the model in memory is small compared to the memory
        required for inference. Avoids the delay and complexity of shuffling the submodels to and
        from the GPU.
        """
        models = self._submodels
        if self._model_group is not None:
            self._model_group.uninstall(*models)
        group = FullyLoadedModelGroup(self._model_group.execution_device)
        group.install(*models)
        self._model_group = group

    def offload_all(self):
        """Offload all this pipeline's models to CPU."""
        self._model_group.offload_current()

    def ready(self):
        """
        Ready this pipeline's models.

        i.e. preload them to the GPU if appropriate.
        """
        self._model_group.ready()

    def to(self, torch_device: Optional[Union[str, torch.device]] = None, silence_dtype_warnings=False):
        # overridden method; types match the superclass.
        if torch_device is None:
            return self
        self._model_group.set_device(torch.device(torch_device))
        self._model_group.ready()

    @property
    def device(self) -> torch.device:
        return self._model_group.execution_device

    @property
    def _submodels(self) -> Sequence[torch.nn.Module]:
        module_names, _, _ = self.extract_init_dict(dict(self.config))
        values = [getattr(self, name) for name in module_names.keys()]
        return [m for m in values if isinstance(m, torch.nn.Module)]

    def image_from_embeddings(
        self,
        latents: torch.Tensor,
        num_inference_steps: int,
        conditioning_data: ConditioningData,
        *,
        noise: torch.Tensor,
        callback: Callable[[PipelineIntermediateState], None] = None,
        run_id=None,
        **kwargs,
    ) -> InvokeAIStableDiffusionPipelineOutput:
        r"""
        Function invoked when calling the pipeline for generation.

        :param conditioning_data:
        :param latents: Pre-generated un-noised latents, to be used as inputs for
            image generation. Can be used to tweak the same generation with different prompts.
        :param num_inference_steps: The number of denoising steps. More denoising steps usually lead to a higher quality
            image at the expense of slower inference.
        :param noise: Noise to add to the latents, sampled from a Gaussian distribution.
        :param callback:
        :param run_id:
        """

        result_latents, result_attention_map_saver = self.latents_from_embeddings(
            latents,
            num_inference_steps,
            conditioning_data,
            noise=noise,
            run_id=run_id,
            callback=callback,
            **kwargs,
        )
        # https://discuss.huggingface.co/t/memory-usage-by-later-pipeline-stages/23699
        torch.cuda.empty_cache()

        with torch.inference_mode():
            image = self.decode_latents(result_latents)
            output = InvokeAIStableDiffusionPipelineOutput(
                images=image,
                nsfw_content_detected=[],
                attention_map_saver=result_attention_map_saver,
            )
            return self.check_for_safety(output, dtype=conditioning_data.dtype)

    def latents_from_embeddings(
        self,
        latents: torch.Tensor,
        num_inference_steps: int,
        conditioning_data: ConditioningData,
        *,
        noise: torch.Tensor,
        timesteps=None,
        additional_guidance: List[Callable] = None,
        run_id=None,
        callback: Callable[[PipelineIntermediateState], None] = None,
        **kwargs,
    ) -> tuple[torch.Tensor, Optional[AttentionMapSaver]]:
        if timesteps is None:
            self.scheduler.set_timesteps(
                num_inference_steps, device=self._model_group.device_for(self.unet)
            )
            timesteps = self.scheduler.timesteps
        infer_latents_from_embeddings = GeneratorToCallbackinator(
            self.generate_latents_from_embeddings, PipelineIntermediateState
        )
        result: PipelineIntermediateState = infer_latents_from_embeddings(
            latents,
            timesteps,
            conditioning_data,
            noise=noise,
            additional_guidance=additional_guidance,
            run_id=run_id,
            callback=callback,
            **kwargs,
        )
        return result.latents, result.attention_map_saver

    def generate_latents_from_embeddings(
        self,
        latents: torch.Tensor,
        timesteps,
        conditioning_data: ConditioningData,
        *,
        noise: torch.Tensor,
        run_id: str = None,
        additional_guidance: List[Callable] = None,
        **kwargs,
    ):
        self._adjust_memory_efficient_attention(latents)
        if run_id is None:
            run_id = secrets.token_urlsafe(self.ID_LENGTH)
        if additional_guidance is None:
            additional_guidance = []
        extra_conditioning_info = conditioning_data.extra
        with self.invokeai_diffuser.custom_attention_context(
            extra_conditioning_info=extra_conditioning_info,
            step_count=len(self.scheduler.timesteps),
        ):
            yield PipelineIntermediateState(
                run_id=run_id,
                step=-1,
                timestep=self.scheduler.num_train_timesteps,
                latents=latents,
            )

            batch_size = latents.shape[0]
            batched_t = torch.full(
                (batch_size,),
                timesteps[0],
                dtype=timesteps.dtype,
                device=self._model_group.device_for(self.unet),
            )
            latents = self.scheduler.add_noise(latents, noise, batched_t)

            attention_map_saver: Optional[AttentionMapSaver] = None

            for i, t in enumerate(self.progress_bar(timesteps)):
                batched_t.fill_(t)
                step_output = self.step(
                    batched_t,
                    latents,
                    conditioning_data,
                    step_index=i,
                    total_step_count=len(timesteps),
                    additional_guidance=additional_guidance,
                    **kwargs,
                )
                latents = step_output.prev_sample

                latents = self.invokeai_diffuser.do_latent_postprocessing(
                    postprocessing_settings=conditioning_data.postprocessing_settings,
                    latents=latents,
                    sigma=batched_t,
                    step_index=i,
                    total_step_count=len(timesteps),
                )

                predicted_original = getattr(step_output, "pred_original_sample", None)

                # TODO resuscitate attention map saving
                # if i == len(timesteps)-1 and extra_conditioning_info is not None:
                #    eos_token_index = extra_conditioning_info.tokens_count_including_eos_bos - 1
                #    attention_map_token_ids = range(1, eos_token_index)
                #    attention_map_saver = AttentionMapSaver(token_ids=attention_map_token_ids, latents_shape=latents.shape[-2:])
                #    self.invokeai_diffuser.setup_attention_map_saving(attention_map_saver)

                yield PipelineIntermediateState(
                    run_id=run_id,
                    step=i,
                    timestep=int(t),
                    latents=latents,
                    predicted_original=predicted_original,
                    attention_map_saver=attention_map_saver,
                )

            return latents, attention_map_saver

    @torch.inference_mode()
    def step(
        self,
        t: torch.Tensor,
        latents: torch.Tensor,
        conditioning_data: ConditioningData,
        step_index: int,
        total_step_count: int,
        additional_guidance: List[Callable] = None,
        **kwargs,
    ):

<<<<<<< HEAD
        control_image = kwargs.get("control_image", None)   # should be a processed tensor
        control_scale = kwargs.get("control_scale", None)
        # control_prompt_embeds = kwargs.get("control_prompt_embeds", None)

=======
>>>>>>> b4b7277d
        # invokeai_diffuser has batched timesteps, but diffusers schedulers expect a single value
        timestep = t[0]

        if additional_guidance is None:
            additional_guidance = []

        # FIXME: add conditional to handle NOT classifier free guidance
        # expand the latents if we are doing classifier free guidance
        # print("doing classifier free guidance: ", self.do_classifier_free_guidance)
        # latent_model_input = torch.cat([latents] * 2) if do_classifier_free_guidance else latents
        latent_control_input = latents
        latent_model_input = torch.cat([latents] * 2)

        # TODO: should this scaling happen here or inside self._unet_forward?
        #     i.e. before or after passing it to InvokeAIDiffuserComponent
        latent_model_input = self.scheduler.scale_model_input(latent_model_input, timestep)
        ehs = torch.cat([conditioning_data.unconditioned_embeddings, conditioning_data.text_embeddings])

        if (self.control_model is not None) and (control_image is not None) and (control_scale is not None):
            # controlnet inference
            down_block_res_samples, mid_block_res_sample = self.control_model(
                latent_model_input,
                timestep,
                encoder_hidden_states = ehs,
                controlnet_cond=control_image,
                conditioning_scale=control_scale,
                return_dict=False,
            )
        else:
            down_block_res_samples, mid_block_res_sample = None, None

        if (self.control_model is not None) and (kwargs.get("control_image") is not None):
            control_image = kwargs.get("control_image") # should be a processed tensor derived from the control image(s)
            control_scale = kwargs.get("control_scale", 1.0)  # control_scale default is 1.0
            # handling case where using multiple control models but only specifying single control_scale
            #     so reshape control_scale to match number of control models
            if isinstance(self.control_model, MultiControlNetModel) and isinstance(control_scale, float):
                control_scale = [control_scale] * len(self.control_model.nets)
            if conditioning_data.guidance_scale > 1.0:
                # expand the latents input to control model if doing classifier free guidance
                #    (which I think for now is always true, there is conditional elsewhere that stops execution if
                #     classifier_free_guidance is <= 1.0 ?)
                latent_control_input = torch.cat([latent_model_input] * 2)
            else:
                latent_control_input = latent_model_input
            # controlnet inference
            down_block_res_samples, mid_block_res_sample = self.control_model(
                latent_control_input,
                timestep,
                encoder_hidden_states=torch.cat([conditioning_data.unconditioned_embeddings,
                                                 conditioning_data.text_embeddings]),
                controlnet_cond=control_image,
                conditioning_scale=control_scale,
                return_dict=False,
            )
        else:
            down_block_res_samples, mid_block_res_sample = None, None

        # predict the noise residual
        noise_pred = self.invokeai_diffuser.do_diffusion_step(
            latent_model_input,
            t,
            conditioning_data.unconditioned_embeddings,
            conditioning_data.text_embeddings,
            conditioning_data.guidance_scale,
            step_index=step_index,
            total_step_count=total_step_count,
            down_block_additional_residuals=down_block_res_samples,
            mid_block_additional_residual=mid_block_res_sample,
        )

        # compute the previous noisy sample x_t -> x_t-1
        step_output = self.scheduler.step(
            noise_pred, timestep, latents, **conditioning_data.scheduler_args
        )

        # TODO: this additional_guidance extension point feels redundant with InvokeAIDiffusionComponent.
        #    But the way things are now, scheduler runs _after_ that, so there was
        #    no way to use it to apply an operation that happens after the last scheduler.step.
        for guidance in additional_guidance:
            step_output = guidance(step_output, timestep, conditioning_data)

        return step_output

    def _unet_forward(
        self,
        latents,
        t,
        text_embeddings,
        cross_attention_kwargs: Optional[dict[str, Any]] = None,
        **kwargs,
    ):
        """predict the noise residual"""
        if is_inpainting_model(self.unet) and latents.size(1) == 4:
            # Pad out normal non-inpainting inputs for an inpainting model.
            # FIXME: There are too many layers of functions and we have too many different ways of
            #     overriding things! This should get handled in a way more consistent with the other
            #     use of AddsMaskLatents.
            latents = AddsMaskLatents(
                self._unet_forward,
                mask=torch.ones_like(
                    latents[:1, :1], device=latents.device, dtype=latents.dtype
                ),
                initial_image_latents=torch.zeros_like(
                    latents[:1], device=latents.device, dtype=latents.dtype
                ),
            ).add_mask_channels(latents)

        # First three args should be positional, not keywords, so torch hooks can see them.
        return self.unet(
            latents, t, text_embeddings, cross_attention_kwargs=cross_attention_kwargs,
            **kwargs,
        ).sample

    def img2img_from_embeddings(
        self,
        init_image: Union[torch.FloatTensor, PIL.Image.Image],
        strength: float,
        num_inference_steps: int,
        conditioning_data: ConditioningData,
        *,
        callback: Callable[[PipelineIntermediateState], None] = None,
        run_id=None,
        noise_func=None,
        seed=None,
    ) -> InvokeAIStableDiffusionPipelineOutput:
        if isinstance(init_image, PIL.Image.Image):
            init_image = image_resized_to_grid_as_tensor(init_image.convert("RGB"))

        if init_image.dim() == 3:
            init_image = einops.rearrange(init_image, "c h w -> 1 c h w")

        # 6. Prepare latent variables
        initial_latents = self.non_noised_latents_from_image(
            init_image,
            device=self._model_group.device_for(self.unet),
            dtype=self.unet.dtype,
        )
        if seed is not None:
            set_seed(seed)
        noise = noise_func(initial_latents)

        return self.img2img_from_latents_and_embeddings(
            initial_latents,
            num_inference_steps,
            conditioning_data,
            strength,
            noise,
            run_id,
            callback,
        )

    def img2img_from_latents_and_embeddings(
        self,
        initial_latents,
        num_inference_steps,
        conditioning_data: ConditioningData,
        strength,
        noise: torch.Tensor,
        run_id=None,
        callback=None,
    ) -> InvokeAIStableDiffusionPipelineOutput:
        timesteps, _ = self.get_img2img_timesteps(
            num_inference_steps,
            strength,
            device=self._model_group.device_for(self.unet),
        )
        result_latents, result_attention_maps = self.latents_from_embeddings(
            latents=initial_latents if strength < 1.0 else torch.zeros_like(
                initial_latents, device=initial_latents.device, dtype=initial_latents.dtype
            ),
            num_inference_steps=num_inference_steps,
            conditioning_data=conditioning_data,
            timesteps=timesteps,
            noise=noise,
            run_id=run_id,
            callback=callback,
        )

        # https://discuss.huggingface.co/t/memory-usage-by-later-pipeline-stages/23699
        torch.cuda.empty_cache()

        with torch.inference_mode():
            image = self.decode_latents(result_latents)
            output = InvokeAIStableDiffusionPipelineOutput(
                images=image,
                nsfw_content_detected=[],
                attention_map_saver=result_attention_maps,
            )
            return self.check_for_safety(output, dtype=conditioning_data.dtype)

    def get_img2img_timesteps(
        self, num_inference_steps: int, strength: float, device
    ) -> (torch.Tensor, int):
        img2img_pipeline = StableDiffusionImg2ImgPipeline(**self.components)
        assert img2img_pipeline.scheduler is self.scheduler
        img2img_pipeline.scheduler.set_timesteps(num_inference_steps, device=device)
        timesteps, adjusted_steps = img2img_pipeline.get_timesteps(
            num_inference_steps, strength, device=device
        )
        # Workaround for low strength resulting in zero timesteps.
        # TODO: submit upstream fix for zero-step img2img
        if timesteps.numel() == 0:
            timesteps = self.scheduler.timesteps[-1:]
            adjusted_steps = timesteps.numel()
        return timesteps, adjusted_steps

    def inpaint_from_embeddings(
        self,
        init_image: torch.FloatTensor,
        mask: torch.FloatTensor,
        strength: float,
        num_inference_steps: int,
        conditioning_data: ConditioningData,
        *,
        callback: Callable[[PipelineIntermediateState], None] = None,
        run_id=None,
        noise_func=None,
        seed=None,
    ) -> InvokeAIStableDiffusionPipelineOutput:
        device = self._model_group.device_for(self.unet)
        latents_dtype = self.unet.dtype

        if isinstance(init_image, PIL.Image.Image):
            init_image = image_resized_to_grid_as_tensor(init_image.convert("RGB"))

        init_image = init_image.to(device=device, dtype=latents_dtype)
        mask = mask.to(device=device, dtype=latents_dtype)

        if init_image.dim() == 3:
            init_image = init_image.unsqueeze(0)

        timesteps, _ = self.get_img2img_timesteps(
            num_inference_steps, strength, device=device
        )

        # 6. Prepare latent variables
        # can't quite use upstream StableDiffusionImg2ImgPipeline.prepare_latents
        # because we have our own noise function
        init_image_latents = self.non_noised_latents_from_image(
            init_image, device=device, dtype=latents_dtype
        )
        if seed is not None:
            set_seed(seed)
        noise = noise_func(init_image_latents)

        if mask.dim() == 3:
            mask = mask.unsqueeze(0)
        latent_mask = tv_resize(
            mask, init_image_latents.shape[-2:], T.InterpolationMode.BILINEAR
        ).to(device=device, dtype=latents_dtype)

        guidance: List[Callable] = []

        if is_inpainting_model(self.unet):
            # You'd think the inpainting model wouldn't be paying attention to the area it is going to repaint
            # (that's why there's a mask!) but it seems to really want that blanked out.
            masked_init_image = init_image * torch.where(mask < 0.5, 1, 0)
            masked_latents = self.non_noised_latents_from_image(
                masked_init_image, device=device, dtype=latents_dtype
            )

            # TODO: we should probably pass this in so we don't have to try/finally around setting it.
            self.invokeai_diffuser.model_forward_callback = AddsMaskLatents(
                self._unet_forward, latent_mask, masked_latents
            )
        else:
            guidance.append(
                AddsMaskGuidance(latent_mask, init_image_latents, self.scheduler, noise)
            )

        try:
            result_latents, result_attention_maps = self.latents_from_embeddings(
                latents=init_image_latents if strength < 1.0 else torch.zeros_like(
                    init_image_latents, device=init_image_latents.device, dtype=init_image_latents.dtype
                ),
                num_inference_steps=num_inference_steps,
                conditioning_data=conditioning_data,
                noise=noise,
                timesteps=timesteps,
                additional_guidance=guidance,
                run_id=run_id,
                callback=callback,
            )
        finally:
            self.invokeai_diffuser.model_forward_callback = self._unet_forward

        # https://discuss.huggingface.co/t/memory-usage-by-later-pipeline-stages/23699
        torch.cuda.empty_cache()

        with torch.inference_mode():
            image = self.decode_latents(result_latents)
            output = InvokeAIStableDiffusionPipelineOutput(
                images=image,
                nsfw_content_detected=[],
                attention_map_saver=result_attention_maps,
            )
            return self.check_for_safety(output, dtype=conditioning_data.dtype)

    def non_noised_latents_from_image(self, init_image, *, device: torch.device, dtype):
        init_image = init_image.to(device=device, dtype=dtype)
        with torch.inference_mode():
            if device.type == "mps":
                # workaround for torch MPS bug that has been fixed in https://github.com/kulinseth/pytorch/pull/222
                # TODO remove this workaround once kulinseth#222 is merged to pytorch mainline
                self.vae.to(CPU_DEVICE)
                init_image = init_image.to(CPU_DEVICE)
            else:
                self._model_group.load(self.vae)
            init_latent_dist = self.vae.encode(init_image).latent_dist
            init_latents = init_latent_dist.sample().to(
                dtype=dtype
            )  # FIXME: uses torch.randn. make reproducible!
            if device.type == "mps":
                self.vae.to(device)
                init_latents = init_latents.to(device)

        init_latents = 0.18215 * init_latents
        return init_latents

    def check_for_safety(self, output, dtype):
        with torch.inference_mode():
            screened_images, has_nsfw_concept = self.run_safety_checker(
                output.images, dtype=dtype
            )
        screened_attention_map_saver = None
        if has_nsfw_concept is None or not has_nsfw_concept:
            screened_attention_map_saver = output.attention_map_saver
        return InvokeAIStableDiffusionPipelineOutput(
            screened_images,
            has_nsfw_concept,
            # block the attention maps if NSFW content is detected
            attention_map_saver=screened_attention_map_saver,
        )

    def run_safety_checker(self, image, device=None, dtype=None):
        # overriding to use the model group for device info instead of requiring the caller to know.
        if self.safety_checker is not None:
            device = self._model_group.device_for(self.safety_checker)
        return super().run_safety_checker(image, device, dtype)

    @torch.inference_mode()
    def get_learned_conditioning(
        self, c: List[List[str]], *, return_tokens=True, fragment_weights=None
    ):
        """
        Compatibility function for invokeai.models.diffusion.ddpm.LatentDiffusion.
        """
        return self.embeddings_provider.get_embeddings_for_weighted_prompt_fragments(
            text_batch=c,
            fragment_weights_batch=fragment_weights,
            should_return_tokens=return_tokens,
            device=self._model_group.device_for(self.unet),
        )

    @property
    def channels(self) -> int:
        """Compatible with DiffusionWrapper"""
        return self.unet.in_channels

    def decode_latents(self, latents):
        # Explicit call to get the vae loaded, since `decode` isn't the forward method.
        self._model_group.load(self.vae)
        return super().decode_latents(latents)

    def debug_latents(self, latents, msg):
        from invokeai.backend.image_util import debug_image
        with torch.inference_mode():
            decoded = self.numpy_to_pil(self.decode_latents(latents))
        for i, img in enumerate(decoded):
            debug_image(
                img, f"latents {msg} {i+1}/{len(decoded)}", debug_status=True
            )

    # copied from diffusers pipeline_stable_diffusion_controlnet.py
    # Returns torch.Tensor of shape (batch_size, 3, height, width)
    def prepare_control_image(
        self,
        image,
        width=512,
        height=512,
        batch_size=1,
        num_images_per_prompt=1,
        device="cuda",
        dtype=torch.float16,
        do_classifier_free_guidance=True,
    ):
        if not isinstance(image, torch.Tensor):
            if isinstance(image, PIL.Image.Image):
                image = [image]

            if isinstance(image[0], PIL.Image.Image):
                images = []

                for image_ in image:
                    image_ = image_.convert("RGB")
                    image_ = image_.resize((width, height), resample=PIL_INTERPOLATION["lanczos"])
                    image_ = np.array(image_)
                    image_ = image_[None, :]
                    images.append(image_)

                image = images

                image = np.concatenate(image, axis=0)
                image = np.array(image).astype(np.float32) / 255.0
                image = image.transpose(0, 3, 1, 2)
                image = torch.from_numpy(image)
            elif isinstance(image[0], torch.Tensor):
                image = torch.cat(image, dim=0)

        image_batch_size = image.shape[0]
        if image_batch_size == 1:
            repeat_by = batch_size
        else:
            # image batch size is the same as prompt batch size
            repeat_by = num_images_per_prompt

        image = image.repeat_interleave(repeat_by, dim=0)
        image = image.to(device=device, dtype=dtype)
        if do_classifier_free_guidance:
            image = torch.cat([image] * 2)
        return image<|MERGE_RESOLUTION|>--- conflicted
+++ resolved
@@ -623,43 +623,16 @@
         **kwargs,
     ):
 
-<<<<<<< HEAD
-        control_image = kwargs.get("control_image", None)   # should be a processed tensor
-        control_scale = kwargs.get("control_scale", None)
-        # control_prompt_embeds = kwargs.get("control_prompt_embeds", None)
-
-=======
->>>>>>> b4b7277d
         # invokeai_diffuser has batched timesteps, but diffusers schedulers expect a single value
         timestep = t[0]
 
         if additional_guidance is None:
             additional_guidance = []
 
-        # FIXME: add conditional to handle NOT classifier free guidance
-        # expand the latents if we are doing classifier free guidance
-        # print("doing classifier free guidance: ", self.do_classifier_free_guidance)
-        # latent_model_input = torch.cat([latents] * 2) if do_classifier_free_guidance else latents
-        latent_control_input = latents
-        latent_model_input = torch.cat([latents] * 2)
-
         # TODO: should this scaling happen here or inside self._unet_forward?
         #     i.e. before or after passing it to InvokeAIDiffuserComponent
-        latent_model_input = self.scheduler.scale_model_input(latent_model_input, timestep)
-        ehs = torch.cat([conditioning_data.unconditioned_embeddings, conditioning_data.text_embeddings])
-
-        if (self.control_model is not None) and (control_image is not None) and (control_scale is not None):
-            # controlnet inference
-            down_block_res_samples, mid_block_res_sample = self.control_model(
-                latent_model_input,
-                timestep,
-                encoder_hidden_states = ehs,
-                controlnet_cond=control_image,
-                conditioning_scale=control_scale,
-                return_dict=False,
-            )
-        else:
-            down_block_res_samples, mid_block_res_sample = None, None
+        latent_model_input = self.scheduler.scale_model_input(latents, timestep)
+
 
         if (self.control_model is not None) and (kwargs.get("control_image") is not None):
             control_image = kwargs.get("control_image") # should be a processed tensor derived from the control image(s)
