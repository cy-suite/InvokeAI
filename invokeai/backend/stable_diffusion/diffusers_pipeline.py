from __future__ import annotations

import dataclasses
import inspect
import math
import secrets
from collections.abc import Sequence
from dataclasses import dataclass, field
from typing import Any, Callable, Generic, List, Optional, Type, TypeVar, Union
from pydantic import BaseModel, Field

import einops
import PIL.Image
import numpy as np
from accelerate.utils import set_seed
import psutil
import torch
import torchvision.transforms as T
from compel import EmbeddingsProvider
from diffusers.models import AutoencoderKL, UNet2DConditionModel
from diffusers.models.controlnet import ControlNetModel, ControlNetOutput
from diffusers.pipelines.stable_diffusion import StableDiffusionPipelineOutput
from diffusers.pipelines.stable_diffusion.pipeline_stable_diffusion import (
    StableDiffusionPipeline,
)
from diffusers.pipelines.stable_diffusion.pipeline_stable_diffusion_controlnet import MultiControlNetModel

from diffusers.pipelines.stable_diffusion.pipeline_stable_diffusion_img2img import (
    StableDiffusionImg2ImgPipeline,
)
from diffusers.pipelines.stable_diffusion.safety_checker import (
    StableDiffusionSafetyChecker,
)
from diffusers.schedulers import KarrasDiffusionSchedulers
from diffusers.schedulers.scheduling_utils import SchedulerMixin, SchedulerOutput
from diffusers.utils import PIL_INTERPOLATION
from diffusers.utils.import_utils import is_xformers_available
from diffusers.utils.outputs import BaseOutput
from torchvision.transforms.functional import resize as tv_resize
from transformers import CLIPFeatureExtractor, CLIPTextModel, CLIPTokenizer
from typing_extensions import ParamSpec

from invokeai.app.services.config import get_invokeai_config
from ..util import CPU_DEVICE, normalize_device
from .diffusion import (
    AttentionMapSaver,
    InvokeAIDiffuserComponent,
    PostprocessingSettings,
)
from .offloading import FullyLoadedModelGroup, LazilyLoadedModelGroup, ModelGroup
from .textual_inversion_manager import TextualInversionManager

@dataclass
class PipelineIntermediateState:
    run_id: str
    step: int
    timestep: int
    latents: torch.Tensor
    predicted_original: Optional[torch.Tensor] = None
    attention_map_saver: Optional[AttentionMapSaver] = None


@dataclass
class AddsMaskLatents:
    """Add the channels required for inpainting model input.

    The inpainting model takes the normal latent channels as input, _plus_ a one-channel mask
    and the latent encoding of the base image.

    This class assumes the same mask and base image should apply to all items in the batch.
    """

    forward: Callable[[torch.Tensor, torch.Tensor, torch.Tensor], torch.Tensor]
    mask: torch.Tensor
    initial_image_latents: torch.Tensor

    def __call__(
        self, latents: torch.Tensor, t: torch.Tensor, text_embeddings: torch.Tensor
    ) -> torch.Tensor:
        model_input = self.add_mask_channels(latents)
        return self.forward(model_input, t, text_embeddings)

    def add_mask_channels(self, latents):
        batch_size = latents.size(0)
        # duplicate mask and latents for each batch
        mask = einops.repeat(
            self.mask, "b c h w -> (repeat b) c h w", repeat=batch_size
        )
        image_latents = einops.repeat(
            self.initial_image_latents, "b c h w -> (repeat b) c h w", repeat=batch_size
        )
        # add mask and image as additional channels
        model_input, _ = einops.pack([latents, mask, image_latents], "b * h w")
        return model_input


def are_like_tensors(a: torch.Tensor, b: object) -> bool:
    return isinstance(b, torch.Tensor) and (a.size() == b.size())


@dataclass
class AddsMaskGuidance:
    mask: torch.FloatTensor
    mask_latents: torch.FloatTensor
    scheduler: SchedulerMixin
    noise: torch.Tensor
    _debug: Optional[Callable] = None

    def __call__(
        self, step_output: BaseOutput | SchedulerOutput, t: torch.Tensor, conditioning
    ) -> BaseOutput:
        output_class = step_output.__class__  # We'll create a new one with masked data.

        # The problem with taking SchedulerOutput instead of the model output is that we're less certain what's in it.
        # It's reasonable to assume the first thing is prev_sample, but then does it have other things
        # like pred_original_sample? Should we apply the mask to them too?
        # But what if there's just some other random field?
        prev_sample = step_output[0]
        # Mask anything that has the same shape as prev_sample, return others as-is.
        return output_class(
            {
                k: (
                    self.apply_mask(v, self._t_for_field(k, t))
                    if are_like_tensors(prev_sample, v)
                    else v
                )
                for k, v in step_output.items()
            }
        )

    def _t_for_field(self, field_name: str, t):
        if field_name == "pred_original_sample":
            return torch.zeros_like(t, dtype=t.dtype)  # it represents t=0
        return t

    def apply_mask(self, latents: torch.Tensor, t) -> torch.Tensor:
        batch_size = latents.size(0)
        mask = einops.repeat(
            self.mask, "b c h w -> (repeat b) c h w", repeat=batch_size
        )
        if t.dim() == 0:
            # some schedulers expect t to be one-dimensional.
            # TODO: file diffusers bug about inconsistency?
            t = einops.repeat(t, "-> batch", batch=batch_size)
        # Noise shouldn't be re-randomized between steps here. The multistep schedulers
        # get very confused about what is happening from step to step when we do that.
        mask_latents = self.scheduler.add_noise(self.mask_latents, self.noise, t)
        # TODO: Do we need to also apply scheduler.scale_model_input? Or is add_noise appropriately scaled already?
        # mask_latents = self.scheduler.scale_model_input(mask_latents, t)
        mask_latents = einops.repeat(
            mask_latents, "b c h w -> (repeat b) c h w", repeat=batch_size
        )
        masked_input = torch.lerp(
            mask_latents.to(dtype=latents.dtype), latents, mask.to(dtype=latents.dtype)
        )
        if self._debug:
            self._debug(masked_input, f"t={t} lerped")
        return masked_input


def trim_to_multiple_of(*args, multiple_of=8):
    return tuple((x - x % multiple_of) for x in args)


def image_resized_to_grid_as_tensor(
    image: PIL.Image.Image, normalize: bool = True, multiple_of=8
) -> torch.FloatTensor:
    """

    :param image: input image
    :param normalize: scale the range to [-1, 1] instead of [0, 1]
    :param multiple_of: resize the input so both dimensions are a multiple of this
    """
    w, h = trim_to_multiple_of(*image.size, multiple_of=multiple_of)
    transformation = T.Compose(
        [
            T.Resize((h, w), T.InterpolationMode.LANCZOS),
            T.ToTensor(),
        ]
    )
    tensor = transformation(image)
    if normalize:
        tensor = tensor * 2.0 - 1.0
    return tensor


def is_inpainting_model(unet: UNet2DConditionModel):
    return unet.conv_in.in_channels == 9


CallbackType = TypeVar("CallbackType")
ReturnType = TypeVar("ReturnType")
ParamType = ParamSpec("ParamType")


@dataclass(frozen=True)
class GeneratorToCallbackinator(Generic[ParamType, ReturnType, CallbackType]):
    """Convert a generator to a function with a callback and a return value."""

    generator_method: Callable[ParamType, ReturnType]
    callback_arg_type: Type[CallbackType]

    def __call__(
        self,
        *args: ParamType.args,
        callback: Callable[[CallbackType], Any] = None,
        **kwargs: ParamType.kwargs,
    ) -> ReturnType:
        result = None
        for result in self.generator_method(*args, **kwargs):
            if callback is not None and isinstance(result, self.callback_arg_type):
                callback(result)
        if result is None:
            raise AssertionError("why was that an empty generator?")
        return result

@dataclass
class ControlNetData:
    model: ControlNetModel = Field(default=None)
    image_tensor: torch.Tensor= Field(default=None)
    weight: float = Field(default=1.0)
    begin_step_percent: float = Field(default=0.0)
    end_step_percent: float = Field(default=1.0)

@dataclass(frozen=True)
class ConditioningData:
    unconditioned_embeddings: torch.Tensor
    text_embeddings: torch.Tensor
    guidance_scale: Union[float, List[float]]
    """
    Guidance scale as defined in [Classifier-Free Diffusion Guidance](https://arxiv.org/abs/2207.12598).
    `guidance_scale` is defined as `w` of equation 2. of [Imagen Paper](https://arxiv.org/pdf/2205.11487.pdf).
    Guidance scale is enabled by setting `guidance_scale > 1`. Higher guidance scale encourages to generate
    images that are closely linked to the text `prompt`, usually at the expense of lower image quality.
    """
    extra: Optional[InvokeAIDiffuserComponent.ExtraConditioningInfo] = None
    scheduler_args: dict[str, Any] = field(default_factory=dict)
    """
    Additional arguments to pass to invokeai_diffuser.do_latent_postprocessing().
    """
    postprocessing_settings: Optional[PostprocessingSettings] = None

    @property
    def dtype(self):
        return self.text_embeddings.dtype

    def add_scheduler_args_if_applicable(self, scheduler, **kwargs):
        scheduler_args = dict(self.scheduler_args)
        step_method = inspect.signature(scheduler.step)
        for name, value in kwargs.items():
            try:
                step_method.bind_partial(**{name: value})
            except TypeError:
                # FIXME: don't silently discard arguments
                pass  # debug("%s does not accept argument named %r", scheduler, name)
            else:
                scheduler_args[name] = value
        return dataclasses.replace(self, scheduler_args=scheduler_args)


@dataclass
class InvokeAIStableDiffusionPipelineOutput(StableDiffusionPipelineOutput):
    r"""
    Output class for InvokeAI's Stable Diffusion pipeline.

    Args:
        attention_map_saver (`AttentionMapSaver`): Object containing attention maps that can be displayed to the user
         after generation completes. Optional.
    """
    attention_map_saver: Optional[AttentionMapSaver]


class StableDiffusionGeneratorPipeline(StableDiffusionPipeline):
    r"""
    Pipeline for text-to-image generation using Stable Diffusion.

    This model inherits from [`DiffusionPipeline`]. Check the superclass documentation for the generic methods the
    library implements for all the pipelines (such as downloading or saving, running on a particular device, etc.)

    Implementation note: This class started as a refactored copy of diffusers.StableDiffusionPipeline.
    Hopefully future versions of diffusers provide access to more of these functions so that we don't
    need to duplicate them here: https://github.com/huggingface/diffusers/issues/551#issuecomment-1281508384

    Args:
        vae ([`AutoencoderKL`]):
            Variational Auto-Encoder (VAE) Model to encode and decode images to and from latent representations.
        text_encoder ([`CLIPTextModel`]):
            Frozen text-encoder. Stable Diffusion uses the text portion of
            [CLIP](https://huggingface.co/docs/transformers/model_doc/clip#transformers.CLIPTextModel), specifically
            the [clip-vit-large-patch14](https://huggingface.co/openai/clip-vit-large-patch14) variant.
        tokenizer (`CLIPTokenizer`):
            Tokenizer of class
            [CLIPTokenizer](https://huggingface.co/docs/transformers/v4.21.0/en/model_doc/clip#transformers.CLIPTokenizer).
        unet ([`UNet2DConditionModel`]): Conditional U-Net architecture to denoise the encoded image latents.
        scheduler ([`SchedulerMixin`]):
            A scheduler to be used in combination with `unet` to denoise the encoded image latents. Can be one of
            [`DDIMScheduler`], [`LMSDiscreteScheduler`], or [`PNDMScheduler`].
        safety_checker ([`StableDiffusionSafetyChecker`]):
            Classification module that estimates whether generated images could be considered offensive or harmful.
            Please, refer to the [model card](https://huggingface.co/CompVis/stable-diffusion-v1-4) for details.
        feature_extractor ([`CLIPFeatureExtractor`]):
            Model that extracts features from generated images to be used as inputs for the `safety_checker`.
    """
    _model_group: ModelGroup

    ID_LENGTH = 8

    def __init__(
        self,
        vae: AutoencoderKL,
        text_encoder: CLIPTextModel,
        tokenizer: CLIPTokenizer,
        unet: UNet2DConditionModel,
        scheduler: KarrasDiffusionSchedulers,
        safety_checker: Optional[StableDiffusionSafetyChecker],
        feature_extractor: Optional[CLIPFeatureExtractor],
        requires_safety_checker: bool = False,
        precision: str = "float32",
        control_model: ControlNetModel = None,
    ):
        super().__init__(
            vae,
            text_encoder,
            tokenizer,
            unet,
            scheduler,
            safety_checker,
            feature_extractor,
            requires_safety_checker,
        )

        self.register_modules(
            vae=vae,
            text_encoder=text_encoder,
            tokenizer=tokenizer,
            unet=unet,
            scheduler=scheduler,
            safety_checker=safety_checker,
            feature_extractor=feature_extractor,
            # FIXME: can't currently register control module
            # control_model=control_model,
        )
        self.invokeai_diffuser = InvokeAIDiffuserComponent(
            self.unet, self._unet_forward, is_running_diffusers=True
        )
        use_full_precision = precision == "float32" or precision == "autocast"
        self.textual_inversion_manager = TextualInversionManager(
            tokenizer=self.tokenizer,
            text_encoder=self.text_encoder,
            full_precision=use_full_precision,
        )
        # InvokeAI's interface for text embeddings and whatnot
        self.embeddings_provider = EmbeddingsProvider(
            tokenizer=self.tokenizer,
            text_encoder=self.text_encoder,
            textual_inversion_manager=self.textual_inversion_manager,
        )

        self._model_group = FullyLoadedModelGroup(self.unet.device)
        self._model_group.install(*self._submodels)
        self.control_model = control_model

    def _adjust_memory_efficient_attention(self, latents: torch.Tensor):
        """
        if xformers is available, use it, otherwise use sliced attention.
        """
        config = get_invokeai_config()
        if (
            torch.cuda.is_available()
            and is_xformers_available()
            and not config.disable_xformers
        ):
            self.enable_xformers_memory_efficient_attention()
        else:
            if torch.backends.mps.is_available():
                # until pytorch #91617 is fixed, slicing is borked on MPS
                # https://github.com/pytorch/pytorch/issues/91617
                # fix is in https://github.com/kulinseth/pytorch/pull/222 but no idea when it will get merged to pytorch mainline.
                pass
            else:
                if self.device.type == "cpu" or self.device.type == "mps":
                    mem_free = psutil.virtual_memory().free
                elif self.device.type == "cuda":
                    mem_free, _ = torch.cuda.mem_get_info(normalize_device(self.device))
                else:
                    raise ValueError(f"unrecognized device {self.device}")
                # input tensor of [1, 4, h/8, w/8]
                # output tensor of [16, (h/8 * w/8), (h/8 * w/8)]
                bytes_per_element_needed_for_baddbmm_duplication = (
                    latents.element_size() + 4
                )
                max_size_required_for_baddbmm = (
                    16
                    * latents.size(dim=2)
                    * latents.size(dim=3)
                    * latents.size(dim=2)
                    * latents.size(dim=3)
                    * bytes_per_element_needed_for_baddbmm_duplication
                )
                if max_size_required_for_baddbmm > (
                    mem_free * 3.0 / 4.0
                ):  # 3.3 / 4.0 is from old Invoke code
                    self.enable_attention_slicing(slice_size="max")
                else:
                    self.disable_attention_slicing()

    def enable_offload_submodels(self, device: torch.device):
        """
        Offload each submodel when it's not in use.

        Useful for low-vRAM situations where the size of the model in memory is a big chunk of
        the total available resource, and you want to free up as much for inference as possible.

        This requires more moving parts and may add some delay as the U-Net is swapped out for the
        VAE and vice-versa.
        """
        models = self._submodels
        if self._model_group is not None:
            self._model_group.uninstall(*models)
        group = LazilyLoadedModelGroup(device)
        group.install(*models)
        self._model_group = group

    def disable_offload_submodels(self):
        """
        Leave all submodels loaded.

        Appropriate for cases where the size of the model in memory is small compared to the memory
        required for inference. Avoids the delay and complexity of shuffling the submodels to and
        from the GPU.
        """
        models = self._submodels
        if self._model_group is not None:
            self._model_group.uninstall(*models)
        group = FullyLoadedModelGroup(self._model_group.execution_device)
        group.install(*models)
        self._model_group = group

    def offload_all(self):
        """Offload all this pipeline's models to CPU."""
        self._model_group.offload_current()

    def ready(self):
        """
        Ready this pipeline's models.

        i.e. preload them to the GPU if appropriate.
        """
        self._model_group.ready()

    def to(self, torch_device: Optional[Union[str, torch.device]] = None, silence_dtype_warnings=False):
        # overridden method; types match the superclass.
        if torch_device is None:
            return self
        self._model_group.set_device(torch.device(torch_device))
        self._model_group.ready()

    @property
    def device(self) -> torch.device:
        return self._model_group.execution_device

    @property
    def _submodels(self) -> Sequence[torch.nn.Module]:
        module_names, _, _ = self.extract_init_dict(dict(self.config))
        submodels = []
        for name in module_names.keys():
            if hasattr(self, name):
                value = getattr(self, name)
            else:
                value = getattr(self.config, name)
            if isinstance(value, torch.nn.Module):
                submodels.append(value)
        return submodels

    def image_from_embeddings(
        self,
        latents: torch.Tensor,
        num_inference_steps: int,
        conditioning_data: ConditioningData,
        *,
        noise: torch.Tensor,
        callback: Callable[[PipelineIntermediateState], None] = None,
        run_id=None,
        **kwargs,
    ) -> InvokeAIStableDiffusionPipelineOutput:
        r"""
        Function invoked when calling the pipeline for generation.

        :param conditioning_data:
        :param latents: Pre-generated un-noised latents, to be used as inputs for
            image generation. Can be used to tweak the same generation with different prompts.
        :param num_inference_steps: The number of denoising steps. More denoising steps usually lead to a higher quality
            image at the expense of slower inference.
        :param noise: Noise to add to the latents, sampled from a Gaussian distribution.
        :param callback:
        :param run_id:
        """
        result_latents, result_attention_map_saver = self.latents_from_embeddings(
            latents,
            num_inference_steps,
            conditioning_data,
            noise=noise,
            run_id=run_id,
            callback=callback,
            **kwargs,
        )
        # https://discuss.huggingface.co/t/memory-usage-by-later-pipeline-stages/23699
        torch.cuda.empty_cache()

        with torch.inference_mode():
            image = self.decode_latents(result_latents)
            output = InvokeAIStableDiffusionPipelineOutput(
                images=image,
                nsfw_content_detected=[],
                attention_map_saver=result_attention_map_saver,
            )
            return self.check_for_safety(output, dtype=conditioning_data.dtype)

    def latents_from_embeddings(
        self,
        latents: torch.Tensor,
        num_inference_steps: int,
        conditioning_data: ConditioningData,
        *,
        noise: torch.Tensor,
        timesteps=None,
        additional_guidance: List[Callable] = None,
        run_id=None,
        callback: Callable[[PipelineIntermediateState], None] = None,
        control_data: List[ControlNetData] = None,
        **kwargs,
    ) -> tuple[torch.Tensor, Optional[AttentionMapSaver]]:
        if self.scheduler.config.get("cpu_only", False):
            scheduler_device = torch.device('cpu')
        else:
            scheduler_device = self._model_group.device_for(self.unet)

        if timesteps is None:
            self.scheduler.set_timesteps(num_inference_steps, device=scheduler_device)
            timesteps = self.scheduler.timesteps
        infer_latents_from_embeddings = GeneratorToCallbackinator(
            self.generate_latents_from_embeddings, PipelineIntermediateState
        )
        result: PipelineIntermediateState = infer_latents_from_embeddings(
            latents,
            timesteps,
            conditioning_data,
            noise=noise,
            additional_guidance=additional_guidance,
            run_id=run_id,
            callback=callback,
            control_data=control_data,
            **kwargs,
        )
        return result.latents, result.attention_map_saver

    def generate_latents_from_embeddings(
        self,
        latents: torch.Tensor,
        timesteps,
        conditioning_data: ConditioningData,
        *,
        noise: torch.Tensor,
        run_id: str = None,
        additional_guidance: List[Callable] = None,
        control_data: List[ControlNetData] = None,
        **kwargs,
    ):
        self._adjust_memory_efficient_attention(latents)
        if run_id is None:
            run_id = secrets.token_urlsafe(self.ID_LENGTH)
        if additional_guidance is None:
            additional_guidance = []
        extra_conditioning_info = conditioning_data.extra
        with self.invokeai_diffuser.custom_attention_context(
                self.invokeai_diffuser.model,
                extra_conditioning_info=extra_conditioning_info,
                step_count=len(self.scheduler.timesteps),
        ):
            yield PipelineIntermediateState(
                run_id=run_id,
                step=-1,
                timestep=self.scheduler.config.num_train_timesteps,
                latents=latents,
            )

            batch_size = latents.shape[0]
            batched_t = torch.full(
                (batch_size,),
                timesteps[0],
                dtype=timesteps.dtype,
                device=self._model_group.device_for(self.unet),
            )
            latents = self.scheduler.add_noise(latents, noise, batched_t)

            attention_map_saver: Optional[AttentionMapSaver] = None
            # print("timesteps:", timesteps)
            for i, t in enumerate(self.progress_bar(timesteps)):
                batched_t.fill_(t)
                step_output = self.step(
                    batched_t,
                    latents,
                    conditioning_data,
                    step_index=i,
                    total_step_count=len(timesteps),
                    additional_guidance=additional_guidance,
                    control_data=control_data,
                    **kwargs,
                )
                latents = step_output.prev_sample

                latents = self.invokeai_diffuser.do_latent_postprocessing(
                    postprocessing_settings=conditioning_data.postprocessing_settings,
                    latents=latents,
                    sigma=batched_t,
                    step_index=i,
                    total_step_count=len(timesteps),
                )

                predicted_original = getattr(step_output, "pred_original_sample", None)

                # TODO resuscitate attention map saving
                # if i == len(timesteps)-1 and extra_conditioning_info is not None:
                #    eos_token_index = extra_conditioning_info.tokens_count_including_eos_bos - 1
                #    attention_map_token_ids = range(1, eos_token_index)
                #    attention_map_saver = AttentionMapSaver(token_ids=attention_map_token_ids, latents_shape=latents.shape[-2:])
                #    self.invokeai_diffuser.setup_attention_map_saving(attention_map_saver)

                yield PipelineIntermediateState(
                    run_id=run_id,
                    step=i,
                    timestep=int(t),
                    latents=latents,
                    predicted_original=predicted_original,
                    attention_map_saver=attention_map_saver,
                )

            return latents, attention_map_saver

    @torch.inference_mode()
    def step(
        self,
        t: torch.Tensor,
        latents: torch.Tensor,
        conditioning_data: ConditioningData,
        step_index: int,
        total_step_count: int,
        additional_guidance: List[Callable] = None,
        control_data: List[ControlNetData] = None,
        **kwargs,
    ):
        # invokeai_diffuser has batched timesteps, but diffusers schedulers expect a single value
        timestep = t[0]
        if additional_guidance is None:
            additional_guidance = []

        # TODO: should this scaling happen here or inside self._unet_forward?
        #     i.e. before or after passing it to InvokeAIDiffuserComponent
        latent_model_input = self.scheduler.scale_model_input(latents, timestep)

        # default is no controlnet, so set controlnet processing output to None
        down_block_res_samples, mid_block_res_sample = None, None

        if control_data is not None:
<<<<<<< HEAD
            # if conditioning_data.guidance_scale > 1.0:
            if conditioning_data.guidance_scale is not None:
=======
            if conditioning_data.guidance_scale > 1.0:
>>>>>>> a4b0140f
                # expand the latents input to control model if doing classifier free guidance
                #    (which I think for now is always true, there is conditional elsewhere that stops execution if
                #     classifier_free_guidance is <= 1.0 ?)
                latent_control_input = torch.cat([latent_model_input] * 2)
            else:
                latent_control_input = latent_model_input
            # control_data should be type List[ControlNetData]
            # this loop covers both ControlNet (one ControlNetData in list)
            #      and MultiControlNet (multiple ControlNetData in list)
            for i, control_datum in enumerate(control_data):
                # print("controlnet", i, "==>", type(control_datum))
                first_control_step = math.floor(control_datum.begin_step_percent * total_step_count)
                last_control_step = math.ceil(control_datum.end_step_percent * total_step_count)
                # only apply controlnet if current step is within the controlnet's begin/end step range
                if step_index >= first_control_step and step_index <= last_control_step:
                    # print("running controlnet", i, "for step", step_index)
                    down_samples, mid_sample = control_datum.model(
                        sample=latent_control_input,
                        timestep=timestep,
                        encoder_hidden_states=torch.cat([conditioning_data.unconditioned_embeddings,
                                                         conditioning_data.text_embeddings]),
                        controlnet_cond=control_datum.image_tensor,
                        conditioning_scale=control_datum.weight,
                        # cross_attention_kwargs,
                        guess_mode=False,
                        return_dict=False,
                    )
                    if down_block_res_samples is None and mid_block_res_sample is None:
                        down_block_res_samples, mid_block_res_sample = down_samples, mid_sample
                    else:
                        # add controlnet outputs together if have multiple controlnets
                        down_block_res_samples = [
                            samples_prev + samples_curr
                            for samples_prev, samples_curr in zip(down_block_res_samples, down_samples)
                        ]
                        mid_block_res_sample += mid_sample

        # predict the noise residual
        noise_pred = self.invokeai_diffuser.do_diffusion_step(
            latent_model_input,
            t,
            conditioning_data.unconditioned_embeddings,
            conditioning_data.text_embeddings,
            conditioning_data.guidance_scale,
            step_index=step_index,
            total_step_count=total_step_count,
            down_block_additional_residuals=down_block_res_samples,  # from controlnet(s)
            mid_block_additional_residual=mid_block_res_sample,      # from controlnet(s)
        )

        # compute the previous noisy sample x_t -> x_t-1
        step_output = self.scheduler.step(
            noise_pred, timestep, latents, **conditioning_data.scheduler_args
        )

        # TODO: this additional_guidance extension point feels redundant with InvokeAIDiffusionComponent.
        #    But the way things are now, scheduler runs _after_ that, so there was
        #    no way to use it to apply an operation that happens after the last scheduler.step.
        for guidance in additional_guidance:
            step_output = guidance(step_output, timestep, conditioning_data)

        return step_output

    def _unet_forward(
        self,
        latents,
        t,
        text_embeddings,
        cross_attention_kwargs: Optional[dict[str, Any]] = None,
        **kwargs,
    ):
        """predict the noise residual"""
        if is_inpainting_model(self.unet) and latents.size(1) == 4:
            # Pad out normal non-inpainting inputs for an inpainting model.
            # FIXME: There are too many layers of functions and we have too many different ways of
            #     overriding things! This should get handled in a way more consistent with the other
            #     use of AddsMaskLatents.
            latents = AddsMaskLatents(
                self._unet_forward,
                mask=torch.ones_like(
                    latents[:1, :1], device=latents.device, dtype=latents.dtype
                ),
                initial_image_latents=torch.zeros_like(
                    latents[:1], device=latents.device, dtype=latents.dtype
                ),
            ).add_mask_channels(latents)

        # First three args should be positional, not keywords, so torch hooks can see them.
        return self.unet(
            latents, t, text_embeddings, cross_attention_kwargs=cross_attention_kwargs,
            **kwargs,
        ).sample

    def img2img_from_embeddings(
        self,
        init_image: Union[torch.FloatTensor, PIL.Image.Image],
        strength: float,
        num_inference_steps: int,
        conditioning_data: ConditioningData,
        *,
        callback: Callable[[PipelineIntermediateState], None] = None,
        run_id=None,
        noise_func=None,
        seed=None,
    ) -> InvokeAIStableDiffusionPipelineOutput:
        if isinstance(init_image, PIL.Image.Image):
            init_image = image_resized_to_grid_as_tensor(init_image.convert("RGB"))

        if init_image.dim() == 3:
            init_image = einops.rearrange(init_image, "c h w -> 1 c h w")

        # 6. Prepare latent variables
        initial_latents = self.non_noised_latents_from_image(
            init_image,
            device=self._model_group.device_for(self.unet),
            dtype=self.unet.dtype,
        )
        if seed is not None:
            set_seed(seed)
        noise = noise_func(initial_latents)

        return self.img2img_from_latents_and_embeddings(
            initial_latents,
            num_inference_steps,
            conditioning_data,
            strength,
            noise,
            run_id,
            callback,
        )

    def img2img_from_latents_and_embeddings(
        self,
        initial_latents,
        num_inference_steps,
        conditioning_data: ConditioningData,
        strength,
        noise: torch.Tensor,
        run_id=None,
        callback=None,
    ) -> InvokeAIStableDiffusionPipelineOutput:
        timesteps, _ = self.get_img2img_timesteps(num_inference_steps, strength)
        result_latents, result_attention_maps = self.latents_from_embeddings(
            latents=initial_latents if strength < 1.0 else torch.zeros_like(
                initial_latents, device=initial_latents.device, dtype=initial_latents.dtype
            ),
            num_inference_steps=num_inference_steps,
            conditioning_data=conditioning_data,
            timesteps=timesteps,
            noise=noise,
            run_id=run_id,
            callback=callback,
        )

        # https://discuss.huggingface.co/t/memory-usage-by-later-pipeline-stages/23699
        torch.cuda.empty_cache()

        with torch.inference_mode():
            image = self.decode_latents(result_latents)
            output = InvokeAIStableDiffusionPipelineOutput(
                images=image,
                nsfw_content_detected=[],
                attention_map_saver=result_attention_maps,
            )
            return self.check_for_safety(output, dtype=conditioning_data.dtype)

    def get_img2img_timesteps(
        self, num_inference_steps: int, strength: float, device=None
    ) -> (torch.Tensor, int):
        img2img_pipeline = StableDiffusionImg2ImgPipeline(**self.components)
        assert img2img_pipeline.scheduler is self.scheduler

        if self.scheduler.config.get("cpu_only", False):
            scheduler_device = torch.device('cpu')
        else:
            scheduler_device = self._model_group.device_for(self.unet)

        img2img_pipeline.scheduler.set_timesteps(num_inference_steps, device=scheduler_device)
        timesteps, adjusted_steps = img2img_pipeline.get_timesteps(
            num_inference_steps, strength, device=scheduler_device
        )
        # Workaround for low strength resulting in zero timesteps.
        # TODO: submit upstream fix for zero-step img2img
        if timesteps.numel() == 0:
            timesteps = self.scheduler.timesteps[-1:]
            adjusted_steps = timesteps.numel()
        return timesteps, adjusted_steps

    def inpaint_from_embeddings(
        self,
        init_image: torch.FloatTensor,
        mask: torch.FloatTensor,
        strength: float,
        num_inference_steps: int,
        conditioning_data: ConditioningData,
        *,
        callback: Callable[[PipelineIntermediateState], None] = None,
        run_id=None,
        noise_func=None,
        seed=None,
    ) -> InvokeAIStableDiffusionPipelineOutput:
        device = self._model_group.device_for(self.unet)
        latents_dtype = self.unet.dtype

        if isinstance(init_image, PIL.Image.Image):
            init_image = image_resized_to_grid_as_tensor(init_image.convert("RGB"))

        init_image = init_image.to(device=device, dtype=latents_dtype)
        mask = mask.to(device=device, dtype=latents_dtype)

        if init_image.dim() == 3:
            init_image = init_image.unsqueeze(0)

        timesteps, _ = self.get_img2img_timesteps(num_inference_steps, strength)

        # 6. Prepare latent variables
        # can't quite use upstream StableDiffusionImg2ImgPipeline.prepare_latents
        # because we have our own noise function
        init_image_latents = self.non_noised_latents_from_image(
            init_image, device=device, dtype=latents_dtype
        )
        if seed is not None:
            set_seed(seed)
        noise = noise_func(init_image_latents)

        if mask.dim() == 3:
            mask = mask.unsqueeze(0)
        latent_mask = tv_resize(
            mask, init_image_latents.shape[-2:], T.InterpolationMode.BILINEAR
        ).to(device=device, dtype=latents_dtype)

        guidance: List[Callable] = []

        if is_inpainting_model(self.unet):
            # You'd think the inpainting model wouldn't be paying attention to the area it is going to repaint
            # (that's why there's a mask!) but it seems to really want that blanked out.
            masked_init_image = init_image * torch.where(mask < 0.5, 1, 0)
            masked_latents = self.non_noised_latents_from_image(
                masked_init_image, device=device, dtype=latents_dtype
            )

            # TODO: we should probably pass this in so we don't have to try/finally around setting it.
            self.invokeai_diffuser.model_forward_callback = AddsMaskLatents(
                self._unet_forward, latent_mask, masked_latents
            )
        else:
            guidance.append(
                AddsMaskGuidance(latent_mask, init_image_latents, self.scheduler, noise)
            )

        try:
            result_latents, result_attention_maps = self.latents_from_embeddings(
                latents=init_image_latents if strength < 1.0 else torch.zeros_like(
                    init_image_latents, device=init_image_latents.device, dtype=init_image_latents.dtype
                ),
                num_inference_steps=num_inference_steps,
                conditioning_data=conditioning_data,
                noise=noise,
                timesteps=timesteps,
                additional_guidance=guidance,
                run_id=run_id,
                callback=callback,
            )
        finally:
            self.invokeai_diffuser.model_forward_callback = self._unet_forward

        # https://discuss.huggingface.co/t/memory-usage-by-later-pipeline-stages/23699
        torch.cuda.empty_cache()

        with torch.inference_mode():
            image = self.decode_latents(result_latents)
            output = InvokeAIStableDiffusionPipelineOutput(
                images=image,
                nsfw_content_detected=[],
                attention_map_saver=result_attention_maps,
            )
            return self.check_for_safety(output, dtype=conditioning_data.dtype)

    def non_noised_latents_from_image(self, init_image, *, device: torch.device, dtype):
        init_image = init_image.to(device=device, dtype=dtype)
        with torch.inference_mode():
            if device.type == "mps":
                # workaround for torch MPS bug that has been fixed in https://github.com/kulinseth/pytorch/pull/222
                # TODO remove this workaround once kulinseth#222 is merged to pytorch mainline
                self.vae.to(CPU_DEVICE)
                init_image = init_image.to(CPU_DEVICE)
            else:
                self._model_group.load(self.vae)
            init_latent_dist = self.vae.encode(init_image).latent_dist
            init_latents = init_latent_dist.sample().to(
                dtype=dtype
            )  # FIXME: uses torch.randn. make reproducible!
            if device.type == "mps":
                self.vae.to(device)
                init_latents = init_latents.to(device)

        init_latents = 0.18215 * init_latents
        return init_latents

    def check_for_safety(self, output, dtype):
        with torch.inference_mode():
            screened_images, has_nsfw_concept = self.run_safety_checker(
                output.images, dtype=dtype
            )
        screened_attention_map_saver = None
        if has_nsfw_concept is None or not has_nsfw_concept:
            screened_attention_map_saver = output.attention_map_saver
        return InvokeAIStableDiffusionPipelineOutput(
            screened_images,
            has_nsfw_concept,
            # block the attention maps if NSFW content is detected
            attention_map_saver=screened_attention_map_saver,
        )

    def run_safety_checker(self, image, device=None, dtype=None):
        # overriding to use the model group for device info instead of requiring the caller to know.
        if self.safety_checker is not None:
            device = self._model_group.device_for(self.safety_checker)
        return super().run_safety_checker(image, device, dtype)

    @torch.inference_mode()
    def get_learned_conditioning(
        self, c: List[List[str]], *, return_tokens=True, fragment_weights=None
    ):
        """
        Compatibility function for invokeai.models.diffusion.ddpm.LatentDiffusion.
        """
        return self.embeddings_provider.get_embeddings_for_weighted_prompt_fragments(
            text_batch=c,
            fragment_weights_batch=fragment_weights,
            should_return_tokens=return_tokens,
            device=self._model_group.device_for(self.unet),
        )

    @property
    def channels(self) -> int:
        """Compatible with DiffusionWrapper"""
        return self.unet.config.in_channels

    def decode_latents(self, latents):
        # Explicit call to get the vae loaded, since `decode` isn't the forward method.
        self._model_group.load(self.vae)
        return super().decode_latents(latents)

    def debug_latents(self, latents, msg):
        from invokeai.backend.image_util import debug_image
        with torch.inference_mode():
            decoded = self.numpy_to_pil(self.decode_latents(latents))
        for i, img in enumerate(decoded):
            debug_image(
                img, f"latents {msg} {i+1}/{len(decoded)}", debug_status=True
            )

    # Copied from diffusers pipeline_stable_diffusion_controlnet.py
    # Returns torch.Tensor of shape (batch_size, 3, height, width)
    def prepare_control_image(
        self,
        image,
        # FIXME: need to fix hardwiring of width and height, change to basing on latents dimensions?
        # latents,
        width=512,  # should be 8 * latent.shape[3]
        height=512, # should be 8 * latent height[2]
        batch_size=1,
        num_images_per_prompt=1,
        device="cuda",
        dtype=torch.float16,
        do_classifier_free_guidance=True,
    ):

        if not isinstance(image, torch.Tensor):
            if isinstance(image, PIL.Image.Image):
                image = [image]

            if isinstance(image[0], PIL.Image.Image):
                images = []
                for image_ in image:
                    image_ = image_.convert("RGB")
                    image_ = image_.resize((width, height), resample=PIL_INTERPOLATION["lanczos"])
                    image_ = np.array(image_)
                    image_ = image_[None, :]
                    images.append(image_)
                image = images
                image = np.concatenate(image, axis=0)
                image = np.array(image).astype(np.float32) / 255.0
                image = image.transpose(0, 3, 1, 2)
                image = torch.from_numpy(image)
            elif isinstance(image[0], torch.Tensor):
                image = torch.cat(image, dim=0)

        image_batch_size = image.shape[0]
        if image_batch_size == 1:
            repeat_by = batch_size
        else:
            # image batch size is the same as prompt batch size
            repeat_by = num_images_per_prompt
        image = image.repeat_interleave(repeat_by, dim=0)
        image = image.to(device=device, dtype=dtype)
        if do_classifier_free_guidance:
            image = torch.cat([image] * 2)
        return image<|MERGE_RESOLUTION|>--- conflicted
+++ resolved
@@ -662,12 +662,9 @@
         down_block_res_samples, mid_block_res_sample = None, None
 
         if control_data is not None:
-<<<<<<< HEAD
+            # FIXME: make sure guidance_scale < 1.0 is handled correctly if doing per-step guidance setting
             # if conditioning_data.guidance_scale > 1.0:
             if conditioning_data.guidance_scale is not None:
-=======
-            if conditioning_data.guidance_scale > 1.0:
->>>>>>> a4b0140f
                 # expand the latents input to control model if doing classifier free guidance
                 #    (which I think for now is always true, there is conditional elsewhere that stops execution if
                 #     classifier_free_guidance is <= 1.0 ?)
