--- conflicted
+++ resolved
@@ -1,8 +1,5 @@
-<<<<<<< HEAD
-=======
 """
 Initialization file for invokeai.models.diffusion
 """
 
->>>>>>> 5b3adf07
 from .shared_invokeai_diffusion import InvokeAIDiffuserComponent  # noqa: F401