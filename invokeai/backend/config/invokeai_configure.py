--- conflicted
+++ resolved
@@ -55,10 +55,8 @@
     hf_download_with_resume,
     recommended_datasets,
 )
-<<<<<<< HEAD
+
 from invokeai.app.services.config import InvokeAIAppConfig
-=======
->>>>>>> 25b8dd34
 
 warnings.filterwarnings("ignore")
 
@@ -66,12 +64,8 @@
 
 
 # --------------------------globals-----------------------
-<<<<<<< HEAD
+
 config = InvokeAIAppConfig.get_config()
-=======
-
-config = get_invokeai_config(argv=[])
->>>>>>> 25b8dd34
 
 Model_dir = "models"
 Weights_dir = "ldm/stable-diffusion-v1/"
@@ -708,11 +702,7 @@
     """
 
     # this will load current settings
-<<<<<<< HEAD
     config = InvokeAIAppConfig.get_config()
-=======
-    config = InvokeAIAppConfig(argv=[])
->>>>>>> 25b8dd34
     for key,value in opts.__dict__.items():
         if hasattr(config,key):
             setattr(config,key,value)
@@ -833,13 +823,9 @@
         if old_init_file.exists() and not new_init_file.exists():
             print('** Migrating invokeai.init to invokeai.yaml')
             migrate_init_file(old_init_file)
-<<<<<<< HEAD
+
             # Load new init file into config
             config.parse_args(argv=[],conf=OmegaConf.load(new_init_file))
-=======
-            config = get_invokeai_config(argv=[])  # reread defaults
-
->>>>>>> 25b8dd34
 
         if not config.model_conf_path.exists():
             initialize_rootdir(config.root, opt.yes_to_all)
