--- conflicted
+++ resolved
@@ -3,7 +3,7 @@
 import os
 import sys
 import typing
-<<<<<<< HEAD
+import warnings
 from abc import ABCMeta, abstractmethod
 from collections import defaultdict
 from contextlib import suppress
@@ -12,36 +12,18 @@
 from typing import List, Dict, Optional, Type, Literal, TypeVar, Generic, Callable, Any, Union
 
 import numpy as np
+import onnx
 import safetensors.torch
 import torch
-from diffusers import DiffusionPipeline, ConfigMixin, OnnxRuntimeModel
-from picklescan.scanner import scan_file_path
-from pydantic import BaseModel, Field
-
-=======
-import inspect
-import warnings
-from abc import ABCMeta, abstractmethod
-from contextlib import suppress
-from enum import Enum
-from pathlib import Path
-from picklescan.scanner import scan_file_path
-
-import torch
-import numpy as np
->>>>>>> 8087b428
-import onnx
-import safetensors.torch
-from diffusers import DiffusionPipeline, ConfigMixin
+from diffusers import DiffusionPipeline, ConfigMixin, logging as diffusers_logging
 from onnx import numpy_helper
 from onnxruntime import (
     InferenceSession,
     SessionOptions,
     get_available_providers,
 )
+from picklescan.scanner import scan_file_path
 from pydantic import BaseModel, Field
-from typing import List, Dict, Optional, Type, Literal, TypeVar, Generic, Callable, Any, Union
-from diffusers import logging as diffusers_logging
 from transformers import logging as transformers_logging
 
 
