--- conflicted
+++ resolved
@@ -84,13 +84,10 @@
     name: str = Field(description="model's name")
     author: str = Field(description="model's author")
     tags: Optional[Set[str]] = Field(description="tags provided by model source", default=None)
-<<<<<<< HEAD
     trigger_phrases: Optional[List[str]] = Field(description="trigger phrases for this model", default=None)
-=======
     default_settings: Optional[ModelDefaultSettings] = Field(
         description="default settings for this model", default=None
     )
->>>>>>> 8b34f529
 
 
 class BaseMetadata(ModelMetadataBase):
