--- conflicted
+++ resolved
@@ -225,13 +225,8 @@
             elif any(key.startswith(v) for v in {"lora_te_", "lora_unet_"}):
                 return ModelType.LoRA
             elif any(key.endswith(v) for v in {"to_k_lora.up.weight", "to_q_lora.down.weight"}):
-<<<<<<< HEAD
                 return ModelType.Lora
             elif any(key.startswith(v) for v in {"controlnet", "control_model", "input_blocks"}):
-=======
-                return ModelType.LoRA
-            elif any(key.startswith(v) for v in {"control_model", "input_blocks"}):
->>>>>>> b79f2f33
                 return ModelType.ControlNet
             elif key in {"emb_params", "string_to_param"}:
                 return ModelType.TextualInversion
@@ -324,7 +319,7 @@
     @classmethod
     def _scan_and_load_checkpoint(cls, model_path: Path) -> CkptType:
         with SilenceWarnings():
-            if model_path.suffix.endswith((".ckpt", ".pt", ".bin")):
+            if model_path.suffix.endswith((".ckpt", ".pt", ".pth", ".bin")):
                 cls._scan_model(model_path.name, model_path)
                 model = torch.load(model_path)
                 assert isinstance(model, dict)
@@ -510,9 +505,10 @@
     def get_base_type(self) -> BaseModelType:
         checkpoint = self.checkpoint
         for key_name in (
-                "control_model.input_blocks.2.1.transformer_blocks.0.attn2.to_k.weight",
-                "input_blocks.2.1.transformer_blocks.0.attn2.to_k.weight",
-                "down_blocks.1.attentions.0.transformer_blocks.0.attn2.to_k.weight",
+            "control_model.input_blocks.2.1.transformer_blocks.0.attn2.to_k.weight",
+            "controlnet_mid_block.bias",
+            "input_blocks.2.1.transformer_blocks.0.attn2.to_k.weight",
+            "down_blocks.1.attentions.0.transformer_blocks.0.attn2.to_k.weight",
         ):
             if key_name not in checkpoint:
                 continue
@@ -522,6 +518,8 @@
             elif width == 1024:
                 return BaseModelType.StableDiffusion2
             elif width == 2048:
+                return BaseModelType.StableDiffusionXL
+            elif width == 1280:
                 return BaseModelType.StableDiffusionXL
         raise InvalidModelConfigException(f"{self.model_path}: Unable to determine base type")
 
