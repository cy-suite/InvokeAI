--- conflicted
+++ resolved
@@ -242,7 +242,6 @@
   | UpscaleInitialImageAction
   | ReplaceLayerWithImagePostUploadAction;
 
-<<<<<<< HEAD
 // System Stats
 interface GPUStat {
   id: number;
@@ -259,7 +258,4 @@
 }
 
 export type BoardRecordOrderBy = S['BoardRecordOrderBy'];
-=======
-export type BoardRecordOrderBy = S['BoardRecordOrderBy'];
-export type StarterModel = S['StarterModel'];
->>>>>>> 5ec2d71b
+export type StarterModel = S['StarterModel'];