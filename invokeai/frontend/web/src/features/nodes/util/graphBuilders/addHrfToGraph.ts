--- conflicted
+++ resolved
@@ -4,41 +4,26 @@
 import { roundToMultiple } from 'common/util/roundDownToMultiple';
 import {
   DenoiseLatentsInvocation,
-<<<<<<< HEAD
-  NoiseInvocation,
-  LatentsToImageInvocation,
   ImageResizeInvocation,
   ESRGANInvocation,
-  Edge,
   ImageToLatentsInvocation,
-=======
   Edge,
   LatentsToImageInvocation,
   NoiseInvocation,
-  ResizeLatentsInvocation,
->>>>>>> a760bdae
 } from 'services/api/types';
 import {
   DENOISE_LATENTS,
-<<<<<<< HEAD
   NOISE,
   MAIN_MODEL_LOADER,
   METADATA_ACCUMULATOR,
+  LATENTS_TO_IMAGE,
   LATENTS_TO_IMAGE_HRF_HR,
   LATENTS_TO_IMAGE_HRF_LR,
   IMAGE_TO_LATENTS_HRF,
   DENOISE_LATENTS_HRF,
   RESIZE_HRF,
   ESRGAN_HRF,
-=======
-  DENOISE_LATENTS_HRF,
-  LATENTS_TO_IMAGE,
-  LATENTS_TO_IMAGE_HRF,
-  MAIN_MODEL_LOADER,
-  NOISE,
->>>>>>> a760bdae
   NOISE_HRF,
-  RESCALE_LATENTS,
   VAE_LOADER,
 } from './constants';
 import { upsertMetadata } from './metadata';
@@ -139,9 +124,8 @@
   }
   const log = logger('txt2img');
 
-  const { vae, hrfWidth, hrfHeight, hrfStrength } = state.generation;
+  const { vae, hrfStrength } = state.generation;
   const isAutoVae = !vae;
-<<<<<<< HEAD
   const width = state.generation.width;
   const height = state.generation.height;
   const method = state.generation.hrfMethod;
@@ -153,8 +137,6 @@
     width,
     height
   );
-=======
->>>>>>> a760bdae
 
   // Pre-existing (original) graph nodes.
   const originalDenoiseLatentsNode = graph.nodes[DENOISE_LATENTS] as
@@ -183,7 +165,6 @@
     originalNoiseNode.height = hrfHeight;
   }
 
-<<<<<<< HEAD
   // Define new nodes and their connections, roughly in order of operations.
   graph.nodes[LATENTS_TO_IMAGE_HRF_LR] = {
     type: 'l2i',
@@ -191,57 +172,6 @@
     fp32: originalLatentsToImageNode?.fp32,
     is_intermediate: true,
   } as LatentsToImageInvocation;
-=======
-  // Define new nodes.
-  // Denoise latents node to be run on upscaled latents.
-  const denoiseLatentsHrfNode: DenoiseLatentsInvocation = {
-    type: 'denoise_latents',
-    id: DENOISE_LATENTS_HRF,
-    is_intermediate: originalDenoiseLatentsNode?.is_intermediate,
-    cfg_scale: originalDenoiseLatentsNode?.cfg_scale,
-    scheduler: originalDenoiseLatentsNode?.scheduler,
-    steps: originalDenoiseLatentsNode?.steps,
-    denoising_start: 1 - hrfStrength,
-    denoising_end: 1,
-  };
-
-  // New base resolution noise node.
-  const hrfNoiseNode: NoiseInvocation = {
-    type: 'noise',
-    id: NOISE_HRF,
-    seed: originalNoiseNode?.seed,
-    use_cpu: originalNoiseNode?.use_cpu,
-    is_intermediate: originalNoiseNode?.is_intermediate,
-  };
-
-  const rescaleLatentsNode: ResizeLatentsInvocation = {
-    id: RESCALE_LATENTS,
-    type: 'lresize',
-    width: state.generation.width,
-    height: state.generation.height,
-  };
-
-  // New node to convert latents to image.
-  const latentsToImageHrfNode: LatentsToImageInvocation | undefined =
-    originalLatentsToImageNode
-      ? {
-          type: 'l2i',
-          id: LATENTS_TO_IMAGE_HRF,
-          fp32: originalLatentsToImageNode?.fp32,
-          is_intermediate: originalLatentsToImageNode?.is_intermediate,
-        }
-      : undefined;
-
-  // Add new nodes to graph.
-  graph.nodes[LATENTS_TO_IMAGE_HRF] =
-    latentsToImageHrfNode as LatentsToImageInvocation;
-  graph.nodes[DENOISE_LATENTS_HRF] =
-    denoiseLatentsHrfNode as DenoiseLatentsInvocation;
-  graph.nodes[NOISE_HRF] = hrfNoiseNode as NoiseInvocation;
-  graph.nodes[RESCALE_LATENTS] = rescaleLatentsNode as ResizeLatentsInvocation;
-
-  // Connect nodes.
->>>>>>> a760bdae
   graph.edges.push(
     {
       source: {
@@ -439,7 +369,6 @@
     },
     {
       source: {
-<<<<<<< HEAD
         node_id: METADATA_ACCUMULATOR,
         field: 'metadata',
       },
@@ -449,23 +378,7 @@
       },
     }
   );
-=======
-        node_id: isAutoVae ? MAIN_MODEL_LOADER : VAE_LOADER,
-        field: 'vae',
-      },
-      destination: {
-        node_id: LATENTS_TO_IMAGE_HRF,
-        field: 'vae',
-      },
-    }
-  );
-
   upsertMetadata(graph, {
-    hrf_height: hrfHeight,
-    hrf_width: hrfWidth,
     hrf_strength: hrfStrength,
   });
-
-  copyConnectionsToDenoiseLatentsHrf(graph);
->>>>>>> a760bdae
 };