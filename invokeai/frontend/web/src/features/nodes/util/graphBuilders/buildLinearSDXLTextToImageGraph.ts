import { logger } from 'app/logging/logger';
import { RootState } from 'app/store/store';
import { NonNullableGraph } from 'features/nodes/types/types';
import { initialGenerationState } from 'features/parameters/store/generationSlice';
import { addControlNetToLinearGraph } from './addControlNetToLinearGraph';
<<<<<<< HEAD
=======
import { addDynamicPromptsToGraph } from './addDynamicPromptsToGraph';
import { addIPAdapterToLinearGraph } from './addIPAdapterToLinearGraph';
>>>>>>> 864f2270
import { addNSFWCheckerToGraph } from './addNSFWCheckerToGraph';
import { addSDXLLoRAsToGraph } from './addSDXLLoRAstoGraph';
import { addSDXLRefinerToGraph } from './addSDXLRefinerToGraph';
import { addSaveImageNode } from './addSaveImageNode';
import { addSeamlessToLinearGraph } from './addSeamlessToLinearGraph';
import { addVAEToGraph } from './addVAEToGraph';
import { addWatermarkerToGraph } from './addWatermarkerToGraph';
import {
  LATENTS_TO_IMAGE,
  METADATA_ACCUMULATOR,
  NEGATIVE_CONDITIONING,
  NOISE,
  POSITIVE_CONDITIONING,
  SDXL_DENOISE_LATENTS,
  SDXL_MODEL_LOADER,
  SDXL_REFINER_SEAMLESS,
  SDXL_TEXT_TO_IMAGE_GRAPH,
  SEAMLESS,
} from './constants';
import { buildSDXLStylePrompts } from './helpers/craftSDXLStylePrompt';

export const buildLinearSDXLTextToImageGraph = (
  state: RootState
): NonNullableGraph => {
  const log = logger('nodes');
  const {
    positivePrompt,
    negativePrompt,
    model,
    cfgScale: cfg_scale,
    scheduler,
    seed,
    steps,
    width,
    height,
    clipSkip,
    shouldUseCpuNoise,
    shouldUseNoiseSettings,
    vaePrecision,
    seamlessXAxis,
    seamlessYAxis,
  } = state.generation;

  const {
    positiveStylePrompt,
    negativeStylePrompt,
    shouldUseSDXLRefiner,
    refinerStart,
  } = state.sdxl;

  const use_cpu = shouldUseNoiseSettings
    ? shouldUseCpuNoise
    : initialGenerationState.shouldUseCpuNoise;
  if (!model) {
    log.error('No model found in state');
    throw new Error('No model found in state');
  }

  const fp32 = vaePrecision === 'fp32';
  const is_intermediate = true;

  // Construct Style Prompt
  const { joinedPositiveStylePrompt, joinedNegativeStylePrompt } =
    buildSDXLStylePrompts(state);

  // Model Loader ID
  let modelLoaderNodeId = SDXL_MODEL_LOADER;

  /**
   * The easiest way to build linear graphs is to do it in the node editor, then copy and paste the
   * full graph here as a template. Then use the parameters from app state and set friendlier node
   * ids.
   *
   * The only thing we need extra logic for is handling randomized seed, control net, and for img2img,
   * the `fit` param. These are added to the graph at the end.
   */

  // copy-pasted graph from node editor, filled in with state values & friendly node ids
  const graph: NonNullableGraph = {
    id: SDXL_TEXT_TO_IMAGE_GRAPH,
    nodes: {
      [modelLoaderNodeId]: {
        type: 'sdxl_model_loader',
        id: modelLoaderNodeId,
        model,
        is_intermediate,
      },
      [POSITIVE_CONDITIONING]: {
        type: 'sdxl_compel_prompt',
        id: POSITIVE_CONDITIONING,
        prompt: positivePrompt,
        style: joinedPositiveStylePrompt,
        is_intermediate,
      },
      [NEGATIVE_CONDITIONING]: {
        type: 'sdxl_compel_prompt',
        id: NEGATIVE_CONDITIONING,
        prompt: negativePrompt,
        style: joinedNegativeStylePrompt,
        is_intermediate,
      },
      [NOISE]: {
        type: 'noise',
        id: NOISE,
        seed,
        width,
        height,
        use_cpu,
        is_intermediate,
      },
      [SDXL_DENOISE_LATENTS]: {
        type: 'denoise_latents',
        id: SDXL_DENOISE_LATENTS,
        cfg_scale,
        scheduler,
        steps,
        denoising_start: 0,
        denoising_end: shouldUseSDXLRefiner ? refinerStart : 1,
        is_intermediate,
      },
      [LATENTS_TO_IMAGE]: {
        type: 'l2i',
        id: LATENTS_TO_IMAGE,
        fp32,
        is_intermediate,
      },
    },
    edges: [
      // Connect Model Loader to UNet, VAE & CLIP
      {
        source: {
          node_id: modelLoaderNodeId,
          field: 'unet',
        },
        destination: {
          node_id: SDXL_DENOISE_LATENTS,
          field: 'unet',
        },
      },
      {
        source: {
          node_id: modelLoaderNodeId,
          field: 'clip',
        },
        destination: {
          node_id: POSITIVE_CONDITIONING,
          field: 'clip',
        },
      },
      {
        source: {
          node_id: modelLoaderNodeId,
          field: 'clip2',
        },
        destination: {
          node_id: POSITIVE_CONDITIONING,
          field: 'clip2',
        },
      },
      {
        source: {
          node_id: modelLoaderNodeId,
          field: 'clip',
        },
        destination: {
          node_id: NEGATIVE_CONDITIONING,
          field: 'clip',
        },
      },
      {
        source: {
          node_id: modelLoaderNodeId,
          field: 'clip2',
        },
        destination: {
          node_id: NEGATIVE_CONDITIONING,
          field: 'clip2',
        },
      },
      // Connect everything to Denoise Latents
      {
        source: {
          node_id: POSITIVE_CONDITIONING,
          field: 'conditioning',
        },
        destination: {
          node_id: SDXL_DENOISE_LATENTS,
          field: 'positive_conditioning',
        },
      },
      {
        source: {
          node_id: NEGATIVE_CONDITIONING,
          field: 'conditioning',
        },
        destination: {
          node_id: SDXL_DENOISE_LATENTS,
          field: 'negative_conditioning',
        },
      },
      {
        source: {
          node_id: NOISE,
          field: 'noise',
        },
        destination: {
          node_id: SDXL_DENOISE_LATENTS,
          field: 'noise',
        },
      },
      // Decode Denoised Latents To Image
      {
        source: {
          node_id: SDXL_DENOISE_LATENTS,
          field: 'latents',
        },
        destination: {
          node_id: LATENTS_TO_IMAGE,
          field: 'latents',
        },
      },
    ],
  };

  // add metadata accumulator, which is only mostly populated - some fields are added later
  graph.nodes[METADATA_ACCUMULATOR] = {
    id: METADATA_ACCUMULATOR,
    type: 'metadata_accumulator',
    generation_mode: 'sdxl_txt2img',
    cfg_scale,
    height,
    width,
    positive_prompt: positivePrompt,
    negative_prompt: negativePrompt,
    model,
    seed,
    steps,
    rand_device: use_cpu ? 'cpu' : 'cuda',
    scheduler,
    vae: undefined,
    controlnets: [],
    loras: [],
    clip_skip: clipSkip,
    positive_style_prompt: positiveStylePrompt,
    negative_style_prompt: negativeStylePrompt,
  };

  graph.edges.push({
    source: {
      node_id: METADATA_ACCUMULATOR,
      field: 'metadata',
    },
    destination: {
      node_id: LATENTS_TO_IMAGE,
      field: 'metadata',
    },
  });

  // Add Seamless To Graph
  if (seamlessXAxis || seamlessYAxis) {
    addSeamlessToLinearGraph(state, graph, modelLoaderNodeId);
    modelLoaderNodeId = SEAMLESS;
  }

  // Add Refiner if enabled
  if (shouldUseSDXLRefiner) {
    addSDXLRefinerToGraph(state, graph, SDXL_DENOISE_LATENTS);
    if (seamlessXAxis || seamlessYAxis) {
      modelLoaderNodeId = SDXL_REFINER_SEAMLESS;
    }
  }

  // optionally add custom VAE
  addVAEToGraph(state, graph, modelLoaderNodeId);

  // add LoRA support
  addSDXLLoRAsToGraph(state, graph, SDXL_DENOISE_LATENTS, modelLoaderNodeId);

  // add controlnet, mutating `graph`
  addControlNetToLinearGraph(state, graph, SDXL_DENOISE_LATENTS);

<<<<<<< HEAD
=======
  // add IP Adapter
  addIPAdapterToLinearGraph(state, graph, SDXL_DENOISE_LATENTS);

  // add dynamic prompts - also sets up core iteration and seed
  addDynamicPromptsToGraph(state, graph);

>>>>>>> 864f2270
  // NSFW & watermark - must be last thing added to graph
  if (state.system.shouldUseNSFWChecker) {
    // must add before watermarker!
    addNSFWCheckerToGraph(state, graph);
  }

  if (state.system.shouldUseWatermarker) {
    // must add after nsfw checker!
    addWatermarkerToGraph(state, graph);
  }

  addSaveImageNode(state, graph);

  return graph;
};<|MERGE_RESOLUTION|>--- conflicted
+++ resolved
@@ -3,11 +3,7 @@
 import { NonNullableGraph } from 'features/nodes/types/types';
 import { initialGenerationState } from 'features/parameters/store/generationSlice';
 import { addControlNetToLinearGraph } from './addControlNetToLinearGraph';
-<<<<<<< HEAD
-=======
-import { addDynamicPromptsToGraph } from './addDynamicPromptsToGraph';
 import { addIPAdapterToLinearGraph } from './addIPAdapterToLinearGraph';
->>>>>>> 864f2270
 import { addNSFWCheckerToGraph } from './addNSFWCheckerToGraph';
 import { addSDXLLoRAsToGraph } from './addSDXLLoRAstoGraph';
 import { addSDXLRefinerToGraph } from './addSDXLRefinerToGraph';
@@ -289,15 +285,9 @@
   // add controlnet, mutating `graph`
   addControlNetToLinearGraph(state, graph, SDXL_DENOISE_LATENTS);
 
-<<<<<<< HEAD
-=======
   // add IP Adapter
   addIPAdapterToLinearGraph(state, graph, SDXL_DENOISE_LATENTS);
 
-  // add dynamic prompts - also sets up core iteration and seed
-  addDynamicPromptsToGraph(state, graph);
-
->>>>>>> 864f2270
   // NSFW & watermark - must be last thing added to graph
   if (state.system.shouldUseNSFWChecker) {
     // must add before watermarker!
