import { logger } from 'app/logging/logger';
import { RootState } from 'app/store/store';
import { NonNullableGraph } from 'features/nodes/types/types';
import {
  CreateDenoiseMaskInvocation,
  ImageBlurInvocation,
  ImageDTO,
  ImageToLatentsInvocation,
  MaskEdgeInvocation,
  NoiseInvocation,
} from 'services/api/types';
import { addControlNetToLinearGraph } from './addControlNetToLinearGraph';
import { addNSFWCheckerToGraph } from './addNSFWCheckerToGraph';
import { addSDXLLoRAsToGraph } from './addSDXLLoRAstoGraph';
import { addSDXLRefinerToGraph } from './addSDXLRefinerToGraph';
import { addSaveImageNode } from './addSaveImageNode';
import { addSeamlessToLinearGraph } from './addSeamlessToLinearGraph';
import { addVAEToGraph } from './addVAEToGraph';
import { addWatermarkerToGraph } from './addWatermarkerToGraph';
import {
  CANVAS_COHERENCE_DENOISE_LATENTS,
  CANVAS_COHERENCE_INPAINT_CREATE_MASK,
  CANVAS_COHERENCE_MASK_EDGE,
  CANVAS_COHERENCE_NOISE,
  CANVAS_COHERENCE_NOISE_INCREMENT,
  CANVAS_OUTPUT,
  INPAINT_CREATE_MASK,
  INPAINT_IMAGE,
  INPAINT_IMAGE_RESIZE_DOWN,
  INPAINT_IMAGE_RESIZE_UP,
  LATENTS_TO_IMAGE,
  MASK_BLUR,
  MASK_RESIZE_DOWN,
  MASK_RESIZE_UP,
  NEGATIVE_CONDITIONING,
  NOISE,
  POSITIVE_CONDITIONING,
  SDXL_CANVAS_INPAINT_GRAPH,
  SDXL_DENOISE_LATENTS,
  SDXL_MODEL_LOADER,
  SDXL_REFINER_SEAMLESS,
  SEAMLESS,
} from './constants';
<<<<<<< HEAD
import { buildSDXLStylePrompts } from './helpers/craftSDXLStylePrompt';
=======
import { craftSDXLStylePrompt } from './helpers/craftSDXLStylePrompt';
import { addIPAdapterToLinearGraph } from './addIPAdapterToLinearGraph';
>>>>>>> 864f2270

/**
 * Builds the Canvas tab's Inpaint graph.
 */
export const buildCanvasSDXLInpaintGraph = (
  state: RootState,
  canvasInitImage: ImageDTO,
  canvasMaskImage: ImageDTO
): NonNullableGraph => {
  const log = logger('nodes');
  const {
    positivePrompt,
    negativePrompt,
    model,
    cfgScale: cfg_scale,
    scheduler,
    steps,
    seed,
    vaePrecision,
    shouldUseNoiseSettings,
    shouldUseCpuNoise,
    maskBlur,
    maskBlurMethod,
    canvasCoherenceMode,
    canvasCoherenceSteps,
    canvasCoherenceStrength,
    seamlessXAxis,
    seamlessYAxis,
  } = state.generation;

  const {
    sdxlImg2ImgDenoisingStrength: strength,
    shouldUseSDXLRefiner,
    refinerStart,
  } = state.sdxl;

  if (!model) {
    log.error('No model found in state');
    throw new Error('No model found in state');
  }

  // The bounding box determines width and height, not the width and height params
  const { width, height } = state.canvas.boundingBoxDimensions;

  // We may need to set the inpaint width and height to scale the image
  const { scaledBoundingBoxDimensions, boundingBoxScaleMethod } = state.canvas;

  const fp32 = vaePrecision === 'fp32';
  const is_intermediate = true;
  const isUsingScaledDimensions = ['auto', 'manual'].includes(
    boundingBoxScaleMethod
  );

  let modelLoaderNodeId = SDXL_MODEL_LOADER;

  const use_cpu = shouldUseNoiseSettings
    ? shouldUseCpuNoise
    : shouldUseCpuNoise;

  // Construct Style Prompt
  const { joinedPositiveStylePrompt, joinedNegativeStylePrompt } =
    buildSDXLStylePrompts(state);

  const graph: NonNullableGraph = {
    id: SDXL_CANVAS_INPAINT_GRAPH,
    nodes: {
      [modelLoaderNodeId]: {
        type: 'sdxl_model_loader',
        id: modelLoaderNodeId,
        model,
      },
      [POSITIVE_CONDITIONING]: {
        type: 'sdxl_compel_prompt',
        id: POSITIVE_CONDITIONING,
        prompt: positivePrompt,
        style: joinedPositiveStylePrompt,
      },
      [NEGATIVE_CONDITIONING]: {
        type: 'sdxl_compel_prompt',
        id: NEGATIVE_CONDITIONING,
        prompt: negativePrompt,
        style: joinedNegativeStylePrompt,
      },
      [MASK_BLUR]: {
        type: 'img_blur',
        id: MASK_BLUR,
        is_intermediate,
        radius: maskBlur,
        blur_type: maskBlurMethod,
      },
      [INPAINT_IMAGE]: {
        type: 'i2l',
        id: INPAINT_IMAGE,
        is_intermediate,
        fp32,
      },
      [NOISE]: {
        type: 'noise',
        id: NOISE,
        use_cpu,
        seed,
        is_intermediate,
      },
      [INPAINT_CREATE_MASK]: {
        type: 'create_denoise_mask',
        id: INPAINT_CREATE_MASK,
        is_intermediate,
        fp32,
      },
      [SDXL_DENOISE_LATENTS]: {
        type: 'denoise_latents',
        id: SDXL_DENOISE_LATENTS,
        is_intermediate,
        steps: steps,
        cfg_scale: cfg_scale,
        scheduler: scheduler,
        denoising_start: shouldUseSDXLRefiner
          ? Math.min(refinerStart, 1 - strength)
          : 1 - strength,
        denoising_end: shouldUseSDXLRefiner ? refinerStart : 1,
      },
      [CANVAS_COHERENCE_NOISE]: {
        type: 'noise',
        id: CANVAS_COHERENCE_NOISE,
        use_cpu,
        seed: seed + 1,
        is_intermediate,
      },
      [CANVAS_COHERENCE_NOISE_INCREMENT]: {
        type: 'add',
        id: CANVAS_COHERENCE_NOISE_INCREMENT,
        b: 1,
        is_intermediate,
      },
      [CANVAS_COHERENCE_DENOISE_LATENTS]: {
        type: 'denoise_latents',
        id: CANVAS_COHERENCE_DENOISE_LATENTS,
        is_intermediate,
        steps: canvasCoherenceSteps,
        cfg_scale: cfg_scale,
        scheduler: scheduler,
        denoising_start: 1 - canvasCoherenceStrength,
        denoising_end: 1,
      },
      [LATENTS_TO_IMAGE]: {
        type: 'l2i',
        id: LATENTS_TO_IMAGE,
        is_intermediate,
        fp32,
      },
      [CANVAS_OUTPUT]: {
        type: 'color_correct',
        id: CANVAS_OUTPUT,
        is_intermediate,
        reference: canvasInitImage,
      },
    },
    edges: [
      // Connect Model Loader to UNet and CLIP
      {
        source: {
          node_id: modelLoaderNodeId,
          field: 'unet',
        },
        destination: {
          node_id: SDXL_DENOISE_LATENTS,
          field: 'unet',
        },
      },
      {
        source: {
          node_id: modelLoaderNodeId,
          field: 'clip',
        },
        destination: {
          node_id: POSITIVE_CONDITIONING,
          field: 'clip',
        },
      },
      {
        source: {
          node_id: modelLoaderNodeId,
          field: 'clip2',
        },
        destination: {
          node_id: POSITIVE_CONDITIONING,
          field: 'clip2',
        },
      },
      {
        source: {
          node_id: modelLoaderNodeId,
          field: 'clip',
        },
        destination: {
          node_id: NEGATIVE_CONDITIONING,
          field: 'clip',
        },
      },
      {
        source: {
          node_id: modelLoaderNodeId,
          field: 'clip2',
        },
        destination: {
          node_id: NEGATIVE_CONDITIONING,
          field: 'clip2',
        },
      },
      // Connect everything to Inpaint
      {
        source: {
          node_id: POSITIVE_CONDITIONING,
          field: 'conditioning',
        },
        destination: {
          node_id: SDXL_DENOISE_LATENTS,
          field: 'positive_conditioning',
        },
      },
      {
        source: {
          node_id: NEGATIVE_CONDITIONING,
          field: 'conditioning',
        },
        destination: {
          node_id: SDXL_DENOISE_LATENTS,
          field: 'negative_conditioning',
        },
      },
      {
        source: {
          node_id: NOISE,
          field: 'noise',
        },
        destination: {
          node_id: SDXL_DENOISE_LATENTS,
          field: 'noise',
        },
      },
      {
        source: {
          node_id: INPAINT_IMAGE,
          field: 'latents',
        },
        destination: {
          node_id: SDXL_DENOISE_LATENTS,
          field: 'latents',
        },
      },
      // Create Inpaint Mask
      {
        source: {
          node_id: MASK_BLUR,
          field: 'image',
        },
        destination: {
          node_id: INPAINT_CREATE_MASK,
          field: 'mask',
        },
      },
      {
        source: {
          node_id: INPAINT_CREATE_MASK,
          field: 'denoise_mask',
        },
        destination: {
          node_id: SDXL_DENOISE_LATENTS,
          field: 'denoise_mask',
        },
      },
      // Canvas Refine
      {
        source: {
          node_id: modelLoaderNodeId,
          field: 'unet',
        },
        destination: {
          node_id: CANVAS_COHERENCE_DENOISE_LATENTS,
          field: 'unet',
        },
      },
      {
        source: {
          node_id: POSITIVE_CONDITIONING,
          field: 'conditioning',
        },
        destination: {
          node_id: CANVAS_COHERENCE_DENOISE_LATENTS,
          field: 'positive_conditioning',
        },
      },
      {
        source: {
          node_id: NEGATIVE_CONDITIONING,
          field: 'conditioning',
        },
        destination: {
          node_id: CANVAS_COHERENCE_DENOISE_LATENTS,
          field: 'negative_conditioning',
        },
      },
      {
        source: {
          node_id: CANVAS_COHERENCE_NOISE,
          field: 'noise',
        },
        destination: {
          node_id: CANVAS_COHERENCE_DENOISE_LATENTS,
          field: 'noise',
        },
      },
      {
        source: {
          node_id: SDXL_DENOISE_LATENTS,
          field: 'latents',
        },
        destination: {
          node_id: CANVAS_COHERENCE_DENOISE_LATENTS,
          field: 'latents',
        },
      },
      // Decode Inpainted Latents To Image
      {
        source: {
          node_id: CANVAS_COHERENCE_DENOISE_LATENTS,
          field: 'latents',
        },
        destination: {
          node_id: LATENTS_TO_IMAGE,
          field: 'latents',
        },
      },
    ],
  };

  // Handle Scale Before Processing
  if (isUsingScaledDimensions) {
    const scaledWidth: number = scaledBoundingBoxDimensions.width;
    const scaledHeight: number = scaledBoundingBoxDimensions.height;

    // Add Scaling Nodes
    graph.nodes[INPAINT_IMAGE_RESIZE_UP] = {
      type: 'img_resize',
      id: INPAINT_IMAGE_RESIZE_UP,
      is_intermediate,
      width: scaledWidth,
      height: scaledHeight,
      image: canvasInitImage,
    };
    graph.nodes[MASK_RESIZE_UP] = {
      type: 'img_resize',
      id: MASK_RESIZE_UP,
      is_intermediate,
      width: scaledWidth,
      height: scaledHeight,
      image: canvasMaskImage,
    };
    graph.nodes[INPAINT_IMAGE_RESIZE_DOWN] = {
      type: 'img_resize',
      id: INPAINT_IMAGE_RESIZE_DOWN,
      is_intermediate,
      width: width,
      height: height,
    };
    graph.nodes[MASK_RESIZE_DOWN] = {
      type: 'img_resize',
      id: MASK_RESIZE_DOWN,
      is_intermediate,
      width: width,
      height: height,
    };

    (graph.nodes[NOISE] as NoiseInvocation).width = scaledWidth;
    (graph.nodes[NOISE] as NoiseInvocation).height = scaledHeight;
    (graph.nodes[CANVAS_COHERENCE_NOISE] as NoiseInvocation).width =
      scaledWidth;
    (graph.nodes[CANVAS_COHERENCE_NOISE] as NoiseInvocation).height =
      scaledHeight;

    // Connect Nodes
    graph.edges.push(
      // Scale Inpaint Image and Mask
      {
        source: {
          node_id: INPAINT_IMAGE_RESIZE_UP,
          field: 'image',
        },
        destination: {
          node_id: INPAINT_IMAGE,
          field: 'image',
        },
      },
      {
        source: {
          node_id: MASK_RESIZE_UP,
          field: 'image',
        },
        destination: {
          node_id: MASK_BLUR,
          field: 'image',
        },
      },
      {
        source: {
          node_id: INPAINT_IMAGE_RESIZE_UP,
          field: 'image',
        },
        destination: {
          node_id: INPAINT_CREATE_MASK,
          field: 'image',
        },
      },
      // Color Correct The Inpainted Result
      {
        source: {
          node_id: LATENTS_TO_IMAGE,
          field: 'image',
        },
        destination: {
          node_id: INPAINT_IMAGE_RESIZE_DOWN,
          field: 'image',
        },
      },
      {
        source: {
          node_id: INPAINT_IMAGE_RESIZE_DOWN,
          field: 'image',
        },
        destination: {
          node_id: CANVAS_OUTPUT,
          field: 'image',
        },
      },
      {
        source: {
          node_id: MASK_BLUR,
          field: 'image',
        },
        destination: {
          node_id: MASK_RESIZE_DOWN,
          field: 'image',
        },
      },
      {
        source: {
          node_id: MASK_RESIZE_DOWN,
          field: 'image',
        },
        destination: {
          node_id: CANVAS_OUTPUT,
          field: 'mask',
        },
      }
    );
  } else {
    // Add Images To Nodes
    (graph.nodes[NOISE] as NoiseInvocation).width = width;
    (graph.nodes[NOISE] as NoiseInvocation).height = height;
    (graph.nodes[CANVAS_COHERENCE_NOISE] as NoiseInvocation).width = width;
    (graph.nodes[CANVAS_COHERENCE_NOISE] as NoiseInvocation).height = height;

    graph.nodes[INPAINT_IMAGE] = {
      ...(graph.nodes[INPAINT_IMAGE] as ImageToLatentsInvocation),
      image: canvasInitImage,
    };
    graph.nodes[MASK_BLUR] = {
      ...(graph.nodes[MASK_BLUR] as ImageBlurInvocation),
      image: canvasMaskImage,
    };
    graph.nodes[INPAINT_CREATE_MASK] = {
      ...(graph.nodes[INPAINT_CREATE_MASK] as CreateDenoiseMaskInvocation),
      image: canvasInitImage,
    };

    graph.edges.push(
      // Color Correct The Inpainted Result
      {
        source: {
          node_id: LATENTS_TO_IMAGE,
          field: 'image',
        },
        destination: {
          node_id: CANVAS_OUTPUT,
          field: 'image',
        },
      },
      {
        source: {
          node_id: MASK_BLUR,
          field: 'image',
        },
        destination: {
          node_id: CANVAS_OUTPUT,
          field: 'mask',
        },
      }
    );
  }

  // Handle Coherence Mode
  if (canvasCoherenceMode !== 'unmasked') {
    // Create Mask If Coherence Mode Is Not Full
    graph.nodes[CANVAS_COHERENCE_INPAINT_CREATE_MASK] = {
      type: 'create_denoise_mask',
      id: CANVAS_COHERENCE_INPAINT_CREATE_MASK,
      is_intermediate,
      fp32,
    };

    // Handle Image Input For Mask Creation
    if (isUsingScaledDimensions) {
      graph.edges.push({
        source: {
          node_id: INPAINT_IMAGE_RESIZE_UP,
          field: 'image',
        },
        destination: {
          node_id: CANVAS_COHERENCE_INPAINT_CREATE_MASK,
          field: 'image',
        },
      });
    } else {
      graph.nodes[CANVAS_COHERENCE_INPAINT_CREATE_MASK] = {
        ...(graph.nodes[
          CANVAS_COHERENCE_INPAINT_CREATE_MASK
        ] as CreateDenoiseMaskInvocation),
        image: canvasInitImage,
      };
    }

    // Create Mask If Coherence Mode Is Mask
    if (canvasCoherenceMode === 'mask') {
      if (isUsingScaledDimensions) {
        graph.edges.push({
          source: {
            node_id: MASK_RESIZE_UP,
            field: 'image',
          },
          destination: {
            node_id: CANVAS_COHERENCE_INPAINT_CREATE_MASK,
            field: 'mask',
          },
        });
      } else {
        graph.nodes[CANVAS_COHERENCE_INPAINT_CREATE_MASK] = {
          ...(graph.nodes[
            CANVAS_COHERENCE_INPAINT_CREATE_MASK
          ] as CreateDenoiseMaskInvocation),
          mask: canvasMaskImage,
        };
      }
    }

    // Create Mask Edge If Coherence Mode Is Edge
    if (canvasCoherenceMode === 'edge') {
      graph.nodes[CANVAS_COHERENCE_MASK_EDGE] = {
        type: 'mask_edge',
        id: CANVAS_COHERENCE_MASK_EDGE,
        is_intermediate,
        edge_blur: maskBlur,
        edge_size: maskBlur * 2,
        low_threshold: 100,
        high_threshold: 200,
      };

      // Handle Scaled Dimensions For Mask Edge
      if (isUsingScaledDimensions) {
        graph.edges.push({
          source: {
            node_id: MASK_RESIZE_UP,
            field: 'image',
          },
          destination: {
            node_id: CANVAS_COHERENCE_MASK_EDGE,
            field: 'image',
          },
        });
      } else {
        graph.nodes[CANVAS_COHERENCE_MASK_EDGE] = {
          ...(graph.nodes[CANVAS_COHERENCE_MASK_EDGE] as MaskEdgeInvocation),
          image: canvasMaskImage,
        };
      }

      graph.edges.push({
        source: {
          node_id: CANVAS_COHERENCE_MASK_EDGE,
          field: 'image',
        },
        destination: {
          node_id: CANVAS_COHERENCE_INPAINT_CREATE_MASK,
          field: 'mask',
        },
      });
    }

    // Plug Denoise Mask To Coherence Denoise Latents
    graph.edges.push({
      source: {
        node_id: CANVAS_COHERENCE_INPAINT_CREATE_MASK,
        field: 'denoise_mask',
      },
      destination: {
        node_id: CANVAS_COHERENCE_DENOISE_LATENTS,
        field: 'denoise_mask',
      },
    });
  }

  // Add Seamless To Graph
  if (seamlessXAxis || seamlessYAxis) {
    addSeamlessToLinearGraph(state, graph, modelLoaderNodeId);
    modelLoaderNodeId = SEAMLESS;
  }

  // Add Refiner if enabled
  if (shouldUseSDXLRefiner) {
    addSDXLRefinerToGraph(
      state,
      graph,
      CANVAS_COHERENCE_DENOISE_LATENTS,
      modelLoaderNodeId,
      canvasInitImage
    );
    if (seamlessXAxis || seamlessYAxis) {
      modelLoaderNodeId = SDXL_REFINER_SEAMLESS;
    }
  }

  // optionally add custom VAE
  addVAEToGraph(state, graph, modelLoaderNodeId);

  // add LoRA support
  addSDXLLoRAsToGraph(state, graph, SDXL_DENOISE_LATENTS, modelLoaderNodeId);

  // add controlnet, mutating `graph`
  addControlNetToLinearGraph(state, graph, SDXL_DENOISE_LATENTS);

  // Add IP Adapter
  addIPAdapterToLinearGraph(state, graph, SDXL_DENOISE_LATENTS);

  // NSFW & watermark - must be last thing added to graph
  if (state.system.shouldUseNSFWChecker) {
    // must add before watermarker!
    addNSFWCheckerToGraph(state, graph, CANVAS_OUTPUT);
  }

  if (state.system.shouldUseWatermarker) {
    // must add after nsfw checker!
    addWatermarkerToGraph(state, graph, CANVAS_OUTPUT);
  }

  addSaveImageNode(state, graph);

  return graph;
};<|MERGE_RESOLUTION|>--- conflicted
+++ resolved
@@ -10,6 +10,7 @@
   NoiseInvocation,
 } from 'services/api/types';
 import { addControlNetToLinearGraph } from './addControlNetToLinearGraph';
+import { addIPAdapterToLinearGraph } from './addIPAdapterToLinearGraph';
 import { addNSFWCheckerToGraph } from './addNSFWCheckerToGraph';
 import { addSDXLLoRAsToGraph } from './addSDXLLoRAstoGraph';
 import { addSDXLRefinerToGraph } from './addSDXLRefinerToGraph';
@@ -41,12 +42,7 @@
   SDXL_REFINER_SEAMLESS,
   SEAMLESS,
 } from './constants';
-<<<<<<< HEAD
 import { buildSDXLStylePrompts } from './helpers/craftSDXLStylePrompt';
-=======
-import { craftSDXLStylePrompt } from './helpers/craftSDXLStylePrompt';
-import { addIPAdapterToLinearGraph } from './addIPAdapterToLinearGraph';
->>>>>>> 864f2270
 
 /**
  * Builds the Canvas tab's Inpaint graph.
