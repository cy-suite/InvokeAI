--- conflicted
+++ resolved
@@ -7,15 +7,9 @@
 import { useFeatureStatus } from 'features/system/hooks/useFeatureStatus';
 import { useMemo } from 'react';
 import { useTranslation } from 'react-i18next';
-import ParamHrfHeight from './ParamHrfHeight';
 import ParamHrfStrength from './ParamHrfStrength';
 import ParamHrfToggle from './ParamHrfToggle';
-<<<<<<< HEAD
 import ParamHrfMethod from './ParamHrfMethod';
-import { useFeatureStatus } from 'features/system/hooks/useFeatureStatus';
-=======
-import ParamHrfWidth from './ParamHrfWidth';
->>>>>>> a760bdae
 
 const selector = createSelector(
   stateSelector,
