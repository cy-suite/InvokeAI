--- conflicted
+++ resolved
@@ -6,10 +6,7 @@
   CoreMetadata,
   LoRAMetadataItem,
   ControlNetMetadataItem,
-<<<<<<< HEAD
-  IPAdapterMetadataItem,
-=======
->>>>>>> 4a0a1c30
+  IPAdapterMetadataItem
 } from 'features/nodes/types/types';
 import {
   refinerModelChanged,
@@ -27,32 +24,23 @@
 import { ImageDTO } from 'services/api/types';
 import {
   controlNetModelsAdapter,
-<<<<<<< HEAD
   ipAdapterModelsAdapter,
   loraModelsAdapter,
   useGetControlNetModelsQuery,
   useGetIPAdapterModelsQuery,
-=======
   loraModelsAdapter,
   useGetControlNetModelsQuery,
->>>>>>> 4a0a1c30
   useGetLoRAModelsQuery,
 } from '../../../services/api/endpoints/models';
 import {
   ControlNetConfig,
-<<<<<<< HEAD
   IPAdapterConfig,
-=======
->>>>>>> 4a0a1c30
   controlNetEnabled,
   controlNetRecalled,
   controlNetReset,
   initialControlNet,
-<<<<<<< HEAD
   initialIPAdapterState,
-  ipAdapterRecalled,
-=======
->>>>>>> 4a0a1c30
+  ipAdapterRecalled
 } from '../../controlNet/store/controlNetSlice';
 import { loraRecalled, lorasCleared } from '../../lora/store/loraSlice';
 import { initialImageSelected, modelSelected } from '../store/actions';
@@ -72,10 +60,7 @@
   isValidHeight,
   isValidLoRAModel,
   isValidControlNetModel,
-<<<<<<< HEAD
   isValidIPAdapterModel,
-=======
->>>>>>> 4a0a1c30
   isValidMainModel,
   isValidNegativePrompt,
   isValidPositivePrompt,
@@ -92,13 +77,10 @@
   isValidWidth,
 } from '../types/parameterSchemas';
 import { v4 as uuidv4 } from 'uuid';
-<<<<<<< HEAD
-=======
 import {
   CONTROLNET_PROCESSORS,
   CONTROLNET_MODEL_DEFAULT_PROCESSORS,
 } from 'features/controlNet/store/constants';
->>>>>>> 4a0a1c30
 
 const selector = createSelector(stateSelector, ({ generation }) => {
   const { model } = generation;
@@ -486,8 +468,6 @@
 
       const controlNetId = uuidv4();
 
-<<<<<<< HEAD
-=======
       let processorType = initialControlNet.processorType;
       for (const modelSubstring in CONTROLNET_MODEL_DEFAULT_PROCESSORS) {
         if (matchingControlNetModel.model_name.includes(modelSubstring)) {
@@ -499,7 +479,6 @@
       }
       const processorNode = CONTROLNET_PROCESSORS[processorType].default;
 
->>>>>>> 4a0a1c30
       const controlnet: ControlNetConfig = {
         isEnabled: true,
         model: matchingControlNetModel,
@@ -512,18 +491,12 @@
         controlMode: control_mode || initialControlNet.controlMode,
         resizeMode: resize_mode || initialControlNet.resizeMode,
         controlImage: image?.image_name || null,
-<<<<<<< HEAD
-        processedControlImage: initialControlNet.processedControlImage,
-        processorType: initialControlNet.processorType,
-        processorNode: initialControlNet.processorNode,
-=======
         processedControlImage: image?.image_name || null,
         processorType,
         processorNode:
           processorNode.type !== 'none'
             ? processorNode
             : initialControlNet.processorNode,
->>>>>>> 4a0a1c30
         shouldAutoConfig: true,
         controlNetId,
       };
@@ -548,7 +521,6 @@
         })
       );
 
-<<<<<<< HEAD
       parameterSetToast();
     },
     [
@@ -636,18 +608,14 @@
           ...result.ipAdapter,
         })
       );
-=======
+      
       dispatch(controlNetEnabled());
->>>>>>> 4a0a1c30
 
       parameterSetToast();
     },
     [
-<<<<<<< HEAD
       prepareIPAdapterMetadataItem,
-=======
       prepareControlNetMetadataItem,
->>>>>>> 4a0a1c30
       dispatch,
       parameterSetToast,
       parameterNotSetToast,
@@ -693,10 +661,7 @@
         refiner_start,
         loras,
         controlnets,
-<<<<<<< HEAD
-        ipAdapters,
-=======
->>>>>>> 4a0a1c30
+        ipAdapters
       } = metadata;
 
       if (isValidCfgScale(cfg_scale)) {
@@ -787,13 +752,9 @@
       });
 
       dispatch(controlNetReset());
-<<<<<<< HEAD
       if (controlnets?.length) {
         dispatch(controlNetEnabled());
       }
-=======
-      dispatch(controlNetEnabled());
->>>>>>> 4a0a1c30
       controlnets?.forEach((controlnet) => {
         const result = prepareControlNetMetadataItem(controlnet);
         if (result.controlnet) {
@@ -801,7 +762,6 @@
         }
       });
 
-<<<<<<< HEAD
       // if (ipAdapters.length) {
       //   // TODO: dispatch ipAdapterEnabled
       // }
@@ -812,8 +772,6 @@
         }
       });
 
-=======
->>>>>>> 4a0a1c30
       allParameterSetToast();
     },
     [
@@ -822,10 +780,7 @@
       dispatch,
       prepareLoRAMetadataItem,
       prepareControlNetMetadataItem,
-<<<<<<< HEAD
-      prepareIPAdapterMetadataItem,
-=======
->>>>>>> 4a0a1c30
+      prepareIPAdapterMetadataItem
     ]
   );
 
@@ -845,10 +800,7 @@
     recallStrength,
     recallLoRA,
     recallControlNet,
-<<<<<<< HEAD
     recallIPAdapter,
-=======
->>>>>>> 4a0a1c30
     recallAllParameters,
     sendToImageToImage,
   };
