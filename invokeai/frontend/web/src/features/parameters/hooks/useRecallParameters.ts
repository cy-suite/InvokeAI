--- conflicted
+++ resolved
@@ -73,31 +73,6 @@
   vaeSelected,
 } from 'features/parameters/store/generationSlice';
 import {
-<<<<<<< HEAD
-  isValidCfgScale,
-  isValidControlNetModel,
-  isValidHeight,
-  isValidHrfMethod,
-  isValidIPAdapterModel,
-  isValidLoRAModel,
-  isValidMainModel,
-  isValidNegativePrompt,
-  isValidPositivePrompt,
-  isValidSDXLNegativeStylePrompt,
-  isValidSDXLPositiveStylePrompt,
-  isValidSDXLRefinerModel,
-  isValidSDXLRefinerNegativeAestheticScore,
-  isValidSDXLRefinerPositiveAestheticScore,
-  isValidSDXLRefinerStart,
-  isValidScheduler,
-  isValidSeed,
-  isValidSteps,
-  isValidStrength,
-  isValidWidth,
-  isValidBoolean,
-  isValidCfgRescaleMultiplier,
-} from '../types/parameterSchemas';
-=======
   isParameterHRFEnabled,
   isParameterCFGScale,
   isParameterControlNetModel,
@@ -120,8 +95,8 @@
   isParameterStrength,
   isParameterVAEModel,
   isParameterWidth,
+  isParameterCFGRescaleMultiplier,
 } from 'features/parameters/types/parameterSchemas';
->>>>>>> 693c6cf5
 
 const selector = createSelector(
   stateSelector,
@@ -313,12 +288,12 @@
    * Recall CFG rescale multiplier with toast
    */
   const recallCfgRescaleMultiplier = useCallback(
-    (cfgScale: unknown) => {
-      if (!isValidCfgRescaleMultiplier(cfgScale)) {
-        parameterNotSetToast();
-        return;
-      }
-      dispatch(setCfgRescaleMultiplier(cfgScale));
+    (cfgRescaleMultiplier: unknown) => {
+      if (!isParameterCFGRescaleMultiplier(cfgRescaleMultiplier)) {
+        parameterNotSetToast();
+        return;
+      }
+      dispatch(setCfgRescaleMultiplier(cfgRescaleMultiplier));
       parameterSetToast();
     },
     [dispatch, parameterSetToast, parameterNotSetToast]
@@ -874,15 +849,11 @@
         dispatch(setCfgScale(cfg_scale));
       }
 
-<<<<<<< HEAD
-      if (isValidCfgRescaleMultiplier(cfg_rescale_multiplier)) {
+      if (isParameterCFGRescaleMultiplier(cfg_rescale_multiplier)) {
         dispatch(setCfgRescaleMultiplier(cfg_rescale_multiplier));
       }
 
-      if (isValidMainModel(model)) {
-=======
       if (isParameterModel(model)) {
->>>>>>> 693c6cf5
         dispatch(modelSelected(model));
       }
 
