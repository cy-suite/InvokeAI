import { useAppDispatch, useAppSelector } from 'app/store/storeHooks';

import { Divider, Flex, Text } from '@chakra-ui/react';

// import { addNewModel } from 'app/socketio/actions';
import { useForm } from '@mantine/form';
import { useTranslation } from 'react-i18next';

import type { RootState } from 'app/store/store';
import IAIButton from 'common/components/IAIButton';
import IAIMantineSelect from 'common/components/IAIMantineSelect';
import { MODEL_TYPE_MAP } from 'features/system/components/ModelSelect';

import { makeToast } from 'app/components/Toaster';
import IAIMantineTextInput from 'common/components/IAIMantineInput';
import { addToast } from 'features/system/store/systemSlice';
import { useUpdateMainModelsMutation } from 'services/api/endpoints/models';
import { components } from 'services/api/schema';
import ModelConvert from './ModelConvert';

const baseModelSelectData = [
  { value: 'sd-1', label: MODEL_TYPE_MAP['sd-1'] },
  { value: 'sd-2', label: MODEL_TYPE_MAP['sd-2'] },
];

const variantSelectData = [
  { value: 'normal', label: 'Normal' },
  { value: 'inpaint', label: 'Inpaint' },
  { value: 'depth', label: 'Depth' },
];

export type CheckpointModelConfig =
  | components['schemas']['StableDiffusion1ModelCheckpointConfig']
  | components['schemas']['StableDiffusion2ModelCheckpointConfig'];

type CheckpointModelEditProps = {
  modelToEdit: string;
  retrievedModel: CheckpointModelConfig;
};

export default function CheckpointModelEdit(props: CheckpointModelEditProps) {
  const isProcessing = useAppSelector(
    (state: RootState) => state.system.isProcessing
  );

  const { modelToEdit, retrievedModel } = props;

  const [updateMainModel, { error, isLoading }] = useUpdateMainModelsMutation();

  const dispatch = useAppDispatch();
  const { t } = useTranslation();

  const checkpointEditForm = useForm<CheckpointModelConfig>({
    initialValues: {
<<<<<<< HEAD
      name: retrievedModel.name ? retrievedModel.name : '',
=======
      name: retrievedModel.model_name,
>>>>>>> 536a397b
      base_model: retrievedModel.base_model,
      type: 'main',
      path: retrievedModel.path ? retrievedModel.path : '',
      description: retrievedModel.description ? retrievedModel.description : '',
      model_format: 'checkpoint',
      vae: retrievedModel.vae ? retrievedModel.vae : '',
      config: retrievedModel.config ? retrievedModel.config : '',
      variant: retrievedModel.variant,
    },
    validate: {
      path: (value) =>
        value.trim().length === 0 ? 'Must provide a path' : null,
    },
  });

  const editModelFormSubmitHandler = (values: CheckpointModelConfig) => {
    const responseBody = {
      base_model: retrievedModel.base_model,
      model_name: retrievedModel.name,
      body: values,
    };
    updateMainModel(responseBody);

    if (error) {
      dispatch(
        addToast(
          makeToast({
            title: t('modelManager.modelUpdateFailed'),
            status: 'success',
          })
        )
      );
    }

    dispatch(
      addToast(
        makeToast({
          title: t('modelManager.modelUpdated'),
          status: 'success',
        })
      )
    );
  };

  return modelToEdit ? (
    <Flex flexDirection="column" rowGap={4} width="100%">
      <Flex justifyContent="space-between" alignItems="center">
        <Flex flexDirection="column">
          <Text fontSize="lg" fontWeight="bold">
            {retrievedModel.model_name}
          </Text>
          <Text fontSize="sm" color="base.400">
            {MODEL_TYPE_MAP[retrievedModel.base_model]} Model
          </Text>
        </Flex>
        <ModelConvert model={retrievedModel} />
      </Flex>
      <Divider />

      <Flex
        flexDirection="column"
        maxHeight={window.innerHeight - 270}
        overflowY="scroll"
      >
        <form
          onSubmit={checkpointEditForm.onSubmit((values) =>
            editModelFormSubmitHandler(values)
          )}
        >
          <Flex flexDirection="column" overflowY="scroll" gap={4}>
            <IAIMantineTextInput
              label={t('modelManager.description')}
              {...checkpointEditForm.getInputProps('description')}
            />
            <IAIMantineSelect
              label={t('modelManager.baseModel')}
              data={baseModelSelectData}
              {...checkpointEditForm.getInputProps('base_model')}
            />
            <IAIMantineSelect
              label={t('modelManager.variant')}
              data={variantSelectData}
              {...checkpointEditForm.getInputProps('variant')}
            />
            <IAIMantineTextInput
              label={t('modelManager.modelLocation')}
              {...checkpointEditForm.getInputProps('path')}
            />
            <IAIMantineTextInput
              label={t('modelManager.vaeLocation')}
              {...checkpointEditForm.getInputProps('vae')}
            />
            <IAIMantineTextInput
              label={t('modelManager.config')}
              {...checkpointEditForm.getInputProps('config')}
            />
            <IAIButton
              disabled={isProcessing}
              type="submit"
              isLoading={isLoading}
            >
              {t('modelManager.updateModel')}
            </IAIButton>
          </Flex>
        </form>
      </Flex>
    </Flex>
  ) : (
    <Flex
      sx={{
        width: '100%',
        justifyContent: 'center',
        alignItems: 'center',
        borderRadius: 'base',
        bg: 'base.900',
      }}
    >
      <Text fontWeight={500}>Pick A Model To Edit</Text>
    </Flex>
  );
}<|MERGE_RESOLUTION|>--- conflicted
+++ resolved
@@ -52,13 +52,9 @@
 
   const checkpointEditForm = useForm<CheckpointModelConfig>({
     initialValues: {
-<<<<<<< HEAD
-      name: retrievedModel.name ? retrievedModel.name : '',
-=======
-      name: retrievedModel.model_name,
->>>>>>> 536a397b
+      model_name: retrievedModel.model_name ? retrievedModel.model_name : '',
       base_model: retrievedModel.base_model,
-      type: 'main',
+      model_type: 'main',
       path: retrievedModel.path ? retrievedModel.path : '',
       description: retrievedModel.description ? retrievedModel.description : '',
       model_format: 'checkpoint',
