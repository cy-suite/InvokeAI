<!DOCTYPE html>
<html lang="en">
  <head>
    <meta charset="UTF-8" />
    <meta name="viewport" content="width=device-width, initial-scale=1.0" />
    <title>InvokeAI - A Stable Diffusion Toolkit</title>
    <link rel="shortcut icon" type="icon" href="./assets/favicon-0d253ced.ico" />
    <style>
      html,
      body {
        padding: 0;
        margin: 0;
      }
    </style>
<<<<<<< HEAD
    <script type="module" crossorigin src="./assets/index-685b3ebc.js"></script>
=======
    <script type="module" crossorigin src="./assets/index-94062f76.js"></script>
>>>>>>> fbb61f23
  </head>

  <body dir="ltr">
    <div id="root"></div>
    
  </body>
</html><|MERGE_RESOLUTION|>--- conflicted
+++ resolved
@@ -3,6 +3,9 @@
   <head>
     <meta charset="UTF-8" />
     <meta name="viewport" content="width=device-width, initial-scale=1.0" />
+    <meta http-equiv="Cache-Control" content="no-cache, no-store, must-revalidate">
+    <meta http-equiv="Pragma" content="no-cache">
+    <meta http-equiv="Expires" content="0">
     <title>InvokeAI - A Stable Diffusion Toolkit</title>
     <link rel="shortcut icon" type="icon" href="./assets/favicon-0d253ced.ico" />
     <style>
@@ -12,11 +15,7 @@
         margin: 0;
       }
     </style>
-<<<<<<< HEAD
-    <script type="module" crossorigin src="./assets/index-685b3ebc.js"></script>
-=======
-    <script type="module" crossorigin src="./assets/index-94062f76.js"></script>
->>>>>>> fbb61f23
+    <script type="module" crossorigin src="./assets/index-928f45c6.js"></script>
   </head>
 
   <body dir="ltr">
