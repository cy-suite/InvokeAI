{
    "accessibility": {
        "about": "About",
        "createIssue": "Create Issue",
        "submitSupportTicket": "Submit Support Ticket",
        "invokeProgressBar": "Invoke progress bar",
        "menu": "Menu",
        "mode": "Mode",
        "nextImage": "Next Image",
        "previousImage": "Previous Image",
        "reset": "Reset",
        "resetUI": "$t(accessibility.reset) UI",
        "showGalleryPanel": "Show Gallery Panel",
        "showOptionsPanel": "Show Side Panel",
        "uploadImage": "Upload Image",
        "loadMore": "Load More"
    },
    "boards": {
        "addBoard": "Add Board",
        "addPrivateBoard": "Add Private Board",
        "addSharedBoard": "Add Shared Board",
        "archiveBoard": "Archive Board",
        "archived": "Archived",
        "autoAddBoard": "Auto-Add Board",
        "boards": "Boards",
        "selectedForAutoAdd": "Selected for Auto-Add",
        "bottomMessage": "Deleting this board and its images will reset any features currently using them.",
        "cancel": "Cancel",
        "changeBoard": "Change Board",
        "clearSearch": "Clear Search",
        "deleteBoard": "Delete Board",
        "deleteBoardAndImages": "Delete Board and Images",
        "deleteBoardOnly": "Delete Board Only",
        "deletedBoardsCannotbeRestored": "Deleted boards cannot be restored. Selecting 'Delete Board Only' will move images to an uncategorized state.",
        "deletedPrivateBoardsCannotbeRestored": "Deleted boards cannot be restored. Selecting 'Delete Board Only' will move images to a private uncategorized state for the image's creator.",
        "hideBoards": "Hide Boards",
        "loading": "Loading...",
        "menuItemAutoAdd": "Auto-add to this Board",
        "move": "Move",
        "movingImagesToBoard_one": "Moving {{count}} image to board:",
        "movingImagesToBoard_other": "Moving {{count}} images to board:",
        "myBoard": "My Board",
        "noBoards": "No {{boardType}} Boards",
        "noMatching": "No matching Boards",
        "private": "Private Boards",
        "searchBoard": "Search Boards...",
        "selectBoard": "Select a Board",
        "shared": "Shared Boards",
        "topMessage": "This board contains images used in the following features:",
        "unarchiveBoard": "Unarchive Board",
        "uncategorized": "Uncategorized",
        "viewBoards": "View Boards",
        "downloadBoard": "Download Board",
        "imagesWithCount_one": "{{count}} image",
        "imagesWithCount_other": "{{count}} images",
        "assetsWithCount_one": "{{count}} asset",
        "assetsWithCount_other": "{{count}} assets"
    },
    "accordions": {
        "generation": {
            "title": "Generation"
        },
        "image": {
            "title": "Image"
        },
        "advanced": {
            "title": "Advanced",
            "options": "$t(accordions.advanced.title) Options"
        },
        "control": {
            "title": "Control"
        },
        "compositing": {
            "title": "Compositing",
            "coherenceTab": "Coherence Pass",
            "infillTab": "Infill"
        }
    },
    "common": {
        "aboutDesc": "Using Invoke for work? Check out:",
        "aboutHeading": "Own Your Creative Power",
        "accept": "Accept",
        "apply": "Apply",
        "add": "Add",
        "advanced": "Advanced",
        "ai": "ai",
        "areYouSure": "Are you sure?",
        "auto": "Auto",
        "back": "Back",
        "batch": "Batch Manager",
        "beta": "Beta",
        "cancel": "Cancel",
        "copy": "Copy",
        "copyError": "$t(gallery.copy) Error",
        "on": "On",
        "off": "Off",
        "or": "or",
        "checkpoint": "Checkpoint",
        "communityLabel": "Community",
        "controlNet": "ControlNet",
        "data": "Data",
        "delete": "Delete",
        "details": "Details",
        "direction": "Direction",
        "ipAdapter": "IP Adapter",
        "t2iAdapter": "T2I Adapter",
        "positivePrompt": "Positive Prompt",
        "negativePrompt": "Negative Prompt",
        "discordLabel": "Discord",
        "dontAskMeAgain": "Don't ask me again",
        "dontShowMeThese": "Don't show me these",
        "editor": "Editor",
        "error": "Error",
        "file": "File",
        "folder": "Folder",
        "format": "format",
        "githubLabel": "Github",
        "goTo": "Go to",
        "hotkeysLabel": "Hotkeys",
        "loadingImage": "Loading Image",
        "imageFailedToLoad": "Unable to Load Image",
        "img2img": "Image To Image",
        "inpaint": "inpaint",
        "input": "Input",
        "installed": "Installed",
        "languagePickerLabel": "Language",
        "linear": "Linear",
        "load": "Load",
        "loading": "Loading",
        "localSystem": "Local System",
        "loglevel": "Log Level",
        "learnMore": "Learn More",
        "modelManager": "Model Manager",
        "nodeEditor": "Node Editor",
        "nodes": "Workflows",
        "notInstalled": "Not $t(common.installed)",
        "openInNewTab": "Open in New Tab",
        "openInViewer": "Open in Viewer",
        "orderBy": "Order By",
        "outpaint": "outpaint",
        "outputs": "Outputs",
        "postprocessing": "Post Processing",
        "random": "Random",
        "reportBugLabel": "Report Bug",
        "safetensors": "Safetensors",
        "save": "Save",
        "saveAs": "Save As",
        "settingsLabel": "Settings",
        "simple": "Simple",
        "somethingWentWrong": "Something went wrong",
        "statusDisconnected": "Disconnected",
        "template": "Template",
        "toResolve": "To resolve",
        "txt2img": "Text To Image",
        "unifiedCanvas": "Unified Canvas",
        "unknown": "Unknown",
        "upload": "Upload",
        "updated": "Updated",
        "created": "Created",
        "prevPage": "Previous Page",
        "nextPage": "Next Page",
        "unknownError": "Unknown Error",
        "red": "Red",
        "green": "Green",
        "blue": "Blue",
        "alpha": "Alpha",
        "selected": "Selected",
        "tab": "Tab",
        "view": "View",
        "viewDesc": "Review images in a large gallery view",
        "edit": "Edit",
        "editDesc": "Edit on the Canvas",
        "comparing": "Comparing",
        "comparingDesc": "Comparing two images",
        "enabled": "Enabled",
        "disabled": "Disabled",
        "placeholderSelectAModel": "Select a model",
        "reset": "Reset",
        "none": "None",
        "new": "New"
    },
    "hrf": {
        "hrf": "High Resolution Fix",
        "enableHrf": "Enable High Resolution Fix",
        "upscaleMethod": "Upscale Method",
        "metadata": {
            "enabled": "High Resolution Fix Enabled",
            "strength": "High Resolution Fix Strength",
            "method": "High Resolution Fix Method"
        }
    },
    "prompt": {
        "addPromptTrigger": "Add Prompt Trigger",
        "compatibleEmbeddings": "Compatible Embeddings",
        "noMatchingTriggers": "No matching triggers"
    },
    "queue": {
        "queue": "Queue",
        "queueFront": "Add to Front of Queue",
        "queueBack": "Add to Queue",
        "queueEmpty": "Queue Empty",
        "enqueueing": "Queueing Batch",
        "resume": "Resume",
        "resumeTooltip": "Resume Processor",
        "resumeSucceeded": "Processor Resumed",
        "resumeFailed": "Problem Resuming Processor",
        "pause": "Pause",
        "pauseTooltip": "Pause Processor",
        "pauseSucceeded": "Processor Paused",
        "pauseFailed": "Problem Pausing Processor",
        "cancel": "Cancel",
        "cancelTooltip": "Cancel Current Item",
        "cancelSucceeded": "Item Canceled",
        "cancelFailed": "Problem Canceling Item",
        "prune": "Prune",
        "pruneTooltip": "Prune {{item_count}} Completed Items",
        "pruneSucceeded": "Pruned {{item_count}} Completed Items from Queue",
        "pruneFailed": "Problem Pruning Queue",
        "clear": "Clear",
        "clearTooltip": "Cancel and Clear All Items",
        "clearSucceeded": "Queue Cleared",
        "clearFailed": "Problem Clearing Queue",
        "cancelBatch": "Cancel Batch",
        "cancelItem": "Cancel Item",
        "cancelBatchSucceeded": "Batch Canceled",
        "cancelBatchFailed": "Problem Canceling Batch",
        "clearQueueAlertDialog": "Clearing the queue immediately cancels any processing items and clears the queue entirely. Pending filters will be canceled.",
        "clearQueueAlertDialog2": "Are you sure you want to clear the queue?",
        "current": "Current",
        "next": "Next",
        "status": "Status",
        "total": "Total",
        "time": "Time",
        "pending": "Pending",
        "in_progress": "In Progress",
        "completed": "Completed",
        "failed": "Failed",
        "canceled": "Canceled",
        "completedIn": "Completed in",
        "batch": "Batch",
        "origin": "Origin",
        "destination": "Destination",
        "upscaling": "Upscaling",
        "canvas": "Canvas",
        "generation": "Generation",
        "workflows": "Workflows",
        "other": "Other",
        "gallery": "Gallery",
        "batchFieldValues": "Batch Field Values",
        "item": "Item",
        "session": "Session",
        "notReady": "Unable to Queue",
        "batchQueued": "Batch Queued",
        "batchQueuedDesc_one": "Added {{count}} sessions to {{direction}} of queue",
        "batchQueuedDesc_other": "Added {{count}} sessions to {{direction}} of queue",
        "front": "front",
        "back": "back",
        "batchFailedToQueue": "Failed to Queue Batch",
        "graphQueued": "Graph queued",
        "graphFailedToQueue": "Failed to queue graph",
        "openQueue": "Open Queue",
        "prompts_one": "Prompt",
        "prompts_other": "Prompts",
        "iterations_one": "Iteration",
        "iterations_other": "Iterations",
        "generations_one": "Generation",
        "generations_other": "Generations"
    },
    "invocationCache": {
        "invocationCache": "Invocation Cache",
        "cacheSize": "Cache Size",
        "maxCacheSize": "Max Cache Size",
        "hits": "Cache Hits",
        "misses": "Cache Misses",
        "clear": "Clear",
        "clearSucceeded": "Invocation Cache Cleared",
        "clearFailed": "Problem Clearing Invocation Cache",
        "enable": "Enable",
        "enableSucceeded": "Invocation Cache Enabled",
        "enableFailed": "Problem Enabling Invocation Cache",
        "disable": "Disable",
        "disableSucceeded": "Invocation Cache Disabled",
        "disableFailed": "Problem Disabling Invocation Cache",
        "useCache": "Use Cache"
    },
    "gallery": {
        "gallery": "Gallery",
        "alwaysShowImageSizeBadge": "Always Show Image Size Badge",
        "assets": "Assets",
        "autoAssignBoardOnClick": "Auto-Assign Board on Click",
        "autoSwitchNewImages": "Auto-Switch to New Images",
        "copy": "Copy",
        "currentlyInUse": "This image is currently in use in the following features:",
        "drop": "Drop",
        "dropOrUpload": "$t(gallery.drop) or Upload",
        "dropToUpload": "$t(gallery.drop) to Upload",
        "deleteImage_one": "Delete Image",
        "deleteImage_other": "Delete {{count}} Images",
        "deleteImagePermanent": "Deleted images cannot be restored.",
        "displayBoardSearch": "Board Search",
        "displaySearch": "Image Search",
        "download": "Download",
        "exitBoardSearch": "Exit Board Search",
        "exitSearch": "Exit Image Search",
        "featuresWillReset": "If you delete this image, those features will immediately be reset.",
        "galleryImageSize": "Image Size",
        "gallerySettings": "Gallery Settings",
        "go": "Go",
        "image": "image",
        "jump": "Jump",
        "loading": "Loading",
        "loadMore": "Load More",
        "newestFirst": "Newest First",
        "oldestFirst": "Oldest First",
        "sortDirection": "Sort Direction",
        "showStarredImagesFirst": "Show Starred Images First",
        "noImageSelected": "No Image Selected",
        "noImagesInGallery": "No Images to Display",
        "setCurrentImage": "Set as Current Image",
        "starImage": "Star Image",
        "unstarImage": "Unstar Image",
        "unableToLoad": "Unable to load Gallery",
        "deleteSelection": "Delete Selection",
        "downloadSelection": "Download Selection",
        "bulkDownloadRequested": "Preparing Download",
        "bulkDownloadRequestedDesc": "Your download request is being prepared. This may take a few moments.",
        "bulkDownloadRequestFailed": "Problem Preparing Download",
        "bulkDownloadFailed": "Download Failed",
        "problemDeletingImages": "Problem Deleting Images",
        "problemDeletingImagesDesc": "One or more images could not be deleted",
        "viewerImage": "Viewer Image",
        "compareImage": "Compare Image",
        "openInViewer": "Open in Viewer",
        "searchImages": "Search by Metadata",
        "selectAllOnPage": "Select All On Page",
        "selectAllOnBoard": "Select All On Board",
        "showArchivedBoards": "Show Archived Boards",
        "selectForCompare": "Select for Compare",
        "selectAnImageToCompare": "Select an Image to Compare",
        "slider": "Slider",
        "sideBySide": "Side-by-Side",
        "hover": "Hover",
        "swapImages": "Swap Images",
        "compareOptions": "Comparison Options",
        "stretchToFit": "Stretch to Fit",
        "exitCompare": "Exit Compare",
        "compareHelp1": "Hold <Kbd>Alt</Kbd> while clicking a gallery image or using the arrow keys to change the compare image.",
        "compareHelp2": "Press <Kbd>M</Kbd> to cycle through comparison modes.",
        "compareHelp3": "Press <Kbd>C</Kbd> to swap the compared images.",
        "compareHelp4": "Press <Kbd>Z</Kbd> or <Kbd>Esc</Kbd> to exit.",
        "toggleMiniViewer": "Toggle Mini Viewer",
        "openViewer": "Open Viewer",
        "closeViewer": "Close Viewer"
    },
    "hotkeys": {
        "hotkeys": "Hotkeys",
        "searchHotkeys": "Search Hotkeys",
        "clearSearch": "Clear Search",
        "noHotkeysFound": "No Hotkeys Found",
        "app": {
            "title": "App",
            "invoke": {
                "title": "Invoke",
                "desc": "Queue a generation, adding it to the end of the queue."
            },
            "invokeFront": {
                "title": "Invoke (Front)",
                "desc": "Queue a generation, adding it to the front of the queue."
            },
            "cancelQueueItem": {
                "title": "Cancel",
                "desc": "Cancel the currently processing queue item."
            },
            "clearQueue": {
                "title": "Clear Queue",
                "desc": "Cancel and clear all queue items."
            },
            "selectCanvasTab": {
                "title": "Select the Canvas Tab",
                "desc": "Selects the Canvas tab."
            },
            "selectUpscalingTab": {
                "title": "Select the Upscaling Tab",
                "desc": "Selects the Upscaling tab."
            },
            "selectWorkflowsTab": {
                "title": "Select the Workflows Tab",
                "desc": "Selects the Workflows tab."
            },
            "selectModelsTab": {
                "title": "Select the Models Tab",
                "desc": "Selects the Models tab."
            },
            "selectQueueTab": {
                "title": "Select the Queue Tab",
                "desc": "Selects the Queue tab."
            },
            "focusPrompt": {
                "title": "Focus Prompt",
                "desc": "Move cursor focus to the positive prompt."
            },
            "toggleLeftPanel": {
                "title": "Toggle Left Panel",
                "desc": "Show or hide the left panel."
            },
            "toggleRightPanel": {
                "title": "Toggle Right Panel",
                "desc": "Show or hide the right panel."
            },
            "resetPanelLayout": {
                "title": "Reset Panel Layout",
                "desc": "Reset the left and right panels to their default size and layout."
            },
            "togglePanels": {
                "title": "Toggle Panels",
                "desc": "Show or hide both left and right panels at once."
            }
        },
        "canvas": {
            "title": "Canvas",
            "selectBrushTool": {
                "title": "Brush Tool",
                "desc": "Select the brush tool."
            },
            "selectBboxTool": {
                "title": "Bbox Tool",
                "desc": "Select the bounding box tool."
            },
            "decrementToolWidth": {
                "title": "Decrement Tool Width",
                "desc": "Decrement the brush or eraser tool width, whichever is selected."
            },
            "incrementToolWidth": {
                "title": "Increment Tool Width",
                "desc": "Increment the brush or eraser tool width, whichever is selected."
            },
            "selectColorPickerTool": {
                "title": "Color Picker Tool",
                "desc": "Select the color picker tool."
            },
            "selectEraserTool": {
                "title": "Eraser Tool",
                "desc": "Select the eraser tool."
            },
            "selectMoveTool": {
                "title": "Move Tool",
                "desc": "Select the move tool."
            },
            "selectRectTool": {
                "title": "Rect Tool",
                "desc": "Select the rect tool."
            },
            "selectViewTool": {
                "title": "View Tool",
                "desc": "Select the view tool."
            },
            "fitLayersToCanvas": {
                "title": "Fit Layers to Canvas",
                "desc": "Scale and position the view to fit all visible layers."
            },
            "setZoomTo100Percent": {
                "title": "Zoom to 100%",
                "desc": "Set the canvas zoom to 100%."
            },
            "setZoomTo200Percent": {
                "title": "Zoom to 200%",
                "desc": "Set the canvas zoom to 200%."
            },
            "setZoomTo400Percent": {
                "title": "Zoom to 400%",
                "desc": "Set the canvas zoom to 400%."
            },
            "setZoomTo800Percent": {
                "title": "Zoom to 800%",
                "desc": "Set the canvas zoom to 800%."
            },
            "quickSwitch": {
                "title": "Layer Quick Switch",
                "desc": "Switch between the last two selected layers. If a layer is bookmarked, always switch between it and the last non-bookmarked layer."
            },
            "deleteSelected": {
                "title": "Delete Layer",
                "desc": "Delete the selected layer."
            },
            "resetSelected": {
                "title": "Reset Layer",
                "desc": "Reset the selected layer. Only applies to Inpaint Mask and Regional Guidance."
            },
            "undo": {
                "title": "Undo",
                "desc": "Undo the last canvas action."
            },
            "redo": {
                "title": "Redo",
                "desc": "Redo the last canvas action."
            },
            "nextEntity": {
                "title": "Next Layer",
                "desc": "Select the next layer in the list."
            },
            "prevEntity": {
                "title": "Prev Layer",
                "desc": "Select the previous layer in the list."
            },
            "setFillToWhite": {
                "title": "Set Color to White",
                "desc": "Set the current tool color to white."
            }
        },
        "workflows": {
            "title": "Workflows",
            "addNode": {
                "title": "Add Node",
                "descl": "Open the add node menu."
            },
            "copySelection": {
                "title": "Copy",
                "descl": "Copy selected nodes and edges."
            },
            "pasteSelection": {
                "title": "Paste",
                "descl": "Paste copied nodes and edges."
            },
            "pasteSelectionWithEdges": {
                "title": "Paste with Edges",
                "descl": "Paste copied nodes, edges, and all edges connected to copied nodes."
            },
            "selectAll": {
                "title": "Select All",
                "descl": "Select all nodes and edges."
            },
            "deleteSelection": {
                "title": "Delete",
                "descl": "Delete selected nodes and edges."
            },
            "undo": {
                "title": "Undo",
                "descl": "Undo the last workflow action."
            },
            "redo": {
                "title": "Redo",
                "descl": "Redo the last workflow action."
            }
        },
        "viewer": {
            "title": "Image Viewer",
            "toggleViewer": {
                "title": "Show/Hide Image Viewer",
                "desc": "Show or hide the image viewer. Only available on the Canvas tab."
            },
            "swapImages": {
                "title": "Swap Comparison Images",
                "desc": "Swap the images being compared."
            },
            "nextComparisonMode": {
                "title": "Next Comparison Mode",
                "desc": "Cycle through comparison modes."
            },
            "loadWorkflow": {
                "title": "Load Workflow",
                "desc": "Load the current image's saved workflow (if it has one)."
            },
            "recallAll": {
                "title": "Recall All Metadata",
                "desc": "Recall all metadata for the current image."
            },
            "recallSeed": {
                "title": "Recall Seed",
                "desc": "Recall the seed for the current image."
            },
            "recallPrompts": {
                "title": "Recall Prompts",
                "desc": "Recall the positive and negative prompts for the current image."
            },
            "remix": {
                "title": "Remix",
                "desc": "Recall all metadata except for the seed for the current image."
            },
            "useSize": {
                "title": "Use Size",
                "desc": "Use the current image's size as the bbox size."
            },
            "runPostprocessing": {
                "title": "Run Postprocessing",
                "desc": "Run the selected postprocessing on the current image."
            },
            "toggleMetadata": {
                "title": "Show/Hide Metadata",
                "desc": "Show or hide the current image's metadata overlay."
            }
        },
        "gallery": {
            "title": "Gallery",
            "selectAllOnPage": {
                "title": "Select All On Page",
                "desc": "Select all images on the current page."
            },
            "clearSelection": {
                "title": "Clear Selection",
                "desc": "Clear the current selection, if any."
            },
            "galleryNavUp": {
                "title": "Navigate Up",
                "desc": "Navigate up in the gallery grid, selecting that image. If at the top of the page, go to the previous page."
            },
            "galleryNavRight": {
                "title": "Navigate Right",
                "desc": "Navigate right in the gallery grid, selecting that image. If at the last image of the row, go to the next row. If at the last image of the page, go to the next page."
            },
            "galleryNavDown": {
                "title": "Navigate Down",
                "desc": "Navigate down in the gallery grid, selecting that image. If at the bottom of the page, go to the next page."
            },
            "galleryNavLeft": {
                "title": "Navigate Left",
                "desc": "Navigate left in the gallery grid, selecting that image. If at the first image of the row, go to the previous row. If at the first image of the page, go to the previous page."
            },
            "galleryNavUpAlt": {
                "title": "Navigate Up (Compare Image)",
                "desc": "Same as Navigate Up, but selects the compare image, opening compare mode if it isn't already open."
            },
            "galleryNavRightAlt": {
                "title": "Navigate Right (Compare Image)",
                "desc": "Same as Navigate Right, but selects the compare image, opening compare mode if it isn't already open."
            },
            "galleryNavDownAlt": {
                "title": "Navigate Down (Compare Image)",
                "desc": "Same as Navigate Down, but selects the compare image, opening compare mode if it isn't already open."
            },
            "galleryNavLeftAlt": {
                "title": "Navigate Left (Compare Image)",
                "desc": "Same as Navigate Left, but selects the compare image, opening compare mode if it isn't already open."
            },
            "deleteSelection": {
                "title": "Delete",
                "desc": "Delete all selected images. By default, you will be prompted to confirm deletion. If the images are currently in use in the app, you will be warned."
            }
        }
    },
    "metadata": {
        "allPrompts": "All Prompts",
        "cfgScale": "CFG scale",
        "cfgRescaleMultiplier": "$t(parameters.cfgRescaleMultiplier)",
        "createdBy": "Created By",
        "fit": "Image to image fit",
        "generationMode": "Generation Mode",
        "height": "Height",
        "imageDetails": "Image Details",
        "imageDimensions": "Image Dimensions",
        "initImage": "Initial image",
        "metadata": "Metadata",
        "model": "Model",
        "negativePrompt": "Negative Prompt",
        "noImageDetails": "No image details found",
        "noMetaData": "No metadata found",
        "noRecallParameters": "No parameters to recall found",
        "parameterSet": "Parameter {{parameter}} set",
        "parsingFailed": "Parsing Failed",
        "positivePrompt": "Positive Prompt",
        "recallParameters": "Recall Parameters",
        "recallParameter": "Recall {{label}}",
        "scheduler": "Scheduler",
        "seamless": "Seamless",
        "seed": "Seed",
        "steps": "Steps",
        "strength": "Image to image strength",
        "Threshold": "Noise Threshold",
        "vae": "VAE",
        "width": "Width",
        "workflow": "Workflow"
    },
    "modelManager": {
        "active": "active",
        "addModel": "Add Model",
        "addModels": "Add Models",
        "advanced": "Advanced",
        "allModels": "All Models",
        "alpha": "Alpha",
        "availableModels": "Available Models",
        "baseModel": "Base Model",
        "cancel": "Cancel",
        "clipEmbed": "CLIP Embed",
        "clipVision": "CLIP Vision",
        "config": "Config",
        "convert": "Convert",
        "convertingModelBegin": "Converting Model. Please wait.",
        "convertToDiffusers": "Convert To Diffusers",
        "convertToDiffusersHelpText1": "This model will be converted to the \ud83e\udde8 Diffusers format.",
        "convertToDiffusersHelpText2": "This process will replace your Model Manager entry with the Diffusers version of the same model.",
        "convertToDiffusersHelpText3": "Your checkpoint file on disk WILL be deleted if it is in InvokeAI root folder. If it is in a custom location, then it WILL NOT be deleted.",
        "convertToDiffusersHelpText4": "This is a one time process only. It might take around 30s-60s depending on the specifications of your computer.",
        "convertToDiffusersHelpText5": "Please make sure you have enough disk space. Models generally vary between 2GB-7GB in size.",
        "convertToDiffusersHelpText6": "Do you wish to convert this model?",
        "defaultSettings": "Default Settings",
        "defaultSettingsSaved": "Default Settings Saved",
        "delete": "Delete",
        "deleteConfig": "Delete Config",
        "deleteModel": "Delete Model",
        "deleteModelImage": "Delete Model Image",
        "deleteMsg1": "Are you sure you want to delete this model from InvokeAI?",
        "deleteMsg2": "This WILL delete the model from disk if it is in the InvokeAI root folder. If you are using a custom location, then the model WILL NOT be deleted from disk.",
        "description": "Description",
        "edit": "Edit",
        "height": "Height",
        "huggingFace": "HuggingFace",
        "huggingFacePlaceholder": "owner/model-name",
        "huggingFaceRepoID": "HuggingFace Repo ID",
        "huggingFaceHelper": "If multiple models are found in this repo, you will be prompted to select one to install.",
        "hfToken": "HuggingFace Token",
        "hfTokenHelperText": "A HF token is required to use checkpoint models. Click here to create or get your token.",
        "hfTokenInvalid": "Invalid or Missing HF Token",
        "hfTokenInvalidErrorMessage": "Invalid or missing HuggingFace token.",
        "hfTokenInvalidErrorMessage2": "Update it in the ",
        "hfTokenUnableToVerify": "Unable to Verify HF Token",
        "hfTokenUnableToVerifyErrorMessage": "Unable to verify HuggingFace token. This is likely due to a network error. Please try again later.",
        "hfTokenSaved": "HF Token Saved",
        "imageEncoderModelId": "Image Encoder Model ID",
        "installQueue": "Install Queue",
        "inplaceInstall": "In-place install",
        "inplaceInstallDesc": "Install models without copying the files. When using the model, it will be loaded from its this location. If disabled, the model file(s) will be copied into the Invoke-managed models directory during installation.",
        "install": "Install",
        "installAll": "Install All",
        "installRepo": "Install Repo",
        "ipAdapters": "IP Adapters",
        "load": "Load",
        "localOnly": "local only",
        "manual": "Manual",
        "loraModels": "LoRAs",
        "main": "Main",
        "metadata": "Metadata",
        "model": "Model",
        "modelConversionFailed": "Model Conversion Failed",
        "modelConverted": "Model Converted",
        "modelDeleted": "Model Deleted",
        "modelDeleteFailed": "Failed to delete model",
        "modelImageDeleted": "Model Image Deleted",
        "modelImageDeleteFailed": "Model Image Delete Failed",
        "modelImageUpdated": "Model Image Updated",
        "modelImageUpdateFailed": "Model Image Update Failed",
        "modelManager": "Model Manager",
        "modelName": "Model Name",
        "modelSettings": "Model Settings",
        "modelsSynced": "Models Synced",
        "modelSyncFailed": "Model Sync Failed",
        "modelType": "Model Type",
        "modelUpdated": "Model Updated",
        "modelUpdateFailed": "Model Update Failed",
        "name": "Name",
        "noModelsInstalled": "No Models Installed",
        "noModelsInstalledDesc1": "Install models with the",
        "noModelSelected": "No Model Selected",
        "noMatchingModels": "No matching Models",
        "none": "none",
        "path": "Path",
        "pathToConfig": "Path To Config",
        "predictionType": "Prediction Type",
        "prune": "Prune",
        "pruneTooltip": "Prune finished imports from queue",
        "repo_id": "Repo ID",
        "repoVariant": "Repo Variant",
        "scanFolder": "Scan Folder",
        "scanFolderHelper": "The folder will be recursively scanned for models. This can take a few moments for very large folders.",
        "scanPlaceholder": "Path to a local folder",
        "scanResults": "Scan Results",
        "search": "Search",
        "selected": "Selected",
        "selectModel": "Select Model",
        "settings": "Settings",
        "simpleModelPlaceholder": "URL or path to a local file or diffusers folder",
        "source": "Source",
        "spandrelImageToImage": "Image to Image (Spandrel)",
        "starterModels": "Starter Models",
        "starterModelsInModelManager": "Starter Models can be found in Model Manager",
        "syncModels": "Sync Models",
        "textualInversions": "Textual Inversions",
        "triggerPhrases": "Trigger Phrases",
        "loraTriggerPhrases": "LoRA Trigger Phrases",
        "mainModelTriggerPhrases": "Main Model Trigger Phrases",
        "typePhraseHere": "Type phrase here",
        "t5Encoder": "T5 Encoder",
        "upcastAttention": "Upcast Attention",
        "uploadImage": "Upload Image",
        "urlOrLocalPath": "URL or Local Path",
        "urlOrLocalPathHelper": "URLs should point to a single file. Local paths can point to a single file or folder for a single diffusers model.",
        "useDefaultSettings": "Use Default Settings",
        "v2_768": "v2 (768px)",
        "v2_base": "v2 (512px)",
        "vae": "VAE",
        "vaePrecision": "VAE Precision",
        "variant": "Variant",
        "width": "Width"
    },
    "models": {
        "addLora": "Add LoRA",
        "concepts": "Concepts",
        "esrganModel": "ESRGAN Model",
        "loading": "loading",
        "noMatchingLoRAs": "No matching LoRAs",
        "noMatchingModels": "No matching Models",
        "noModelsAvailable": "No models available",
        "lora": "LoRA",
        "selectModel": "Select a Model",
        "noLoRAsInstalled": "No LoRAs installed",
        "noRefinerModelsInstalled": "No SDXL Refiner models installed",
        "defaultVAE": "Default VAE"
    },
    "nodes": {
        "addNode": "Add Node",
        "addNodeToolTip": "Add Node (Shift+A, Space)",
        "addLinearView": "Add to Linear View",
        "animatedEdges": "Animated Edges",
        "animatedEdgesHelp": "Animate selected edges and edges connected to selected nodes",
        "boolean": "Booleans",
        "cannotConnectInputToInput": "Cannot connect input to input",
        "cannotConnectOutputToOutput": "Cannot connect output to output",
        "cannotConnectToSelf": "Cannot connect to self",
        "cannotDuplicateConnection": "Cannot create duplicate connections",
        "cannotMixAndMatchCollectionItemTypes": "Cannot mix and match collection item types",
        "missingNode": "Missing invocation node",
        "missingInvocationTemplate": "Missing invocation template",
        "missingFieldTemplate": "Missing field template",
        "nodePack": "Node pack",
        "collection": "Collection",
        "singleFieldType": "{{name}} (Single)",
        "collectionFieldType": "{{name}} (Collection)",
        "collectionOrScalarFieldType": "{{name}} (Single or Collection)",
        "colorCodeEdges": "Color-Code Edges",
        "colorCodeEdgesHelp": "Color-code edges according to their connected fields",
        "connectionWouldCreateCycle": "Connection would create a cycle",
        "currentImage": "Current Image",
        "currentImageDescription": "Displays the current image in the Node Editor",
        "downloadWorkflow": "Download Workflow JSON",
        "edge": "Edge",
        "edit": "Edit",
        "editMode": "Edit in Workflow Editor",
        "enum": "Enum",
        "executionStateCompleted": "Completed",
        "executionStateError": "Error",
        "executionStateInProgress": "In Progress",
        "fieldTypesMustMatch": "Field types must match",
        "fitViewportNodes": "Fit View",
        "float": "Float",
        "fullyContainNodes": "Fully Contain Nodes to Select",
        "fullyContainNodesHelp": "Nodes must be fully inside the selection box to be selected",
        "showEdgeLabels": "Show Edge Labels",
        "showEdgeLabelsHelp": "Show labels on edges, indicating the connected nodes",
        "hideLegendNodes": "Hide Field Type Legend",
        "hideMinimapnodes": "Hide MiniMap",
        "inputMayOnlyHaveOneConnection": "Input may only have one connection",
        "integer": "Integer",
        "ipAdapter": "IP-Adapter",
        "loadingNodes": "Loading Nodes...",
        "loadWorkflow": "Load Workflow",
        "noWorkflow": "No Workflow",
        "mismatchedVersion": "Invalid node: node {{node}} of type {{type}} has mismatched version (try updating?)",
        "missingTemplate": "Invalid node: node {{node}} of type {{type}} missing template (not installed?)",
        "sourceNodeDoesNotExist": "Invalid edge: source/output node {{node}} does not exist",
        "targetNodeDoesNotExist": "Invalid edge: target/input node {{node}} does not exist",
        "sourceNodeFieldDoesNotExist": "Invalid edge: source/output field {{node}}.{{field}} does not exist",
        "targetNodeFieldDoesNotExist": "Invalid edge: target/input field {{node}}.{{field}} does not exist",
        "deletedInvalidEdge": "Deleted invalid edge {{source}} -> {{target}}",
        "noConnectionData": "No connection data",
        "noConnectionInProgress": "No connection in progress",
        "node": "Node",
        "nodeOutputs": "Node Outputs",
        "nodeSearch": "Search for nodes",
        "nodeTemplate": "Node Template",
        "nodeType": "Node Type",
        "noFieldsLinearview": "No fields added to Linear View",
        "noFieldsViewMode": "This workflow has no selected fields to display. View the full workflow to configure values.",
        "noFieldType": "No field type",
        "noMatchingNodes": "No matching nodes",
        "noNodeSelected": "No node selected",
        "nodeOpacity": "Node Opacity",
        "nodeVersion": "Node Version",
        "noOutputRecorded": "No outputs recorded",
        "notes": "Notes",
        "notesDescription": "Add notes about your workflow",
        "problemSettingTitle": "Problem Setting Title",
        "resetToDefaultValue": "Reset to default value",
        "reloadNodeTemplates": "Reload Node Templates",
        "removeLinearView": "Remove from Linear View",
        "reorderLinearView": "Reorder Linear View",
        "newWorkflow": "New Workflow",
        "newWorkflowDesc": "Create a new workflow?",
        "newWorkflowDesc2": "Your current workflow has unsaved changes.",
        "clearWorkflow": "Clear Workflow",
        "clearWorkflowDesc": "Clear this workflow and start a new one?",
        "clearWorkflowDesc2": "Your current workflow has unsaved changes.",
        "scheduler": "Scheduler",
        "showLegendNodes": "Show Field Type Legend",
        "showMinimapnodes": "Show MiniMap",
        "snapToGrid": "Snap to Grid",
        "snapToGridHelp": "Snap nodes to grid when moved",
        "string": "String",
        "unableToLoadWorkflow": "Unable to Load Workflow",
        "unableToValidateWorkflow": "Unable to Validate Workflow",
        "unknownErrorValidatingWorkflow": "Unknown error validating workflow",
        "inputFieldTypeParseError": "Unable to parse type of input field {{node}}.{{field}} ({{message}})",
        "outputFieldTypeParseError": "Unable to parse type of output field {{node}}.{{field}} ({{message}})",
        "unableToExtractSchemaNameFromRef": "unable to extract schema name from ref",
        "unsupportedArrayItemType": "unsupported array item type \"{{type}}\"",
        "unsupportedAnyOfLength": "too many union members ({{count}})",
        "unsupportedMismatchedUnion": "mismatched CollectionOrScalar type with base types {{firstType}} and {{secondType}}",
        "unableToParseFieldType": "unable to parse field type",
        "unableToExtractEnumOptions": "unable to extract enum options",
        "unknownField": "Unknown field",
        "unknownFieldType": "$t(nodes.unknownField) type: {{type}}",
        "unknownNode": "Unknown Node",
        "unknownNodeType": "Unknown node type",
        "unknownTemplate": "Unknown Template",
        "unknownInput": "Unknown input: {{name}}",
        "unknownOutput": "Unknown output: {{name}}",
        "updateNode": "Update Node",
        "updateApp": "Update App",
        "updateAllNodes": "Update Nodes",
        "allNodesUpdated": "All Nodes Updated",
        "unableToUpdateNodes_one": "Unable to update {{count}} node",
        "unableToUpdateNodes_other": "Unable to update {{count}} nodes",
        "validateConnections": "Validate Connections and Graph",
        "validateConnectionsHelp": "Prevent invalid connections from being made, and invalid graphs from being invoked",
        "viewMode": "Use in Linear View",
        "unableToGetWorkflowVersion": "Unable to get workflow schema version",
        "version": "Version",
        "versionUnknown": " Version Unknown",
        "workflow": "Workflow",
        "graph": "Graph",
        "noGraph": "No Graph",
        "workflowAuthor": "Author",
        "workflowContact": "Contact",
        "workflowDescription": "Short Description",
        "workflowName": "Name",
        "workflowNotes": "Notes",
        "workflowSettings": "Workflow Editor Settings",
        "workflowTags": "Tags",
        "workflowValidation": "Workflow Validation Error",
        "workflowVersion": "Version",
        "zoomInNodes": "Zoom In",
        "zoomOutNodes": "Zoom Out",
        "betaDesc": "This invocation is in beta. Until it is stable, it may have breaking changes during app updates. We plan to support this invocation long-term.",
        "prototypeDesc": "This invocation is a prototype. It may have breaking changes during app updates and may be removed at any time.",
        "imageAccessError": "Unable to find image {{image_name}}, resetting to default",
        "boardAccessError": "Unable to find board {{board_id}}, resetting to default",
        "modelAccessError": "Unable to find model {{key}}, resetting to default",
        "saveToGallery": "Save To Gallery"
    },
    "parameters": {
        "aspect": "Aspect",
        "lockAspectRatio": "Lock Aspect Ratio",
        "swapDimensions": "Swap Dimensions",
        "setToOptimalSize": "Optimize size for model",
        "setToOptimalSizeTooSmall": "$t(parameters.setToOptimalSize) (may be too small)",
        "setToOptimalSizeTooLarge": "$t(parameters.setToOptimalSize) (may be too large)",
        "cancel": {
            "cancel": "Cancel"
        },
        "cfgScale": "CFG Scale",
        "cfgRescaleMultiplier": "CFG Rescale Multiplier",
        "clipSkip": "CLIP Skip",
        "coherenceMode": "Mode",
        "coherenceEdgeSize": "Edge Size",
        "coherenceMinDenoise": "Min Denoise",
        "controlNetControlMode": "Control Mode",
        "copyImage": "Copy Image",
        "denoisingStrength": "Denoising Strength",
        "downloadImage": "Download Image",
        "general": "General",
        "globalSettings": "Global Settings",
        "guidance": "Guidance",
        "height": "Height",
        "imageFit": "Fit Initial Image To Output Size",
        "images": "Images",
        "infillMethod": "Infill Method",
        "infillMosaicTileWidth": "Tile Width",
        "infillMosaicTileHeight": "Tile Height",
        "infillMosaicMinColor": "Min Color",
        "infillMosaicMaxColor": "Max Color",
        "infillColorValue": "Fill Color",
        "info": "Info",
        "invoke": {
            "addingImagesTo": "Adding images to",
            "invoke": "Invoke",
            "missingFieldTemplate": "Missing field template",
            "missingInputForField": "{{nodeLabel}} -> {{fieldLabel}} missing input",
            "missingNodeTemplate": "Missing node template",
            "noControlImageForControlAdapter": "Control Adapter #{{number}} has no control image",
            "imageNotProcessedForControlAdapter": "Control Adapter #{{number}}'s image is not processed",
            "noInitialImageSelected": "No initial image selected",
            "noModelForControlAdapter": "Control Adapter #{{number}} has no model selected.",
            "incompatibleBaseModelForControlAdapter": "Control Adapter #{{number}} model is incompatible with main model.",
            "noModelSelected": "No model selected",
            "noT5EncoderModelSelected": "No T5 Encoder model selected for FLUX generation",
            "noFLUXVAEModelSelected": "No VAE model selected for FLUX generation",
            "noCLIPEmbedModelSelected": "No CLIP Embed model selected for FLUX generation",
            "canvasManagerNotLoaded": "Canvas Manager not loaded",
            "canvasIsFiltering": "Canvas is filtering",
            "canvasIsTransforming": "Canvas is transforming",
            "canvasIsRasterizing": "Canvas is rasterizing",
            "canvasIsCompositing": "Canvas is compositing",
            "noPrompts": "No prompts generated",
            "noNodesInGraph": "No nodes in graph",
            "systemDisconnected": "System disconnected",
            "layer": {
                "initialImageNoImageSelected": "no initial image selected",
                "controlAdapterNoModelSelected": "no Control Adapter model selected",
                "controlAdapterIncompatibleBaseModel": "incompatible Control Adapter base model",
                "controlAdapterNoImageSelected": "no Control Adapter image selected",
                "controlAdapterImageNotProcessed": "Control Adapter image not processed",
                "t2iAdapterIncompatibleDimensions": "T2I Adapter requires image dimension to be multiples of {{multiple}}",
                "ipAdapterNoModelSelected": "no IP adapter selected",
                "ipAdapterIncompatibleBaseModel": "incompatible IP Adapter base model",
                "ipAdapterNoImageSelected": "no IP Adapter image selected",
                "rgNoPromptsOrIPAdapters": "no text prompts or IP Adapters",
                "rgNoRegion": "no region selected"
            }
        },
        "maskBlur": "Mask Blur",
        "negativePromptPlaceholder": "Negative Prompt",
        "globalNegativePromptPlaceholder": "Global Negative Prompt",
        "noiseThreshold": "Noise Threshold",
        "patchmatchDownScaleSize": "Downscale",
        "perlinNoise": "Perlin Noise",
        "positivePromptPlaceholder": "Positive Prompt",
        "globalPositivePromptPlaceholder": "Global Positive Prompt",
        "iterations": "Iterations",
        "scale": "Scale",
        "scaleBeforeProcessing": "Scale Before Processing",
        "scaledHeight": "Scaled H",
        "scaledWidth": "Scaled W",
        "scheduler": "Scheduler",
        "seamlessXAxis": "Seamless X Axis",
        "seamlessYAxis": "Seamless Y Axis",
        "seed": "Seed",
        "imageActions": "Image Actions",
        "sendToCanvas": "Send To Canvas",
        "sendToUpscale": "Send To Upscale",
        "showOptionsPanel": "Show Side Panel (O or T)",
        "shuffle": "Shuffle Seed",
        "steps": "Steps",
        "strength": "Strength",
        "symmetry": "Symmetry",
        "tileSize": "Tile Size",
        "type": "Type",
        "postProcessing": "Post-Processing (Shift + U)",
        "processImage": "Process Image",
        "upscaling": "Upscaling",
        "useAll": "Use All",
        "useSize": "Use Size",
        "useCpuNoise": "Use CPU Noise",
        "remixImage": "Remix Image",
        "usePrompt": "Use Prompt",
        "useSeed": "Use Seed",
        "width": "Width"
    },
    "dynamicPrompts": {
        "showDynamicPrompts": "Show Dynamic Prompts",
        "dynamicPrompts": "Dynamic Prompts",
        "maxPrompts": "Max Prompts",
        "promptsPreview": "Prompts Preview",
        "promptsWithCount_one": "{{count}} Prompt",
        "promptsWithCount_other": "{{count}} Prompts",
        "seedBehaviour": {
            "label": "Seed Behaviour",
            "perIterationLabel": "Seed per Iteration",
            "perIterationDesc": "Use a different seed for each iteration",
            "perPromptLabel": "Seed per Image",
            "perPromptDesc": "Use a different seed for each image"
        },
        "loading": "Generating Dynamic Prompts..."
    },
    "sdxl": {
        "cfgScale": "CFG Scale",
        "concatPromptStyle": "Linking Prompt & Style",
        "freePromptStyle": "Manual Style Prompting",
        "denoisingStrength": "Denoising Strength",
        "loading": "Loading...",
        "negAestheticScore": "Negative Aesthetic Score",
        "negStylePrompt": "Negative Style Prompt",
        "noModelsAvailable": "No models available",
        "posAestheticScore": "Positive Aesthetic Score",
        "posStylePrompt": "Positive Style Prompt",
        "refiner": "Refiner",
        "refinermodel": "Refiner Model",
        "refinerStart": "Refiner Start",
        "refinerSteps": "Refiner Steps",
        "scheduler": "Scheduler",
        "steps": "Steps"
    },
    "settings": {
        "antialiasProgressImages": "Antialias Progress Images",
        "beta": "Beta",
        "confirmOnDelete": "Confirm On Delete",
        "developer": "Developer",
        "displayInProgress": "Display Progress Images",
        "enableInformationalPopovers": "Enable Informational Popovers",
        "informationalPopoversDisabled": "Informational Popovers Disabled",
        "informationalPopoversDisabledDesc": "Informational popovers have been disabled. Enable them in Settings.",
        "enableInvisibleWatermark": "Enable Invisible Watermark",
        "enableNSFWChecker": "Enable NSFW Checker",
        "general": "General",
        "generation": "Generation",
        "models": "Models",
        "resetComplete": "Web UI has been reset.",
        "resetWebUI": "Reset Web UI",
        "resetWebUIDesc1": "Resetting the web UI only resets the browser's local cache of your images and remembered settings. It does not delete any images from disk.",
        "resetWebUIDesc2": "If images aren't showing up in the gallery or something else isn't working, please try resetting before submitting an issue on GitHub.",
        "shouldLogToConsole": "Console Logging",
        "showProgressInViewer": "Show Progress Images in Viewer",
        "ui": "User Interface",
        "clearIntermediatesDisabled": "Queue must be empty to clear intermediates",
        "clearIntermediatesDesc1": "Clearing intermediates will reset your Canvas and ControlNet state.",
        "clearIntermediatesDesc2": "Intermediate images are byproducts of generation, different from the result images in the gallery. Clearing intermediates will free disk space.",
        "clearIntermediatesDesc3": "Your gallery images will not be deleted.",
        "clearIntermediates": "Clear Intermediates",
        "clearIntermediatesWithCount_one": "Clear {{count}} Intermediate",
        "clearIntermediatesWithCount_other": "Clear {{count}} Intermediates",
        "intermediatesCleared_one": "Cleared {{count}} Intermediate",
        "intermediatesCleared_other": "Cleared {{count}} Intermediates",
        "intermediatesClearedFailed": "Problem Clearing Intermediates",
        "reloadingIn": "Reloading in"
    },
    "toast": {
        "addedToBoard": "Added to board",
        "baseModelChanged": "Base Model Changed",
        "baseModelChangedCleared_one": "Cleared or disabled {{count}} incompatible submodel",
        "baseModelChangedCleared_other": "Cleared or disabled {{count}} incompatible submodels",
        "canceled": "Processing Canceled",
        "canvasCopiedClipboard": "Canvas Copied to Clipboard",
        "canvasDownloaded": "Canvas Downloaded",
        "canvasMerged": "Canvas Merged",
        "canvasSavedGallery": "Canvas Saved to Gallery",
        "canvasSentControlnetAssets": "Canvas Sent to ControlNet & Assets",
        "connected": "Connected to Server",
        "imageCopied": "Image Copied",
        "imageNotLoadedDesc": "Could not find image",
        "imageSaved": "Image Saved",
        "imageSavingFailed": "Image Saving Failed",
        "imageUploaded": "Image Uploaded",
        "imageUploadFailed": "Image Upload Failed",
        "importFailed": "Import Failed",
        "importSuccessful": "Import Successful",
        "invalidUpload": "Invalid Upload",
        "layerCopiedToClipboard": "Layer Copied to Clipboard",
        "layerSavedToAssets": "Layer Saved to Assets",
        "loadedWithWarnings": "Workflow Loaded with Warnings",
        "maskSavedAssets": "Mask Saved to Assets",
        "maskSentControlnetAssets": "Mask Sent to ControlNet & Assets",
        "metadataLoadFailed": "Failed to load metadata",
        "modelAddedSimple": "Model Added to Queue",
        "modelImportCanceled": "Model Import Canceled",
        "outOfMemoryError": "Out of Memory Error",
        "outOfMemoryErrorDesc": "Your current generation settings exceed system capacity. Please adjust your settings and try again.",
        "parameters": "Parameters",
        "parameterSet": "Parameter Recalled",
        "parameterSetDesc": "Recalled {{parameter}}",
        "parameterNotSet": "Parameter Not Recalled",
        "parameterNotSetDesc": "Unable to recall {{parameter}}",
        "parameterNotSetDescWithMessage": "Unable to recall {{parameter}}: {{message}}",
        "parametersSet": "Parameters Recalled",
        "parametersNotSet": "Parameters Not Recalled",
        "errorCopied": "Error Copied",
        "problemCopyingCanvas": "Problem Copying Canvas",
        "problemCopyingCanvasDesc": "Unable to export base layer",
        "problemCopyingImage": "Unable to Copy Image",
        "problemCopyingLayer": "Unable to Copy Layer",
        "problemSavingLayer": "Unable to Save Layer",
        "problemDownloadingImage": "Unable to Download Image",
        "problemDownloadingCanvas": "Problem Downloading Canvas",
        "problemDownloadingCanvasDesc": "Unable to export base layer",
        "problemImportingMask": "Problem Importing Mask",
        "problemImportingMaskDesc": "Unable to export mask",
        "problemMergingCanvas": "Problem Merging Canvas",
        "problemMergingCanvasDesc": "Unable to export base layer",
        "problemSavingCanvas": "Problem Saving Canvas",
        "problemSavingCanvasDesc": "Unable to export base layer",
        "problemSavingMask": "Problem Saving Mask",
        "problemSavingMaskDesc": "Unable to export mask",
        "prunedQueue": "Pruned Queue",
        "resetInitialImage": "Reset Initial Image",
        "sentToCanvas": "Sent to Canvas",
        "sentToUpscale": "Sent to Upscale",
        "serverError": "Server Error",
        "sessionRef": "Session: {{sessionId}}",
        "setAsCanvasInitialImage": "Set as canvas initial image",
        "setCanvasInitialImage": "Set canvas initial image",
        "setControlImage": "Set as control image",
        "setInitialImage": "Set as initial image",
        "setNodeField": "Set as node field",
        "somethingWentWrong": "Something Went Wrong",
        "uploadFailed": "Upload failed",
        "uploadFailedInvalidUploadDesc": "Must be single PNG or JPEG image",
        "uploadInitialImage": "Upload Initial Image",
        "workflowLoaded": "Workflow Loaded",
        "problemRetrievingWorkflow": "Problem Retrieving Workflow",
        "workflowDeleted": "Workflow Deleted",
        "problemDeletingWorkflow": "Problem Deleting Workflow"
    },
    "tooltip": {
        "feature": {
            "boundingBox": "The bounding box is the same as the Width and Height settings for Text to Image or Image to Image. Only the area in the box will be processed.",
            "gallery": "Gallery displays generations from the outputs folder as they're created. Settings are stored within files and accesed by context menu.",
            "other": "These options will enable alternative processing modes for Invoke. 'Seamless tiling' will create repeating patterns in the output. 'High resolution' is generation in two steps with img2img: use this setting when you want a larger and more coherent image without artifacts. It will take longer than usual txt2img.",
            "prompt": "This is the prompt field. Prompt includes generation objects and stylistic terms. You can add weight (token importance) in the prompt as well, but CLI commands and parameters will not work.",
            "seed": "Seed value affects the initial noise from which the image is formed. You can use the already existing seeds from previous images. 'Noise Threshold' is used to mitigate artifacts at high CFG values (try the 0-10 range), and Perlin to add Perlin noise during generation: both serve to add variation to your outputs.",
            "upscale": "Use ESRGAN to enlarge the image immediately after generation."
        }
    },
    "popovers": {
        "clipSkip": {
            "heading": "CLIP Skip",
            "paragraphs": [
                "How many layers of the CLIP model to skip.",
                "Certain models are better suited to be used with CLIP Skip."
            ]
        },
        "paramNegativeConditioning": {
            "heading": "Negative Prompt",
            "paragraphs": [
                "The generation process avoids the concepts in the negative prompt. Use this to exclude qualities or objects from the output.",
                "Supports Compel syntax and embeddings."
            ]
        },
        "paramPositiveConditioning": {
            "heading": "Positive Prompt",
            "paragraphs": [
                "Guides the generation process. You may use any words or phrases.",
                "Compel and Dynamic Prompts syntaxes and embeddings."
            ]
        },
        "paramScheduler": {
            "heading": "Scheduler",
            "paragraphs": [
                "Scheduler used during the generation process.",
                "Each scheduler defines how to iteratively add noise to an image or how to update a sample based on a model's output."
            ]
        },
        "compositingMaskBlur": {
            "heading": "Mask Blur",
            "paragraphs": ["The blur radius of the mask."]
        },
        "compositingBlurMethod": {
            "heading": "Blur Method",
            "paragraphs": ["The method of blur applied to the masked area."]
        },
        "compositingCoherencePass": {
            "heading": "Coherence Pass",
            "paragraphs": ["A second round of denoising helps to composite the Inpainted/Outpainted image."]
        },
        "compositingCoherenceMode": {
            "heading": "Mode",
            "paragraphs": ["Method used to create a coherent image with the newly generated masked area."]
        },
        "compositingCoherenceEdgeSize": {
            "heading": "Edge Size",
            "paragraphs": ["The edge size of the coherence pass."]
        },
        "compositingCoherenceMinDenoise": {
            "heading": "Minimum Denoise",
            "paragraphs": [
                "Minimum denoise strength for the Coherence mode",
                "The minimum denoise strength for the coherence region when inpainting or outpainting"
            ]
        },
        "compositingMaskAdjustments": {
            "heading": "Mask Adjustments",
            "paragraphs": ["Adjust the mask."]
        },
        "controlNet": {
            "heading": "ControlNet",
            "paragraphs": [
                "ControlNets provide guidance to the generation process, helping create images with controlled composition, structure, or style, depending on the model selected."
            ]
        },
        "controlNetBeginEnd": {
            "heading": "Begin / End Step Percentage",
            "paragraphs": [
                "The part of the of the denoising process that will have the Control Adapter applied.",
                "Generally, Control Adapters applied at the start of the process guide composition, and Control Adapters applied at the end guide details."
            ]
        },
        "controlNetControlMode": {
            "heading": "Control Mode",
            "paragraphs": ["Lend more weight to either the prompt or ControlNet."]
        },
        "controlNetProcessor": {
            "heading": "Processor",
            "paragraphs": [
                "Method of processing the input image to guide the generation process. Different processors will providedifferent effects or styles in your generated images."
            ]
        },
        "controlNetResizeMode": {
            "heading": "Resize Mode",
            "paragraphs": ["Method to fit Control Adapter's input image size to the output generation size."]
        },
        "ipAdapterMethod": {
            "heading": "Method",
            "paragraphs": ["Method by which to apply the current IP Adapter."]
        },
        "controlNetWeight": {
            "heading": "Weight",
            "paragraphs": [
                "Weight of the Control Adapter. Higher weight will lead to larger impacts on the final image."
            ]
        },
        "dynamicPrompts": {
            "heading": "Dynamic Prompts",
            "paragraphs": [
                "Dynamic Prompts parses a single prompt into many.",
                "The basic syntax is \"a {red|green|blue} ball\". This will produce three prompts: \"a red ball\", \"a green ball\" and \"a blue ball\".",
                "You can use the syntax as many times as you like in a single prompt, but be sure to keep the number of prompts generated in check with the Max Prompts setting."
            ]
        },
        "dynamicPromptsMaxPrompts": {
            "heading": "Max Prompts",
            "paragraphs": ["Limits the number of prompts that can be generated by Dynamic Prompts."]
        },
        "dynamicPromptsSeedBehaviour": {
            "heading": "Seed Behaviour",
            "paragraphs": [
                "Controls how the seed is used when generating prompts.",
                "Per Iteration will use a unique seed for each iteration. Use this to explore prompt variations on a single seed.",
                "For example, if you have 5 prompts, each image will use the same seed.",
                "Per Image will use a unique seed for each image. This provides more variation."
            ]
        },
        "imageFit": {
            "heading": "Fit Initial Image to Output Size",
            "paragraphs": [
                "Resizes the initial image to the width and height of the output image. Recommended to enable."
            ]
        },
        "infillMethod": {
            "heading": "Infill Method",
            "paragraphs": ["Method of infilling during the Outpainting or Inpainting process."]
        },
        "lora": {
            "heading": "LoRA",
            "paragraphs": ["Lightweight models that are used in conjunction with base models."]
        },
        "loraWeight": {
            "heading": "Weight",
            "paragraphs": ["Weight of the LoRA. Higher weight will lead to larger impacts on the final image."]
        },
        "noiseUseCPU": {
            "heading": "Use CPU Noise",
            "paragraphs": [
                "Controls whether noise is generated on the CPU or GPU.",
                "With CPU Noise enabled, a particular seed will produce the same image on any machine.",
                "There is no performance impact to enabling CPU Noise."
            ]
        },
        "paramAspect": {
            "heading": "Aspect",
            "paragraphs": [
                "Aspect ratio of the generated image. Changing the ratio will update the Width and Height accordingly.",
                "\"Optimize\" will set the Width and Height to optimal dimensions for the chosen model."
            ]
        },
        "paramCFGScale": {
            "heading": "CFG Scale",
            "paragraphs": [
                "Controls how much the prompt influences the generation process.",
                "High CFG Scale values can result in over-saturation and distorted generation results. "
            ]
        },
        "paramGuidance": {
            "heading": "Guidance",
            "paragraphs": [
                "Controls how much the prompt influences the generation process.",
                "High guidance values can result in over-saturation and high or low guidance may result in distorted generation results. Guidance only applies to FLUX DEV models."
            ]
        },
        "paramCFGRescaleMultiplier": {
            "heading": "CFG Rescale Multiplier",
            "paragraphs": [
                "Rescale multiplier for CFG guidance, used for models trained using zero-terminal SNR (ztsnr).",
                "Suggested value of 0.7 for these models."
            ]
        },
        "paramDenoisingStrength": {
            "heading": "Denoising Strength",
            "paragraphs": [
                "How much noise is added to the input image.",
                "0 will result in an identical image, while 1 will result in a completely new image."
            ]
        },
        "paramHeight": {
            "heading": "Height",
            "paragraphs": ["Height of the generated image. Must be a multiple of 8."]
        },
        "paramHrf": {
            "heading": "Enable High Resolution Fix",
            "paragraphs": [
                "Generate high quality images at a larger resolution than optimal for the model. Generally used to prevent duplication in the generated image."
            ]
        },
        "paramIterations": {
            "heading": "Iterations",
            "paragraphs": [
                "The number of images to generate.",
                "If Dynamic Prompts is enabled, each of the prompts will be generated this many times."
            ]
        },
        "paramModel": {
            "heading": "Model",
            "paragraphs": [
                "Model used for generation. Different models are trained to specialize in producing different aesthetic results and content."
            ]
        },
        "paramRatio": {
            "heading": "Aspect Ratio",
            "paragraphs": [
                "The aspect ratio of the dimensions of the image generated.",
                "An image size (in number of pixels) equivalent to 512x512 is recommended for SD1.5 models and a size equivalent to 1024x1024 is recommended for SDXL models."
            ]
        },
        "paramSeed": {
            "heading": "Seed",
            "paragraphs": [
                "Controls the starting noise used for generation.",
                "Disable the \"Random\" option to produce identical results with the same generation settings."
            ]
        },
        "paramSteps": {
            "heading": "Steps",
            "paragraphs": [
                "Number of steps that will be performed in each generation.",
                "Higher step counts will typically create better images but will require more generation time."
            ]
        },
        "paramUpscaleMethod": {
            "heading": "Upscale Method",
            "paragraphs": ["Method used to upscale the image for High Resolution Fix."]
        },
        "paramVAE": {
            "heading": "VAE",
            "paragraphs": ["Model used for translating AI output into the final image."]
        },
        "paramVAEPrecision": {
            "heading": "VAE Precision",
            "paragraphs": [
                "The precision used during VAE encoding and decoding.",
                "Fp16/Half precision is more efficient, at the expense of minor image variations."
            ]
        },
        "paramWidth": {
            "heading": "Width",
            "paragraphs": ["Width of the generated image. Must be a multiple of 8."]
        },
        "patchmatchDownScaleSize": {
            "heading": "Downscale",
            "paragraphs": [
                "How much downscaling occurs before infilling.",
                "Higher downscaling will improve performance and reduce quality."
            ]
        },
        "refinerModel": {
            "heading": "Refiner Model",
            "paragraphs": [
                "Model used during the refiner portion of the generation process.",
                "Similar to the Generation Model."
            ]
        },
        "refinerPositiveAestheticScore": {
            "heading": "Positive Aesthetic Score",
            "paragraphs": [
                "Weight generations to be more similar to images with a high aesthetic score, based on the training data."
            ]
        },
        "refinerNegativeAestheticScore": {
            "heading": "Negative Aesthetic Score",
            "paragraphs": [
                "Weight generations to be more similar to images with a low aesthetic score, based on the training data."
            ]
        },
        "refinerScheduler": {
            "heading": "Scheduler",
            "paragraphs": [
                "Scheduler used during the refiner portion of the generation process.",
                "Similar to the Generation Scheduler."
            ]
        },
        "refinerStart": {
            "heading": "Refiner Start",
            "paragraphs": [
                "Where in the generation process the refiner will start to be used.",
                "0 means the refiner will be used for the entire generation process, 0.8 means the refiner will be used for the last 20% of the generation process."
            ]
        },
        "refinerSteps": {
            "heading": "Steps",
            "paragraphs": [
                "Number of steps that will be performed during the refiner portion of the generation process.",
                "Similar to the Generation Steps."
            ]
        },
        "refinerCfgScale": {
            "heading": "CFG Scale",
            "paragraphs": [
                "Controls how much the prompt influences the generation process.",
                "Similar to the Generation CFG Scale."
            ]
        },
        "scaleBeforeProcessing": {
            "heading": "Scale Before Processing",
            "paragraphs": [
                "\"Auto\" scales the selected area to the size best suited for the model before the image generation process.",
                "\"Manual\" allows you to choose the width and height the selected area will be scaled to before the image generation process."
            ]
        },
        "seamlessTilingXAxis": {
            "heading": "Seamless Tiling X Axis",
            "paragraphs": ["Seamlessly tile an image along the horizontal axis."]
        },
        "seamlessTilingYAxis": {
            "heading": "Seamless Tiling Y Axis",
            "paragraphs": ["Seamlessly tile an image along the vertical axis."]
        },
        "upscaleModel": {
            "heading": "Upscale Model",
            "paragraphs": [
                "The upscale model scales the image to the output size before details are added. Any supported upscale model may be used, but some are specialized for different kinds of images, like photos or line drawings."
            ]
        },
        "scale": {
            "heading": "Scale",
            "paragraphs": [
                "Scale controls the output image size, and is based on a multiple of the input image resolution. For example a 2x upscale on a 1024x1024 image would produce a 2048 x 2048 output."
            ]
        },
        "creativity": {
            "heading": "Creativity",
            "paragraphs": [
                "Creativity controls the amount of freedom granted to the model when adding details. Low creativity stays close to the original image, while high creativity allows for more change. When using a prompt, high creativity increases the influence of the prompt."
            ]
        },
        "structure": {
            "heading": "Structure",
            "paragraphs": [
                "Structure controls how closely the output image will keep to the layout of the original. Low structure allows major changes, while high structure strictly maintains the original composition and layout."
            ]
        }
    },
    "unifiedCanvas": {
        "accept": "Accept",
        "activeLayer": "Active Layer",
        "antialiasing": "Antialiasing",
        "autoSaveToGallery": "Auto Save to Gallery",
        "base": "Base",
        "boundingBox": "Bounding Box",
        "boundingBoxPosition": "Bounding Box Position",
        "brush": "Brush",
        "brushOptions": "Brush Options",
        "brushSize": "Size",
        "canvasDimensions": "Canvas Dimensions",
        "canvasPosition": "Canvas Position",
        "canvasScale": "Canvas Scale",
        "canvasSettings": "Canvas Settings",
        "clearCanvas": "Clear Canvas",
        "clearCanvasHistory": "Clear Canvas History",
        "clearCanvasHistoryConfirm": "Are you sure you want to clear the canvas history?",
        "clearCanvasHistoryMessage": "Clearing the canvas history leaves your current canvas intact, but irreversibly clears the undo and redo history.",
        "clearHistory": "Clear History",
        "clearMask": "Clear Mask (Shift+C)",
        "coherenceModeGaussianBlur": "Gaussian Blur",
        "coherenceModeBoxBlur": "Box Blur",
        "coherenceModeStaged": "Staged",
        "colorPicker": "Color Picker",
        "copyToClipboard": "Copy to Clipboard",
        "cursorPosition": "Cursor Position",
        "darkenOutsideSelection": "Darken Outside Selection",
        "discardAll": "Discard All & Cancel Pending Generations",
        "discardCurrent": "Discard Current",
        "downloadAsImage": "Download As Image",
        "enableMask": "Enable Mask",
        "eraseBoundingBox": "Erase Bounding Box",
        "eraser": "Eraser",
        "fillBoundingBox": "Fill Bounding Box",
        "hideBoundingBox": "Hide Bounding Box",
        "initialFitImageSize": "Fit Image Size on Drop",
        "invertBrushSizeScrollDirection": "Invert Scroll for Brush Size",
        "layer": "Layer",
        "limitStrokesToBox": "Limit Strokes to Box",
        "mask": "Mask",
        "maskingOptions": "Masking Options",
        "mergeVisible": "Merge Visible",
        "move": "Move",
        "next": "Next",
        "preserveMaskedArea": "Preserve Masked Area",
        "previous": "Previous",
        "redo": "Redo",
        "resetView": "Reset View",
        "saveBoxRegionOnly": "Save Box Region Only",
        "saveMask": "Save $t(unifiedCanvas.mask)",
        "saveToGallery": "Save To Gallery",
        "scaledBoundingBox": "Scaled Bounding Box",
        "showBoundingBox": "Show Bounding Box",
        "showCanvasDebugInfo": "Show Additional Canvas Info",
        "showGrid": "Show Grid",
        "showResultsOn": "Show Results (On)",
        "showResultsOff": "Show Results (Off)",
        "showIntermediates": "Show Intermediates",
        "snapToGrid": "Snap to Grid",
        "undo": "Undo"
    },
    "workflows": {
        "ascending": "Ascending",
        "created": "Created",
        "descending": "Descending",
        "workflows": "Workflows",
        "workflowLibrary": "Library",
        "userWorkflows": "My Workflows",
        "defaultWorkflows": "Default Workflows",
        "projectWorkflows": "Project Workflows",
        "opened": "Opened",
        "openWorkflow": "Open Workflow",
        "updated": "Updated",
        "uploadWorkflow": "Load from File",
        "deleteWorkflow": "Delete Workflow",
        "unnamedWorkflow": "Unnamed Workflow",
        "downloadWorkflow": "Save to File",
        "saveWorkflow": "Save Workflow",
        "saveWorkflowAs": "Save Workflow As",
        "saveWorkflowToProject": "Save Workflow to Project",
        "savingWorkflow": "Saving Workflow...",
        "problemSavingWorkflow": "Problem Saving Workflow",
        "workflowSaved": "Workflow Saved",
        "name": "Name",
        "noRecentWorkflows": "No Recent Workflows",
        "noUserWorkflows": "No User Workflows",
        "noWorkflows": "No Workflows",
        "problemLoading": "Problem Loading Workflows",
        "loading": "Loading Workflows",
        "noDescription": "No description",
        "searchWorkflows": "Search Workflows",
        "clearWorkflowSearchFilter": "Clear Workflow Search Filter",
        "workflowName": "Workflow Name",
        "newWorkflowCreated": "New Workflow Created",
        "workflowCleared": "Workflow Cleared",
        "workflowEditorMenu": "Workflow Editor Menu",
        "loadFromGraph": "Load Workflow from Graph",
        "convertGraph": "Convert Graph",
        "loadWorkflow": "$t(common.load) Workflow",
        "autoLayout": "Auto Layout"
    },
    "app": {
        "storeNotInitialized": "Store is not initialized"
    },
    "controlLayers": {
        "regional": "Regional",
        "global": "Global",
        "canvas": "Canvas",
        "bookmark": "Bookmark for Quick Switch",
        "fitBboxToLayers": "Fit Bbox To Layers",
        "removeBookmark": "Remove Bookmark",
        "saveCanvasToGallery": "Save Canvas to Gallery",
        "saveBboxToGallery": "Save Bbox to Gallery",
        "saveLayerToAssets": "Save Layer to Assets",
        "newControlLayerFromBbox": "New Control Layer from Bbox",
        "newRasterLayerFromBbox": "New Raster Layer from Bbox",
        "savedToGalleryOk": "Saved to Gallery",
        "savedToGalleryError": "Error saving to gallery",
        "newGlobalReferenceImageOk": "Created Global Reference Image",
        "newGlobalReferenceImageError": "Problem Creating Global Reference Image",
        "newRegionalReferenceImageOk": "Created Regional Reference Image",
        "newRegionalReferenceImageError": "Problem Creating Regional Reference Image",
        "newControlLayerOk": "Created Control Layer",
        "newControlLayerError": "Problem Creating Control Layer",
        "newRasterLayerOk": "Created Raster Layer",
        "newRasterLayerError": "Problem Creating Raster Layer",
        "pullBboxIntoLayerOk": "Bbox Pulled Into Layer",
        "pullBboxIntoLayerError": "Problem Pulling BBox Into Layer",
        "pullBboxIntoReferenceImageOk": "Bbox Pulled Into ReferenceImage",
        "pullBboxIntoReferenceImageError": "Problem Pulling BBox Into ReferenceImage",
        "regionIsEmpty": "Selected region is empty",
        "mergeVisible": "Merge Visible",
        "mergeVisibleOk": "Merged visible layers",
        "mergeVisibleError": "Error merging visible layers",
        "clearHistory": "Clear History",
        "bboxOverlay": "Show Bbox Overlay",
        "generateMode": "Generate",
        "generateModeDesc": "Create individual images. Generated images are added directly to the gallery.",
        "composeMode": "Compose",
        "composeModeDesc": "Compose your work iterative. Generated images are added back to the canvas.",
        "autoSave": "Auto-save to Gallery",
        "resetCanvas": "Reset Canvas",
        "resetAll": "Reset All",
        "clearCaches": "Clear Caches",
        "recalculateRects": "Recalculate Rects",
        "clipToBbox": "Clip Strokes to Bbox",
        "outputOnlyMaskedRegions": "Output Only Masked Regions",
        "addLayer": "Add Layer",
        "duplicate": "Duplicate",
        "moveToFront": "Move to Front",
        "moveToBack": "Move to Back",
        "moveForward": "Move Forward",
        "moveBackward": "Move Backward",
        "brushSize": "Brush Size",
        "width": "Width",
        "zoom": "Zoom",
        "resetView": "Reset View",
        "controlLayers": "Control Layers",
        "globalMaskOpacity": "Global Mask Opacity",
        "autoNegative": "Auto Negative",
        "enableAutoNegative": "Enable Auto Negative",
        "disableAutoNegative": "Disable Auto Negative",
        "deletePrompt": "Delete Prompt",
        "deleteReferenceImage": "Delete Reference Image",
        "resetRegion": "Reset Region",
        "debugLayers": "Debug Layers",
        "showHUD": "Show HUD",
        "rectangle": "Rectangle",
        "maskFill": "Mask Fill",
        "addPositivePrompt": "Add $t(controlLayers.prompt)",
        "addNegativePrompt": "Add $t(controlLayers.negativePrompt)",
        "addReferenceImage": "Add $t(controlLayers.referenceImage)",
        "addRasterLayer": "Add $t(controlLayers.rasterLayer)",
        "addControlLayer": "Add $t(controlLayers.controlLayer)",
        "addInpaintMask": "Add $t(controlLayers.inpaintMask)",
        "addRegionalGuidance": "Add $t(controlLayers.regionalGuidance)",
        "addGlobalReferenceImage": "Add $t(controlLayers.globalReferenceImage)",
        "regionalGuidanceLayer": "$t(controlLayers.regionalGuidance) $t(unifiedCanvas.layer)",
        "raster": "Raster",
        "rasterLayer": "Raster Layer",
        "controlLayer": "Control Layer",
        "inpaintMask": "Inpaint Mask",
        "regionalGuidance": "Regional Guidance",
        "referenceImage": "Reference Image",
        "regionalReferenceImage": "Regional Reference Image",
        "globalReferenceImage": "Global Reference Image",
        "sendingToCanvas": "Staging Generations on Canvas",
        "sendingToGallery": "Sending Generations to Gallery",
        "sendToGallery": "Send To Gallery",
        "sendToGalleryDesc": "Pressing Invoke generates and saves a unique image to your gallery.",
        "sendToCanvas": "Send To Canvas",
        "newLayerFromImage": "New Layer from Image",
        "newCanvasFromImage": "New Canvas from Image",
        "copyToClipboard": "Copy to Clipboard",
        "sendToCanvasDesc": "Pressing Invoke stages your work in progress on the canvas.",
        "viewProgressInViewer": "View progress and outputs in the <Btn>Image Viewer</Btn>.",
        "viewProgressOnCanvas": "View progress and stage outputs on the <Btn>Canvas</Btn>.",
        "rasterLayer_withCount_one": "$t(controlLayers.rasterLayer)",
        "controlLayer_withCount_one": "$t(controlLayers.controlLayer)",
        "inpaintMask_withCount_one": "$t(controlLayers.inpaintMask)",
        "regionalGuidance_withCount_one": "$t(controlLayers.regionalGuidance)",
        "globalReferenceImage_withCount_one": "$t(controlLayers.globalReferenceImage)",
        "rasterLayer_withCount_other": "Raster Layers",
        "controlLayer_withCount_other": "Control Layers",
        "inpaintMask_withCount_other": "Inpaint Masks",
        "regionalGuidance_withCount_other": "Regional Guidance",
        "globalReferenceImage_withCount_other": "Global Reference Images",
        "opacity": "Opacity",
        "regionalGuidance_withCount_hidden": "Regional Guidance ({{count}} hidden)",
        "controlLayers_withCount_hidden": "Control Layers ({{count}} hidden)",
        "rasterLayers_withCount_hidden": "Raster Layers ({{count}} hidden)",
        "globalReferenceImages_withCount_hidden": "Global Reference Images ({{count}} hidden)",
        "inpaintMasks_withCount_hidden": "Inpaint Masks ({{count}} hidden)",
        "regionalGuidance_withCount_visible": "Regional Guidance ({{count}})",
        "controlLayers_withCount_visible": "Control Layers ({{count}})",
        "rasterLayers_withCount_visible": "Raster Layers ({{count}})",
        "globalReferenceImages_withCount_visible": "Global Reference Images ({{count}})",
        "inpaintMasks_withCount_visible": "Inpaint Masks ({{count}})",
        "layer": "Layer",
        "opacityFilter": "Opacity Filter",
        "clearProcessor": "Clear Processor",
        "resetProcessor": "Reset Processor to Defaults",
        "noLayersAdded": "No Layers Added",
        "layer_one": "Layer",
        "layer_other": "Layers",
        "layer_withCount_one": "Layer ({{count}})",
        "layer_withCount_other": "Layers ({{count}})",
        "objects_zero": "empty",
        "objects_one": "{{count}} object",
        "objects_other": "{{count}} objects",
        "convertToControlLayer": "Convert to Control Layer",
        "convertToRasterLayer": "Convert to Raster Layer",
        "transparency": "Transparency",
        "enableTransparencyEffect": "Enable Transparency Effect",
        "disableTransparencyEffect": "Disable Transparency Effect",
        "hidingType": "Hiding {{type}}",
        "showingType": "Showing {{type}}",
        "dynamicGrid": "Dynamic Grid",
        "logDebugInfo": "Log Debug Info",
        "locked": "Locked",
        "unlocked": "Unlocked",
        "deleteSelected": "Delete Selected",
        "deleteAll": "Delete All",
        "flipHorizontal": "Flip Horizontal",
        "flipVertical": "Flip Vertical",
        "stagingOnCanvas": "Staging images on",
        "replaceLayer": "Replace Layer",
        "pullBboxIntoLayer": "Pull Bbox into Layer",
        "pullBboxIntoReferenceImage": "Pull Bbox into Reference Image",
        "showProgressOnCanvas": "Show Progress on Canvas",
        "prompt": "Prompt",
        "negativePrompt": "Negative Prompt",
        "beginEndStepPercentShort": "Begin/End %",
        "weight": "Weight",
        "controlMode": {
            "controlMode": "Control Mode",
            "balanced": "Balanced",
            "prompt": "Prompt",
            "control": "Control",
            "megaControl": "Mega Control"
        },
        "ipAdapterMethod": {
            "ipAdapterMethod": "IP Adapter Method",
            "full": "Full",
            "style": "Style Only",
            "composition": "Composition Only"
        },
        "useSizeOptimizeForModel": "Copy size to W/H (optimize for model)",
        "useSizeIgnoreModel": "Copy size to W/H (ignore model)",
        "fill": {
            "fillColor": "Fill Color",
            "fillStyle": "Fill Style",
            "solid": "Solid",
            "grid": "Grid",
            "crosshatch": "Crosshatch",
            "vertical": "Vertical",
            "horizontal": "Horizontal",
            "diagonal": "Diagonal"
        },
        "tool": {
            "brush": "Brush",
            "eraser": "Eraser",
            "rectangle": "Rectangle",
            "bbox": "Bbox",
            "move": "Move",
            "view": "View",
            "colorPicker": "Color Picker"
        },
        "filter": {
            "filter": "Filter",
            "filters": "Filters",
            "filterType": "Filter Type",
            "autoProcess": "Auto Process",
            "reset": "Reset",
            "process": "Process",
            "apply": "Apply",
            "cancel": "Cancel",
            "spandrel_filter": {
                "label": "Image-to-Image Model",
                "description": "Run an image-to-image model on the selected layer.",
                "model": "Model",
                "autoScale": "Auto Scale",
                "autoScaleDesc": "The selected model will be run until the target scale is reached.",
                "scale": "Target Scale"
            },
            "canny_edge_detection": {
                "label": "Canny Edge Detection",
                "description": "Generates an edge map from the selected layer using the Canny edge detection algorithm.",
                "low_threshold": "Low Threshold",
                "high_threshold": "Hight Threshold"
            },
            "color_map": {
                "label": "Color Map",
                "description": "Create a color map from the selected layer.",
                "tile_size": "Tile Size"
            },
            "content_shuffle": {
                "label": "Content Shuffle",
                "description": "Shuffles the content of the selected layer, similar to a 'liquify' effect.",
                "scale_factor": "Scale Factor"
            },
            "depth_anything_depth_estimation": {
                "label": "Depth Anything",
                "description": "Generates a depth map from the selected layer using a Depth Anything model.",
                "model_size": "Model Size",
                "model_size_small": "Small",
                "model_size_small_v2": "Small v2",
                "model_size_base": "Base",
                "model_size_large": "Large"
            },
            "dw_openpose_detection": {
                "label": "DW Openpose Detection",
                "description": "Detects human poses in the selected layer using the DW Openpose model.",
                "draw_hands": "Draw Hands",
                "draw_face": "Draw Face",
                "draw_body": "Draw Body"
            },
            "hed_edge_detection": {
                "label": "HED Edge Detection",
                "description": "Generates an edge map from the selected layer using the HED edge detection model.",
                "scribble": "Scribble"
            },
            "lineart_anime_edge_detection": {
                "label": "Lineart Anime Edge Detection",
                "description": "Generates an edge map from the selected layer using the Lineart Anime edge detection model."
            },
            "lineart_edge_detection": {
                "label": "Lineart Edge Detection",
                "description": "Generates an edge map from the selected layer using the Lineart edge detection model.",
                "coarse": "Coarse"
            },
            "mediapipe_face_detection": {
                "label": "MediaPipe Face Detection",
                "description": "Detects faces in the selected layer using the MediaPipe face detection model.",
                "max_faces": "Max Faces",
                "min_confidence": "Min Confidence"
            },
            "mlsd_detection": {
                "label": "Line Segment Detection",
                "description": "Generates a line segment map from the selected layer using the MLSD line segment detection model.",
                "score_threshold": "Score Threshold",
                "distance_threshold": "Distance Threshold"
            },
            "normal_map": {
                "label": "Normal Map",
                "description": "Generates a normal map from the selected layer."
            },
            "pidi_edge_detection": {
                "label": "PiDiNet Edge Detection",
                "description": "Generates an edge map from the selected layer using the PiDiNet edge detection model.",
                "scribble": "Scribble",
                "quantize_edges": "Quantize Edges"
            }
        },
        "transform": {
            "transform": "Transform",
            "fitToBbox": "Fit to Bbox",
            "reset": "Reset",
            "apply": "Apply",
            "cancel": "Cancel"
        },
        "settings": {
            "snapToGrid": {
                "label": "Snap to Grid",
                "on": "On",
                "off": "Off"
            },
            "preserveMask": {
                "label": "Preserve Masked Region",
                "alert": "Preserving Masked Region"
            },
            "showOnlyRasterLayersWhileStaging": "Show Only Raster Layers While Staging"
        },
        "HUD": {
            "bbox": "Bbox",
            "scaledBbox": "Scaled Bbox",
            "autoSave": "Auto Save",
            "entityStatus": {
                "isFiltering": "{{title}} is filtering",
                "isTransforming": "{{title}} is transforming",
                "isLocked": "{{title}} is locked",
                "isHidden": "{{title}} is hidden",
                "isDisabled": "{{title}} is disabled",
                "isEmpty": "{{title}} is empty"
            }
        },
        "canvasContextMenu": {
            "saveToGalleryGroup": "Save To Gallery",
            "saveCanvasToGallery": "Save Canvas To Gallery",
            "saveBboxToGallery": "Save Bbox To Gallery",
            "bboxGroup": "Create From Bbox",
            "newGlobalReferenceImage": "New Global Reference Image",
            "newRegionalReferenceImage": "New Regional Reference Image",
            "newControlLayer": "New Control Layer",
            "newRasterLayer": "New Raster Layer"
        }
    },
    "upscaling": {
        "upscale": "Upscale",
        "creativity": "Creativity",
        "exceedsMaxSize": "Upscale settings exceed max size limit",
        "exceedsMaxSizeDetails": "Max upscale limit is {{maxUpscaleDimension}}x{{maxUpscaleDimension}} pixels. Please try a smaller image or decrease your scale selection.",
        "structure": "Structure",
        "upscaleModel": "Upscale Model",
        "postProcessingModel": "Post-Processing Model",
        "scale": "Scale",
        "postProcessingMissingModelWarning": "Visit the <LinkComponent>Model Manager</LinkComponent> to install a post-processing (image to image) model.",
        "missingModelsWarning": "Visit the <LinkComponent>Model Manager</LinkComponent> to install the required models:",
        "mainModelDesc": "Main model (SD1.5 or SDXL architecture)",
        "tileControlNetModelDesc": "Tile ControlNet model for the chosen main model architecture",
        "upscaleModelDesc": "Upscale (image to image) model",
        "missingUpscaleInitialImage": "Missing initial image for upscaling",
        "missingUpscaleModel": "Missing upscale model",
        "missingTileControlNetModel": "No valid tile ControlNet models installed"
    },
    "stylePresets": {
        "active": "Active",
        "choosePromptTemplate": "Choose Prompt Template",
        "clearTemplateSelection": "Clear Template Selection",
        "copyTemplate": "Copy Template",
        "createPromptTemplate": "Create Prompt Template",
        "defaultTemplates": "Default Templates",
        "deleteImage": "Delete Image",
        "deleteTemplate": "Delete Template",
        "deleteTemplate2": "Are you sure you want to delete this template? This cannot be undone.",
        "exportPromptTemplates": "Export My Prompt Templates (CSV)",
        "editTemplate": "Edit Template",
        "exportDownloaded": "Export Downloaded",
        "exportFailed": "Unable to generate and download CSV",
        "flatten": "Flatten selected template into current prompt",
        "importTemplates": "Import Prompt Templates (CSV/JSON)",
        "acceptedColumnsKeys": "Accepted columns/keys:",
        "nameColumn": "'name'",
        "positivePromptColumn": "'prompt' or 'positive_prompt'",
        "negativePromptColumn": "'negative_prompt'",
        "insertPlaceholder": "Insert placeholder",
        "myTemplates": "My Templates",
        "name": "Name",
        "negativePrompt": "Negative Prompt",
        "noTemplates": "No templates",
        "noMatchingTemplates": "No matching templates",
        "promptTemplatesDesc1": "Prompt templates add text to the prompts you write in the prompt box.",
        "promptTemplatesDesc2": "Use the placeholder string <Pre>{{placeholder}}</Pre> to specify where your prompt should be included in the template.",
        "promptTemplatesDesc3": "If you omit the placeholder, the template will be appended to the end of your prompt.",
        "positivePrompt": "Positive Prompt",
        "preview": "Preview",
        "private": "Private",
        "promptTemplateCleared": "Prompt Template Cleared",
        "searchByName": "Search by name",
        "shared": "Shared",
        "sharedTemplates": "Shared Templates",
        "templateActions": "Template Actions",
        "templateDeleted": "Prompt template deleted",
        "toggleViewMode": "Toggle View Mode",
        "type": "Type",
        "unableToDeleteTemplate": "Unable to delete prompt template",
        "updatePromptTemplate": "Update Prompt Template",
        "uploadImage": "Upload Image",
        "useForTemplate": "Use For Prompt Template",
        "viewList": "View Template List",
        "viewModeTooltip": "This is how your prompt will look with your currently selected template. To edit your prompt, click anywhere in the text box."
    },
    "upsell": {
        "inviteTeammates": "Invite Teammates",
        "professional": "Professional",
        "professionalUpsell": "Available in Invoke’s Professional Edition. Click here or visit invoke.com/pricing for more details.",
        "shareAccess": "Share Access"
    },
    "ui": {
        "tabs": {
            "generation": "Generation",
            "generationTab": "$t(ui.tabs.generation) $t(common.tab)",
            "canvas": "Canvas",
            "canvasTab": "$t(ui.tabs.canvas) $t(common.tab)",
            "workflows": "Workflows",
            "workflowsTab": "$t(ui.tabs.workflows) $t(common.tab)",
            "models": "Models",
            "modelsTab": "$t(ui.tabs.models) $t(common.tab)",
            "queue": "Queue",
            "queueTab": "$t(ui.tabs.queue) $t(common.tab)",
            "upscaling": "Upscaling",
            "upscalingTab": "$t(ui.tabs.upscaling) $t(common.tab)",
            "gallery": "Gallery",
            "galleryTab": "$t(ui.tabs.gallery) $t(common.tab)"
        }
    },
    "system": {
        "enableLogging": "Enable Logging",
        "logLevel": {
            "logLevel": "Log Level",
            "trace": "Trace",
            "debug": "Debug",
            "info": "Info",
            "warn": "Warn",
            "error": "Error",
            "fatal": "Fatal"
        },
        "logNamespaces": {
            "logNamespaces": "Log Namespaces",
            "gallery": "Gallery",
            "models": "Models",
            "config": "Config",
            "canvas": "Canvas",
            "generation": "Generation",
            "workflows": "Workflows",
            "system": "System",
            "events": "Events",
            "queue": "Queue",
            "metadata": "Metadata"
        },
        "showSendingToAlerts": "Alert When Sending to Different View"
    },
<<<<<<< HEAD
    "newUserExperience": {
        "toGetStarted": "To get started, enter a prompt in the box and click <StrongComponent>Invoke</StrongComponent> to generate your first image. You can choose to save your images directly to the <StrongComponent>Gallery</StrongComponent> or edit them to the <StrongComponent>Canvas</StrongComponent>",
        "gettingStartedSeries": "Want more guidance? Check out our <LinkComponent>Getting Started Series</LinkComponent> for tips on unlocking the full potential of the Invoke Studio."
=======
    "whatsNew": {
        "whatsNewInInvoke": "What's New in Invoke",
        "canvasV2Announcement": {
            "newCanvas": "A powerful new control canvas",
            "newLayerTypes": "New layer types for even more control",
            "fluxSupport": "Support for the Flux family of models",
            "readReleaseNotes": "Read Release Notes",
            "watchReleaseVideo": "Watch Release Video",
            "watchUiUpdatesOverview": "Watch UI Updates Overview"
        }
>>>>>>> 88637a7b
    }
}<|MERGE_RESOLUTION|>--- conflicted
+++ resolved
@@ -2074,11 +2074,10 @@
         },
         "showSendingToAlerts": "Alert When Sending to Different View"
     },
-<<<<<<< HEAD
     "newUserExperience": {
         "toGetStarted": "To get started, enter a prompt in the box and click <StrongComponent>Invoke</StrongComponent> to generate your first image. You can choose to save your images directly to the <StrongComponent>Gallery</StrongComponent> or edit them to the <StrongComponent>Canvas</StrongComponent>",
         "gettingStartedSeries": "Want more guidance? Check out our <LinkComponent>Getting Started Series</LinkComponent> for tips on unlocking the full potential of the Invoke Studio."
-=======
+    },
     "whatsNew": {
         "whatsNewInInvoke": "What's New in Invoke",
         "canvasV2Announcement": {
@@ -2089,6 +2088,5 @@
             "watchReleaseVideo": "Watch Release Video",
             "watchUiUpdatesOverview": "Watch UI Updates Overview"
         }
->>>>>>> 88637a7b
     }
 }