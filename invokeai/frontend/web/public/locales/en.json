--- conflicted
+++ resolved
@@ -1100,7 +1100,6 @@
         "canceled": "Processing Canceled",
         "connected": "Connected to Server",
         "imageCopied": "Image Copied",
-<<<<<<< HEAD
         "unableToLoadImage": "Unable to Load Image",
         "unableToLoadImageMetadata": "Unable to Load Image Metadata",
         "unableToLoadStylePreset": "Unable to Load Style Preset",
@@ -1108,8 +1107,6 @@
         "imageNotLoadedDesc": "Could not find image",
         "imageSaved": "Image Saved",
         "imageSavingFailed": "Image Saving Failed",
-=======
->>>>>>> 3abc80b8
         "imageUploaded": "Image Uploaded",
         "imageUploadFailed": "Image Upload Failed",
         "importFailed": "Import Failed",
