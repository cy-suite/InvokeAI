--- conflicted
+++ resolved
@@ -381,15 +381,8 @@
 
     def on_cancel(self):
         self.value = False
-<<<<<<< HEAD
-        
-class PasswordBox(npyscreen.BoxTitle):
-    _contained_widget = npyscreen.PasswordEntry
-    
-=======
-
-
->>>>>>> eb642653
+
+
 class FileBox(npyscreen.BoxTitle):
     _contained_widget = npyscreen.Filename
 
