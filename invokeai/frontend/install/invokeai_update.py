"""
Minimalist updater script. Prompts user for the tag or branch to update to and runs
pip install <path_to_git_source>.
"""
import os
import platform
from distutils.version import LooseVersion

import pkg_resources
import psutil
import requests
from rich import box, print
from rich.console import Console, group
from rich.panel import Panel
from rich.prompt import Prompt
from rich.style import Style

from invokeai.version import __version__

INVOKE_AI_SRC = "https://github.com/invoke-ai/InvokeAI/archive"
INVOKE_AI_TAG = "https://github.com/invoke-ai/InvokeAI/archive/refs/tags"
INVOKE_AI_BRANCH = "https://github.com/invoke-ai/InvokeAI/archive/refs/heads"
INVOKE_AI_REL = "https://api.github.com/repos/invoke-ai/InvokeAI/releases"

OS = platform.uname().system
ARCH = platform.uname().machine

if OS == "Windows":
    # Windows terminals look better without a background colour
    console = Console(style=Style(color="grey74"))
else:
    console = Console(style=Style(color="grey74", bgcolor="grey19"))


def invokeai_is_running() -> bool:
    for p in psutil.process_iter():
        try:
            cmdline = p.cmdline()
            matches = [x for x in cmdline if x.endswith(("invokeai", "invokeai.exe"))]
            if matches:
                print(
                    f":exclamation: [bold red]An InvokeAI instance appears to be running as process {p.pid}[/red bold]"
                )
                return True
        except (psutil.AccessDenied, psutil.NoSuchProcess):
            continue
    return False


def get_pypi_versions():
    url = "https://pypi.org/pypi/invokeai/json"
    try:
        data = requests.get(url).json()
    except Exception:
        raise Exception("Unable to fetch version information from PyPi")

    versions = list(data["releases"].keys())
    versions.sort(key=LooseVersion, reverse=True)
    latest_version = [v for v in versions if "rc" not in v][0]
    latest_release_candidate = [v for v in versions if "rc" in v][0]
    return latest_version, latest_release_candidate, versions


def welcome(latest_release: str, latest_prerelease: str):
    @group()
    def text():
        yield f"InvokeAI Version: [bold yellow]{__version__}"
        yield ""
        yield "This script will update InvokeAI to the latest release, or to the development version of your choice."
        yield ""
        yield "[bold yellow]Options:"
        yield f"""[1] Update to the latest [bold]official release[/bold] ([italic]{latest_release}[/italic])
<<<<<<< HEAD
[2] Update to the latest [bold]pre-release[/bold] (may be buggy, database backups are recommended before installation; caveat emptor!) ([italic]{latest_prerelease}[/italic])
[2] Manually enter the [bold]tag name[/bold] for the version you wish to update to
[3] Manually enter the [bold]branch name[/bold] for the version you wish to update to"""
=======
[2] Update to the latest [bold]pre-release[/bold] (may be buggy; caveat emptor!) ([italic]{latest_prerelease}[/italic])
[3] Manually enter the [bold]version[/bold] you wish to update to"""
>>>>>>> a456f6e6

    console.rule()
    print(
        Panel(
            title="[bold wheat1]InvokeAI Updater",
            renderable=text(),
            box=box.DOUBLE,
            expand=True,
            padding=(1, 2),
            style=Style(bgcolor="grey23", color="orange1"),
            subtitle=f"[bold grey39]{OS}-{ARCH}",
        )
    )
    console.line()


def get_extras():
    extras = ""
    try:
        _ = pkg_resources.get_distribution("xformers")
        extras = "[xformers]"
    except pkg_resources.DistributionNotFound:
        pass
    return extras


def main():
    if invokeai_is_running():
        print(":exclamation: [bold red]Please terminate all running instances of InvokeAI before updating.[/red bold]")
        input("Press any key to continue...")
        return

    latest_release, latest_prerelease, versions = get_pypi_versions()

    welcome(latest_release, latest_prerelease)

    release = latest_release
    choice = Prompt.ask("Choice:", choices=["1", "2", "3"], default="1")

    if choice == "1":
        release = latest_release
    elif choice == "2":
        release = latest_prerelease
    elif choice == "3":
        while True:
            release = Prompt.ask("Enter an InvokeAI version")
            release.strip()
            if release in versions:
                break
            print(f":exclamation: [bold red]'{release}' is not a recognized InvokeAI release.[/red bold]")

    extras = get_extras()

    print(f":crossed_fingers: Upgrading to [yellow]{release}[/yellow]")
    cmd = f'pip install "invokeai{extras}=={release}" --use-pep517 --upgrade'

    print("")
    print("")
    if os.system(cmd) == 0:
        print(":heavy_check_mark: Upgrade successful")
    else:
        print(":exclamation: [bold red]Upgrade failed[/red bold]")


if __name__ == "__main__":
    try:
        main()
    except KeyboardInterrupt:
        pass<|MERGE_RESOLUTION|>--- conflicted
+++ resolved
@@ -70,14 +70,9 @@
         yield ""
         yield "[bold yellow]Options:"
         yield f"""[1] Update to the latest [bold]official release[/bold] ([italic]{latest_release}[/italic])
-<<<<<<< HEAD
 [2] Update to the latest [bold]pre-release[/bold] (may be buggy, database backups are recommended before installation; caveat emptor!) ([italic]{latest_prerelease}[/italic])
 [2] Manually enter the [bold]tag name[/bold] for the version you wish to update to
 [3] Manually enter the [bold]branch name[/bold] for the version you wish to update to"""
-=======
-[2] Update to the latest [bold]pre-release[/bold] (may be buggy; caveat emptor!) ([italic]{latest_prerelease}[/italic])
-[3] Manually enter the [bold]version[/bold] you wish to update to"""
->>>>>>> a456f6e6
 
     console.rule()
     print(
