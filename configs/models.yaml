# This file describes the alternative machine learning models
# available to the dream script.
#
# To add a new model, follow the examples below. Each
# model requires a model config file, a weights file,
# and the width and height of the images it
# was trained on.
stable-diffusion-1.4:
  config: configs/stable-diffusion/v1-inference.yaml
  weights: models/ldm/stable-diffusion-v1/model.ckpt
#  vae: models/ldm/stable-diffusion-v1/vae-ft-mse-840000-ema-pruned.ckpt
  description: Stable Diffusion inference model version 1.4
  default: true
  width: 512
  height: 512
  default: true
stable-diffusion-1.5:
  config: configs/stable-diffusion/v1-inference.yaml
  weights: models/ldm/stable-diffusion-v1/v1-5-pruned-emaonly.ckpt
#  vae: models/ldm/stable-diffusion-v1/vae-ft-mse-840000-ema-pruned.ckpt
  description: Stable Diffusion inference model version 1.5
  width: 512
<<<<<<< HEAD
  height: 512
  vae: models/ldm/stable-diffusion-v1/vae-ft-mse-840000-ema-pruned.ckpt
=======
  height: 512
>>>>>>> 3081b6b7
<|MERGE_RESOLUTION|>--- conflicted
+++ resolved
@@ -20,9 +20,4 @@
 #  vae: models/ldm/stable-diffusion-v1/vae-ft-mse-840000-ema-pruned.ckpt
   description: Stable Diffusion inference model version 1.5
   width: 512
-<<<<<<< HEAD
-  height: 512
-  vae: models/ldm/stable-diffusion-v1/vae-ft-mse-840000-ema-pruned.ckpt
-=======
-  height: 512
->>>>>>> 3081b6b7
+  height: 512