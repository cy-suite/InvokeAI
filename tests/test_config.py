--- conflicted
+++ resolved
@@ -4,12 +4,9 @@
 
 import pytest
 from omegaconf import OmegaConf
-<<<<<<< HEAD
+from pydantic import ValidationError
 
 from invokeai.app.services.config import InvokeAIAppConfig
-=======
-from pydantic import ValidationError
->>>>>>> 4bda7d7d
 
 
 @pytest.fixture
