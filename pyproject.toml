--- conflicted
+++ resolved
@@ -33,20 +33,12 @@
 ]
 dependencies = [
   # Core generation dependencies, pinned for reproducible builds.
-<<<<<<< HEAD
-  "accelerate==0.31.0",
-=======
   "accelerate==1.0.1",
->>>>>>> 13703d8f
   "bitsandbytes==0.43.3; sys_platform!='darwin'",
   "clip_anytorch==2.6.0",       # replacing "clip @ https://github.com/openai/CLIP/archive/eaa22acb90a5876642d0507623e859909230a52d.zip",
   "compel==2.0.2",
   "controlnet-aux==0.0.7",
-<<<<<<< HEAD
-  "diffusers[torch]==0.30.0",
-=======
   "diffusers[torch]==0.31.0",
->>>>>>> 13703d8f
   "gguf==0.10.0",
   "invisible-watermark==0.2.0", # needed to install SDXL base and refiner using their repo_ids
   "mediapipe==0.10.14",         # needed for "mediapipeface" controlnet model
@@ -69,11 +61,7 @@
   # Core application dependencies, pinned for reproducible builds.
   "fastapi-events==0.11.1",
   "fastapi==0.111.0",
-<<<<<<< HEAD
-  "huggingface-hub==0.23.5",
-=======
   "huggingface-hub==0.26.1",
->>>>>>> 13703d8f
   "pydantic-settings==2.2.1",
   "pydantic==2.7.2",
   "python-socketio==5.11.1",
@@ -177,12 +165,8 @@
   "*.png",
 ]
 "invokeai.assets.fonts" = ["**/*.ttf"]
-<<<<<<< HEAD
 "invokeai.backend.assets.model_base_conf_files" = ["**/*.json", "**/*.txt"]
-"invokeai.backend" = ["**.png"]
-=======
 "invokeai.backend" = ["**.png", "**/*.icc"]
->>>>>>> 13703d8f
 "invokeai.configs" = ["*.example", "**/*.yaml", "*.txt"]
 "invokeai.frontend.web.dist" = ["**"]
 "invokeai.frontend.web.static" = ["**"]
