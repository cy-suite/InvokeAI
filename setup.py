import os
import re

from setuptools import setup, find_packages

def frontend_files(directory):
     paths = []
     for (path, directories, filenames) in os.walk(directory):
         for filename in filenames:
             paths.append(os.path.join(path, filename))
     return paths


def _get_requirements(path):
    try:
        with open(path) as f:
            packages = f.read().splitlines()
    except (IOError, OSError) as ex:
        raise RuntimeError("Can't open file with requirements: %s", repr(ex))
 
    # Drop option lines
    packages = [package for package in packages if not re.match(r"^--", package)]
    packages = [package for package in packages if not re.match(r"^http", package)]
    return packages


frontend_files = frontend_files('frontend/dist')
print(f'DEBUG: {frontend_files}')

VERSION = '2.1.4'
DESCRIPTION = ('An implementation of Stable Diffusion which provides various new features'
               ' and options to aid the image generation process')
LONG_DESCRIPTION = ('This version of Stable Diffusion features a slick WebGUI, an'
                     ' interactive command-line script that combines text2img and img2img'
                     ' functionality in a "dream bot" style interface, and multiple features'
                     ' and other enhancements.')
HOMEPAGE = 'https://github.com/invoke-ai/InvokeAI'

setup(
    name='InvokeAI',
    version=VERSION,
    description=DESCRIPTION,
    long_description=LONG_DESCRIPTION,
    author='The InvokeAI Project',
    author_email='lincoln.stein@gmail.com',
    url=HOMEPAGE,
    license='MIT',
    packages=find_packages(exclude=['tests.*']),
    install_requires=_get_requirements('installer/requirements.in'),
    python_requires='>=3.8, <4',
    classifiers=[
        'Development Status :: 4 - Beta',
        'Environment :: GPU',
        'Environment :: GPU :: NVIDIA CUDA',
        'Environment :: MacOS X',
        'Intended Audience :: End Users/Desktop',
        'Intended Audience :: Developers',
        'License :: OSI Approved :: MIT License',
        'Operating System :: POSIX :: Linux',
        'Operating System :: MacOS',
        'Operating System :: Microsoft :: Windows',
        'Programming Language :: Python :: 3 :: Only,'
        'Programming Language :: Python :: 3.8',
        'Programming Language :: Python :: 3.9',
        'Programming Language :: Python :: 3.10',
        'Topic :: Artistic Software',
        'Topic :: Internet :: WWW/HTTP :: WSGI :: Application',
        'Topic :: Internet :: WWW/HTTP :: WSGI :: Server',
        'Topic :: Multimedia :: Graphics',
        'Topic :: Scientific/Engineering :: Artificial Intelligence',
        'Topic :: Scientific/Engineering :: Image Processing',
    ],
<<<<<<< HEAD
    scripts = ['scripts/invoke.py','scripts/preload_models.py','scripts/sd-metadata.py'],
=======
    scripts = ['scripts/invoke.py','scripts/configure_invokeai.py','scripts/sd-metadata.py'],
>>>>>>> 71c4f401
    data_files=[('frontend',frontend_files)],
)
<|MERGE_RESOLUTION|>--- conflicted
+++ resolved
@@ -17,7 +17,7 @@
             packages = f.read().splitlines()
     except (IOError, OSError) as ex:
         raise RuntimeError("Can't open file with requirements: %s", repr(ex))
- 
+
     # Drop option lines
     packages = [package for package in packages if not re.match(r"^--", package)]
     packages = [package for package in packages if not re.match(r"^http", package)]
@@ -70,10 +70,6 @@
         'Topic :: Scientific/Engineering :: Artificial Intelligence',
         'Topic :: Scientific/Engineering :: Image Processing',
     ],
-<<<<<<< HEAD
-    scripts = ['scripts/invoke.py','scripts/preload_models.py','scripts/sd-metadata.py'],
-=======
     scripts = ['scripts/invoke.py','scripts/configure_invokeai.py','scripts/sd-metadata.py'],
->>>>>>> 71c4f401
     data_files=[('frontend',frontend_files)],
 )
