--- conflicted
+++ resolved
@@ -70,10 +70,6 @@
         'Topic :: Scientific/Engineering :: Artificial Intelligence',
         'Topic :: Scientific/Engineering :: Image Processing',
     ],
-<<<<<<< HEAD
-    scripts = ['scripts/invoke.py','scripts/preload_models.py','scripts/sd-metadata.py'],
-=======
-    scripts = ['scripts/invoke.py','scripts/configure_invokeai.py','scripts/sd-metadata.py'],
->>>>>>> 71c4f401
+    scripts = ['scripts/invoke.py','scripts/preload_models.py','scripts/load_models.py', 'scripts/configure_invokeai.py', 'scripts/sd-metadata.py'],
     data_files=[('frontend',frontend_files)],
 )
