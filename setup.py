import os
import re

from setuptools import setup, find_packages

def list_files(directory):
    return [os.path.join(directory,x) for x in os.listdir(directory) if os.path.isfile(os.path.join(directory,x))]

def _get_requirements(path):
    try:
        with open(path) as f:
            packages = f.read().splitlines()
    except (IOError, OSError) as ex:
        raise RuntimeError("Can't open file with requirements: %s", repr(ex))

    # Drop option lines
    packages = [package for package in packages if not re.match(r'^--', package)]
    print(f'Packages found for "install_requires":\n{packages}')
    return packages


VERSION = '2.1.4'
DESCRIPTION = ('An implementation of Stable Diffusion which provides various new features'
               ' and options to aid the image generation process')
LONG_DESCRIPTION = ('This version of Stable Diffusion features a slick WebGUI, an'
                    ' interactive command-line script that combines text2img and img2img'
                    ' functionality in a "dream bot" style interface, and multiple features'
                    ' and other enhancements.')
HOMEPAGE = 'https://github.com/invoke-ai/InvokeAI'

setup(
    name='InvokeAI',
    version=VERSION,
    description=DESCRIPTION,
    long_description=LONG_DESCRIPTION,
    author='The InvokeAI Project',
    author_email='lincoln.stein@gmail.com',
    url=HOMEPAGE,
    license='MIT',
    packages=find_packages(exclude=['tests.*']),
    install_requires=_get_requirements('installer/requirements.in'),
    dependency_links=['https://download.pytorch.org/whl/torch_stable.html'],
    python_requires='>=3.9, <4',
    classifiers=[
        'Development Status :: 4 - Beta',
        'Environment :: GPU',
        'Environment :: GPU :: NVIDIA CUDA',
        'Environment :: MacOS X',
        'Intended Audience :: End Users/Desktop',
        'Intended Audience :: Developers',
        'License :: OSI Approved :: MIT License',
        'Operating System :: POSIX :: Linux',
        'Operating System :: MacOS',
        'Operating System :: Microsoft :: Windows',
        'Programming Language :: Python :: 3 :: Only,'
        'Programming Language :: Python :: 3.8',
        'Programming Language :: Python :: 3.9',
        'Programming Language :: Python :: 3.10',
        'Topic :: Artistic Software',
        'Topic :: Internet :: WWW/HTTP :: WSGI :: Application',
        'Topic :: Internet :: WWW/HTTP :: WSGI :: Server',
        'Topic :: Multimedia :: Graphics',
        'Topic :: Scientific/Engineering :: Artificial Intelligence',
        'Topic :: Scientific/Engineering :: Image Processing',
    ],
<<<<<<< HEAD
    scripts = ['scripts/invoke.py','scripts/configure_invokeai.py','scripts/sd-metadata.py'],
    data_files=[('frontend',frontend_files)],
)
=======
    scripts = ['scripts/invoke.py','scripts/configure_invokeai.py', 'scripts/sd-metadata.py',
               'scripts/preload_models.py', 'scripts/images2prompt.py','scripts/merge_embeddings.py'
    ],
    data_files=[('frontend/dist',list_files('frontend/dist')),
                ('frontend/dist/assets',list_files('frontend/dist/assets'))
    ],
)
>>>>>>> a50f4da9
<|MERGE_RESOLUTION|>--- conflicted
+++ resolved
@@ -63,16 +63,10 @@
         'Topic :: Scientific/Engineering :: Artificial Intelligence',
         'Topic :: Scientific/Engineering :: Image Processing',
     ],
-<<<<<<< HEAD
-    scripts = ['scripts/invoke.py','scripts/configure_invokeai.py','scripts/sd-metadata.py'],
-    data_files=[('frontend',frontend_files)],
-)
-=======
     scripts = ['scripts/invoke.py','scripts/configure_invokeai.py', 'scripts/sd-metadata.py',
                'scripts/preload_models.py', 'scripts/images2prompt.py','scripts/merge_embeddings.py'
     ],
     data_files=[('frontend/dist',list_files('frontend/dist')),
                 ('frontend/dist/assets',list_files('frontend/dist/assets'))
     ],
-)
->>>>>>> a50f4da9
+)