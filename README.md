<div align="center">

# Stable Diffusion Dream Script

![project logo](docs/assets/logo.png)

<<<<<<< HEAD
<p align='center'>
  <a href="https://discord.gg/ZmtBAhwWhy"><img src="docs/assets/join-us-on-discord-image.png"/></a>
</p>

# **Stable Diffusion Dream Script**
=======
[![discord badge]][discord link]
>>>>>>> 2743e175

[![latest release badge]][latest release link] [![github stars badge]][github stars link] [![github forks badge]][github forks link]

[![CI checks on main badge]][CI checks on main link] [![CI checks on dev badge]][CI checks on dev link] [![latest commit to dev badge]][latest commit to dev link]

[![github open issues badge]][github open issues link] [![github open prs badge]][github open prs link]

[CI checks on dev badge]: https://flat.badgen.net/github/checks/lstein/stable-diffusion/development?label=CI%20status%20on%20dev&cache=900&icon=github
[CI checks on dev link]: https://github.com/lstein/stable-diffusion/actions?query=branch%3Adevelopment
[CI checks on main badge]: https://flat.badgen.net/github/checks/lstein/stable-diffusion/main?label=CI%20status%20on%20main&cache=900&icon=github
[CI checks on main link]: https://github.com/lstein/stable-diffusion/actions/workflows/test-dream-conda.yml
[discord badge]: https://flat.badgen.net/discord/members/htRgbc7e?icon=discord
[discord link]: https://discord.com/invite/htRgbc7e
[github forks badge]: https://flat.badgen.net/github/forks/lstein/stable-diffusion?icon=github
[github forks link]: https://useful-forks.github.io/?repo=lstein%2Fstable-diffusion
[github open issues badge]: https://flat.badgen.net/github/open-issues/lstein/stable-diffusion?icon=github
[github open issues link]: https://github.com/lstein/stable-diffusion/issues?q=is%3Aissue+is%3Aopen
[github open prs badge]: https://flat.badgen.net/github/open-prs/lstein/stable-diffusion?icon=github
[github open prs link]: https://github.com/lstein/stable-diffusion/pulls?q=is%3Apr+is%3Aopen
[github stars badge]: https://flat.badgen.net/github/stars/lstein/stable-diffusion?icon=github
[github stars link]: https://github.com/lstein/stable-diffusion/stargazers
[latest commit to dev badge]: https://flat.badgen.net/github/last-commit/lstein/stable-diffusion/development?icon=github&color=yellow&label=last%20dev%20commit&cache=900
[latest commit to dev link]: https://github.com/lstein/stable-diffusion/commits/development
[latest release badge]: https://flat.badgen.net/github/release/lstein/stable-diffusion/development?icon=github
[latest release link]: https://github.com/lstein/stable-diffusion/releases
</div>

This is a fork of [CompVis/stable-diffusion](https://github.com/CompVis/stable-diffusion), the open
source text-to-image generator. It provides a streamlined process with various new features and
options to aid the image generation process. It runs on Windows, Mac and Linux machines, and runs on
GPU cards with as little as 4 GB or RAM.

_Note: This fork is rapidly evolving. Please use the
[Issues](https://github.com/lstein/stable-diffusion/issues) tab to report bugs and make feature
requests. Be sure to use the provided templates. They will help aid diagnose issues faster._

## Table of Contents

1. [Installation](#installation)
2. [Hardware Requirements](#hardware-requirements)
3. [Features](#features)
4. [Latest Changes](#latest-changes)
5. [Troubleshooting](#troubleshooting)
6. [Contributing](#contributing)
7. [Contributors](#contributors)
8. [Support](#support)
9. [Further Reading](#further-reading)

### Installation

This fork is supported across multiple platforms. You can find individual installation instructions
below.

- #### [Linux](docs/installation/INSTALL_LINUX.md)

- #### [Windows](docs/installation/INSTALL_WINDOWS.md)

- #### [Macintosh](docs/installation/INSTALL_MAC.md)

### Hardware Requirements

#### System

You wil need one of the following:

- An NVIDIA-based graphics card with 4 GB or more VRAM memory.
- An Apple computer with an M1 chip.

#### Memory

- At least 12 GB Main Memory RAM.

#### Disk

- At least 6 GB of free disk space for the machine learning model, Python, and all its dependencies.

> Note
>
> If you have an Nvidia 10xx series card (e.g. the 1080ti), please run the dream script in
> full-precision mode as shown below.

Similarly, specify full-precision mode on Apple M1 hardware.

To run in full-precision mode, start `dream.py` with the `--full_precision` flag:

```bash
(ldm) ~/stable-diffusion$ python scripts/dream.py --full_precision
```

### Features

#### Major Features

- [Interactive Command Line Interface](docs/features/CLI.md)
- [Image To Image](docs/features/IMG2IMG.md)
- [Inpainting Support](docs/features/INPAINTING.md)
- [GFPGAN and Real-ESRGAN Support](docs/features/UPSCALE.md)
- [Seamless Tiling](docs/features/OTHER.md#seamless-tiling)
- [Google Colab](docs/features/OTHER.md#google-colab)
- [Web Server](docs/features/WEB.md)
- [Reading Prompts From File](docs/features/PROMPTS.md#reading-prompts-from-a-file)
- [Shortcut: Reusing Seeds](docs/features/OTHER.md#shortcuts-reusing-seeds)
- [Weighted Prompts](docs/features/PROMPTS.md#weighted-prompts)
- [Negative/Unconditioned Prompts](docs/features/PROMPTS.md#negative-and-unconditioned-prompts)
- [Variations](docs/features/VARIATIONS.md)
- [Personalizing Text-to-Image Generation](docs/features/TEXTUAL_INVERSION.md)
- [Simplified API for text to image generation](docs/features/OTHER.md#simplified-api)

#### Other Features

- [Creating Transparent Regions for Inpainting](docs/features/INPAINTING.md#creating-transparent-regions-for-inpainting)
- [Preload Models](docs/features/OTHER.md#preload-models)

### Latest Changes

- v1.14 (11 September 2022)

  - Memory optimizations for small-RAM cards. 512x512 now possible on 4 GB GPUs.
  - Full support for Apple hardware with M1 or M2 chips.
  - Add "seamless mode" for circular tiling of image. Generates beautiful effects.
    ([prixt](https://github.com/prixt)).
  - Inpainting support.
  - Improved web server GUI.
  - Lots of code and documentation cleanups.

- v1.13 (3 September 2022

  - Support image variations (see [VARIATIONS](docs/features/VARIATIONS.md)
    ([Kevin Gibbons](https://github.com/bakkot) and many contributors and reviewers)
  - Supports a Google Colab notebook for a standalone server running on Google hardware
    [Arturo Mendivil](https://github.com/artmen1516)
  - WebUI supports GFPGAN/ESRGAN facial reconstruction and upscaling
    [Kevin Gibbons](https://github.com/bakkot)
  - WebUI supports incremental display of in-progress images during generation
    [Kevin Gibbons](https://github.com/bakkot)
  - A new configuration file scheme that allows new models (including upcoming
    stable-diffusion-v1.5) to be added without altering the code.
    ([David Wager](https://github.com/maddavid12))
  - Can specify --grid on dream.py command line as the default.
  - Miscellaneous internal bug and stability fixes.
  - Works on M1 Apple hardware.
  - Multiple bug fixes.

For older changelogs, please visit the **[CHANGELOG](docs/features/CHANGELOG.md)**.

### Troubleshooting

Please check out our **[Q&A](docs/help/TROUBLESHOOT.md)** to get solutions for common installation
problems and other issues.

### Contributing

Anyone who wishes to contribute to this project, whether documentation, features, bug fixes, code
cleanup, testing, or code reviews, is very much encouraged to do so. If you are unfamiliar with how
to contribute to GitHub projects, here is a
[Getting Started Guide](https://opensource.com/article/19/7/create-pull-request-github).

A full set of contribution guidelines, along with templates, are in progress, but for now the most
important thing is to **make your pull request against the "development" branch**, and not against
"main". This will help keep public breakage to a minimum and will allow you to propose more radical
changes.

### Contributors

This fork is a combined effort of various people from across the world.
[Check out the list of all these amazing people](docs/other/CONTRIBUTORS.md). We thank them for
their time, hard work and effort.

### Support

For support, please use this repository's GitHub Issues tracking service. Feel free to send me an
email if you use and like the script.

Original portions of the software are Copyright (c) 2020
[Lincoln D. Stein](https://github.com/lstein)

### Further Reading

Please see the original README for more information on this software and underlying algorithm,
located in the file [README-CompViz.md](docs/other/README-CompViz.md).<|MERGE_RESOLUTION|>--- conflicted
+++ resolved
@@ -4,15 +4,12 @@
 
 ![project logo](docs/assets/logo.png)
 
-<<<<<<< HEAD
 <p align='center'>
   <a href="https://discord.gg/ZmtBAhwWhy"><img src="docs/assets/join-us-on-discord-image.png"/></a>
 </p>
 
 # **Stable Diffusion Dream Script**
-=======
 [![discord badge]][discord link]
->>>>>>> 2743e175
 
 [![latest release badge]][latest release link] [![github stars badge]][github stars link] [![github forks badge]][github forks link]
 
