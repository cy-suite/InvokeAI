--- conflicted
+++ resolved
@@ -162,8 +162,7 @@
 # Further Reading
 
 Please see the original README for more information on this software
-<<<<<<< HEAD
-and underlying algorithm, located in the file [README-CompViz.md](README-CompViz.md).
+and underlying algorithm, located in the file [README-CompViz.md](docs/README-CompViz.md).
 
 # Discord integration
 Discord integration is provided by the `/scripts/discord/discord_bot.py` script.
@@ -175,7 +174,4 @@
 call C:\ProgramData\Miniconda3\Scripts\activate.bat
 call conda activate ldm
 python scripts/discord/discord_bot.py
-```
-=======
-and underlying algorithm, located in the file [README-CompViz.md](docs/README-CompViz.md).
->>>>>>> 89da371f
+```