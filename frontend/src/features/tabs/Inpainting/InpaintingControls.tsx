--- conflicted
+++ resolved
@@ -1,55 +1,5 @@
 import InpaintingBrushControl from './InpaintingControls/InpaintingBrushControl';
 import InpaintingEraserControl from './InpaintingControls/InpaintingEraserControl';
-<<<<<<< HEAD
-import InpaintingMaskControl from './InpaintingControls/InpaintingMaskControl';
-import InpaintingUndoControl from './InpaintingControls/InpaintingUndoControl';
-import InpaintingRedoControl from './InpaintingControls/InpaintingRedoControl';
-import InpaintingClearImageControl from './InpaintingControls/InpaintingClearImageControl';
-import InpaintingSplitLayoutControl from './InpaintingControls/InpaintingSplitLayoutControl';
-
-const InpaintingControls = () => {
-  // const { shouldShowMask, activeTabName } = useAppSelector(
-  //   inpaintingControlsSelector
-  // );
-
-  // const dispatch = useAppDispatch();
-
-  /**
-   * Hotkeys
-   */
-
-  // Toggle lock bounding box
-  // useHotkeys(
-  //   'shift+q',
-  //   (e: KeyboardEvent) => {
-  //     e.preventDefault();
-  //     dispatch(toggleShouldLockBoundingBox());
-  //   },
-  //   {
-  //     enabled: activeTabName === 'inpainting' && shouldShowMask,
-  //   },
-  //   [activeTabName, shouldShowMask]
-  // );
-
-  return (
-    <div className="inpainting-settings">
-      <div className="inpainting-buttons-group">
-        <InpaintingBrushControl />
-        <InpaintingEraserControl />
-      </div>
-      <div className="inpainting-buttons-group">
-        <InpaintingMaskControl />
-      </div>
-      <div className="inpainting-buttons-group">
-        <InpaintingUndoControl />
-        <InpaintingRedoControl />
-      </div>
-
-      <div className="inpainting-buttons-group">
-        <InpaintingClearImageControl />
-      </div>
-      <InpaintingSplitLayoutControl />
-=======
 import InpaintingUndoControl from './InpaintingControls/InpaintingUndoControl';
 import InpaintingRedoControl from './InpaintingControls/InpaintingRedoControl';
 import { ButtonGroup } from '@chakra-ui/react';
@@ -83,7 +33,6 @@
       <ButtonGroup isAttached={true}>
         <ImageUploaderIconButton />
       </ButtonGroup>
->>>>>>> 063aaece
     </div>
   );
 };
