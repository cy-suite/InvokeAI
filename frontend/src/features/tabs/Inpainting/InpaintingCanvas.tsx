--- conflicted
+++ resolved
@@ -35,7 +35,6 @@
 import { KonvaEventObject } from 'konva/lib/Node';
 import KeyboardEventManager from './KeyboardEventManager';
 import { useToast } from '@chakra-ui/react';
-import InpaintingCanvasStatusIcons from './InpaintingCanvasStatusIcons';
 
 // Use a closure allow other components to use these things... not ideal...
 export let stageRef: MutableRefObject<StageType | null>;
@@ -57,10 +56,6 @@
     shouldShowBoundingBox,
     shouldShowBoundingBoxFill,
     isDrawing,
-<<<<<<< HEAD
-    isMouseOverBoundingBox,
-=======
->>>>>>> 063aaece
     isModifyingBoundingBox,
     stageCursor,
   } = useAppSelector(inpaintingCanvasSelector);
@@ -239,15 +234,8 @@
   );
 
   return (
-<<<<<<< HEAD
-    <div className="inpainting-canvas-container" tabIndex={1}>
-      <div className="inpainting-canvas-wrapper">
-        <InpaintingCanvasStatusIcons />
-
-=======
     <div className="inpainting-canvas-container">
       <div className="inpainting-canvas-wrapper">
->>>>>>> 063aaece
         {canvasBgImage && (
           <Stage
             width={Math.floor(canvasBgImage.width * stageScale)}
@@ -282,13 +270,7 @@
                 >
                   <InpaintingCanvasLines />
 
-<<<<<<< HEAD
-                  {!isMouseOverBoundingBox && !isModifyingBoundingBox && (
-                    <InpaintingCanvasBrushPreview />
-                  )}
-=======
                   <InpaintingCanvasBrushPreview />
->>>>>>> 063aaece
 
                   {shouldInvertMask && (
                     <KonvaImage
@@ -311,13 +293,7 @@
                   )}
                   {shouldShowBoundingBox && <InpaintingBoundingBoxPreview />}
 
-<<<<<<< HEAD
-                  {!isMouseOverBoundingBox && !isModifyingBoundingBox && (
-                    <InpaintingCanvasBrushPreviewOutline />
-                  )}
-=======
                   <InpaintingCanvasBrushPreviewOutline />
->>>>>>> 063aaece
                 </Layer>
               </>
             )}
