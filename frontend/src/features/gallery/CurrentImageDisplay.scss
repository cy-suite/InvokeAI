@use '../../styles/Mixins/' as *;

.current-image-display,
.current-image-display-placeholder {
  display: grid;
  grid-template-areas: 'current-image';
  justify-items: center;
  background-color: var(--background-color-secondary);
  border-radius: 0.5rem;
}

.current-image-display-placeholder {
  align-items: center;

  svg {
    width: 10rem;
    height: 10rem;
    color: var(--svg-color);
  }
}

.current-image-tools {
  grid-area: current-image;
  width: 100%;
  height: 100%;
  display: grid;
  justify-content: center;
}

.current-image-options {
  display: grid;
  grid-auto-flow: column;
  padding: 1rem;
  height: fit-content;
  gap: 0.5rem;

  button {
    @include Button(
      $btn-width: 3rem,
      $icon-size: 22px,
      $btn-color: var(--btn-grey),
      $btn-color-hover: var(--btn-grey-hover)
    );
  }
}

.current-image-preview {
  grid-area: current-image;
  align-self: center;
  padding: 4.5rem 0 1rem 0;

  img {
    border-radius: 0.5rem;
    object-fit: contain;
    width: auto;
    height: calc(100vh - 13rem);
<<<<<<< HEAD
=======
    z-index: 2;
>>>>>>> 8dd3216f
  }
}

.current-image-metadata-viewer {
  grid-area: current-image;
  position: relative;
  margin-top: 4.5rem;
  border-radius: 0.5rem;
  width: 100%;
  background-color: rgba(0, 0, 0, 0.7);
  height: calc(100vh - 11rem);
  z-index: 1;
  overflow: scroll;
  @include HideScrollbar;
}<|MERGE_RESOLUTION|>--- conflicted
+++ resolved
@@ -54,10 +54,7 @@
     object-fit: contain;
     width: auto;
     height: calc(100vh - 13rem);
-<<<<<<< HEAD
-=======
     z-index: 2;
->>>>>>> 8dd3216f
   }
 }
 
