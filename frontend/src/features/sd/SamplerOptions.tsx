import { Flex } from '@chakra-ui/react';

import { RootState } from '../../app/store';
import { useAppDispatch, useAppSelector } from '../../app/store';

import { setCfgScale, setSampler, setThreshold, setPerlin, setSteps, SDState } from '../sd/sdSlice';


import { SAMPLERS } from '../../app/constants';
import { createSelector } from '@reduxjs/toolkit';
import { isEqual } from 'lodash';
import { ChangeEvent } from 'react';
import SDNumberInput from '../../common/components/SDNumberInput';
import SDSelect from '../../common/components/SDSelect';

const sdSelector = createSelector(
<<<<<<< HEAD
    (state: RootState) => state.sd,
    (sd: SDState) => {
        return {
            steps: sd.steps,
            cfgScale: sd.cfgScale,
            sampler: sd.sampler,
            threshold: sd.threshold,
            perlin: sd.perlin,
        };
=======
  (state: RootState) => state.sd,
  (sd: SDState) => {
    return {
      steps: sd.steps,
      cfgScale: sd.cfgScale,
      sampler: sd.sampler,
    };
  },
  {
    memoizeOptions: {
      resultEqualityCheck: isEqual,
>>>>>>> 50d607ff
    },
  }
);

/**
 * Sampler options. Includes steps, CFG scale, sampler.
 */
const SamplerOptions = () => {
<<<<<<< HEAD
    const { steps, cfgScale, sampler, threshold, perlin } = useAppSelector(sdSelector);

    const dispatch = useAppDispatch();

    return (
        <Flex gap={2} direction={'column'}>
            <SDNumberInput
                label='Steps'
                min={1}
                step={1}
                precision={0}
                onChange={(v) => dispatch(setSteps(Number(v)))}
                value={steps}
            />
            <SDNumberInput
                label='CFG scale'
                step={0.5}
                onChange={(v) => dispatch(setCfgScale(Number(v)))}
                value={cfgScale}
            />
            <SDSelect
                label='Sampler'
                value={sampler}
                onChange={(e) => dispatch(setSampler(e.target.value))}
                validValues={SAMPLERS}
            />
            <SDNumberInput
                label='Threshold'
                min={0}
                step={0.1}
                onChange={(v) => dispatch(setThreshold(Number(v)))}
                value={threshold}
            />
            <SDNumberInput
                label='Perlin'
                min={0}
                max={1}
                step={0.05}
                onChange={(v) => dispatch(setPerlin(Number(v)))}
                value={perlin}
            />
        </Flex>
    );
=======
  const dispatch = useAppDispatch();
  const { steps, cfgScale, sampler } = useAppSelector(sdSelector);

  const handleChangeSteps = (v: string | number) =>
    dispatch(setSteps(Number(v)));

  const handleChangeCfgScale = (v: string | number) =>
    dispatch(setCfgScale(Number(v)));

  const handleChangeSampler = (e: ChangeEvent<HTMLSelectElement>) =>
    dispatch(setSampler(e.target.value));

  return (
    <Flex gap={2} direction={'column'}>
      <SDNumberInput
        label="Steps"
        min={1}
        step={1}
        precision={0}
        onChange={handleChangeSteps}
        value={steps}
      />
      <SDNumberInput
        label="CFG scale"
        step={0.5}
        onChange={handleChangeCfgScale}
        value={cfgScale}
      />
      <SDSelect
        label="Sampler"
        value={sampler}
        onChange={handleChangeSampler}
        validValues={SAMPLERS}
      />
    </Flex>
  );
>>>>>>> 50d607ff
};

export default SamplerOptions;<|MERGE_RESOLUTION|>--- conflicted
+++ resolved
@@ -14,29 +14,19 @@
 import SDSelect from '../../common/components/SDSelect';
 
 const sdSelector = createSelector(
-<<<<<<< HEAD
-    (state: RootState) => state.sd,
-    (sd: SDState) => {
-        return {
-            steps: sd.steps,
-            cfgScale: sd.cfgScale,
-            sampler: sd.sampler,
-            threshold: sd.threshold,
-            perlin: sd.perlin,
-        };
-=======
   (state: RootState) => state.sd,
   (sd: SDState) => {
     return {
       steps: sd.steps,
       cfgScale: sd.cfgScale,
       sampler: sd.sampler,
+      threshold: sd.threshold,
+      perlin: sd.perlin,
     };
   },
   {
     memoizeOptions: {
       resultEqualityCheck: isEqual,
->>>>>>> 50d607ff
     },
   }
 );
@@ -45,53 +35,9 @@
  * Sampler options. Includes steps, CFG scale, sampler.
  */
 const SamplerOptions = () => {
-<<<<<<< HEAD
-    const { steps, cfgScale, sampler, threshold, perlin } = useAppSelector(sdSelector);
 
-    const dispatch = useAppDispatch();
-
-    return (
-        <Flex gap={2} direction={'column'}>
-            <SDNumberInput
-                label='Steps'
-                min={1}
-                step={1}
-                precision={0}
-                onChange={(v) => dispatch(setSteps(Number(v)))}
-                value={steps}
-            />
-            <SDNumberInput
-                label='CFG scale'
-                step={0.5}
-                onChange={(v) => dispatch(setCfgScale(Number(v)))}
-                value={cfgScale}
-            />
-            <SDSelect
-                label='Sampler'
-                value={sampler}
-                onChange={(e) => dispatch(setSampler(e.target.value))}
-                validValues={SAMPLERS}
-            />
-            <SDNumberInput
-                label='Threshold'
-                min={0}
-                step={0.1}
-                onChange={(v) => dispatch(setThreshold(Number(v)))}
-                value={threshold}
-            />
-            <SDNumberInput
-                label='Perlin'
-                min={0}
-                max={1}
-                step={0.05}
-                onChange={(v) => dispatch(setPerlin(Number(v)))}
-                value={perlin}
-            />
-        </Flex>
-    );
-=======
   const dispatch = useAppDispatch();
-  const { steps, cfgScale, sampler } = useAppSelector(sdSelector);
+  const { steps, cfgScale, sampler, threshold, perlin } = useAppSelector(sdSelector);
 
   const handleChangeSteps = (v: string | number) =>
     dispatch(setSteps(Number(v)));
@@ -101,6 +47,12 @@
 
   const handleChangeSampler = (e: ChangeEvent<HTMLSelectElement>) =>
     dispatch(setSampler(e.target.value));
+
+  const handleChangeThreshold = (v: string | number) =>
+    dispatch(setThreshold(Number(v)));
+
+  const handleChangePerlin = (v: string | number) =>
+    dispatch(setPerlin(Number(v)));
 
   return (
     <Flex gap={2} direction={'column'}>
@@ -124,9 +76,23 @@
         onChange={handleChangeSampler}
         validValues={SAMPLERS}
       />
+      <SDNumberInput
+          label='Threshold'
+          min={0}
+          step={0.1}
+          onChange={handleChangeThreshold}
+          value={threshold}
+      />
+      <SDNumberInput
+          label='Perlin'
+          min={0}
+          max={1}
+          step={0.05}
+          onChange={handleChangePerlin}
+          value={perlin}
+      />
     </Flex>
   );
->>>>>>> 50d607ff
 };
 
 export default SamplerOptions;