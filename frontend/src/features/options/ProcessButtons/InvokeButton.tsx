import React from 'react';
import { generateImage, outpaintImage } from '../../../app/socketio/actions';
import { RootState, useAppDispatch, useAppSelector } from '../../../app/store';
import IAIButton from '../../../common/components/IAIButton';
import { tabMap, tab_dict } from '../../tabs/InvokeTabs';
import useCheckParameters from '../../../common/hooks/useCheckParameters';
import { canvasRef } from '../../tabs/Inpainting/InpaintingCanvas';

export default function InvokeButton() {
  const { activeTab } = useAppSelector(
    (state: RootState) => state.options
  );

  const dispatch = useAppDispatch();
  const isReady = useCheckParameters();

  const handleClickGenerate = () => {
<<<<<<< HEAD
    if (tabMap[activeTab] === 'outpainting') {
      dispatch(outpaintImage());
    }
    else { 
=======
    // get dataURL of inpainting canvas
    const maskDataURL = canvasRef?.current?.toDataURL();
    if (maskDataURL) {
      dispatch(
        generateImage({
          inpaintingMask: maskDataURL.split('data:image/png;base64,')[1],
        })
      );
    } else {
>>>>>>> 41d35bb7
      dispatch(generateImage());
    }
  };

  return (
    <IAIButton
      label="Invoke"
      aria-label="Invoke"
      type="submit"
      isDisabled={!isReady}
      onClick={handleClickGenerate}
      className="invoke-btn"
    />
  );
}<|MERGE_RESOLUTION|>--- conflicted
+++ resolved
@@ -15,12 +15,6 @@
   const isReady = useCheckParameters();
 
   const handleClickGenerate = () => {
-<<<<<<< HEAD
-    if (tabMap[activeTab] === 'outpainting') {
-      dispatch(outpaintImage());
-    }
-    else { 
-=======
     // get dataURL of inpainting canvas
     const maskDataURL = canvasRef?.current?.toDataURL();
     if (maskDataURL) {
@@ -30,8 +24,12 @@
         })
       );
     } else {
->>>>>>> 41d35bb7
-      dispatch(generateImage());
+       if (tabMap[activeTab] === 'outpainting') {
+         dispatch(outpaintImage());
+       }
+       else {
+         dispatch(generateImage());
+       }
     }
   };
 
