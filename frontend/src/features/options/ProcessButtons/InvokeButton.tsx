import { ListItem, UnorderedList } from '@chakra-ui/react';
import { useHotkeys } from 'react-hotkeys-hook';
import { FaPlay } from 'react-icons/fa';
import { readinessSelector } from '../../../app/selectors/readinessSelector';
import { generateImage } from '../../../app/socketio/actions';
import { useAppDispatch, useAppSelector } from '../../../app/store';
import IAIButton, {
  IAIButtonProps,
} from '../../../common/components/IAIButton';
<<<<<<< HEAD
import IAIIconButton from '../../../common/components/IAIIconButton';
=======
import IAIIconButton, {
  IAIIconButtonProps,
} from '../../../common/components/IAIIconButton';
>>>>>>> 063aaece
import IAIPopover from '../../../common/components/IAIPopover';
import { activeTabNameSelector } from '../optionsSelectors';

interface InvokeButton
  extends Omit<IAIButtonProps | IAIIconButtonProps, 'aria-label'> {
  iconButton?: boolean;
}

export default function InvokeButton(props: InvokeButton) {
  const { iconButton = false, ...rest } = props;
  const dispatch = useAppDispatch();
  const { isReady, reasonsWhyNotReady } = useAppSelector(readinessSelector);
  const activeTabName = useAppSelector(activeTabNameSelector);

  const handleClickGenerate = () => {
    dispatch(generateImage(activeTabName));
  };

  useHotkeys(
    'ctrl+enter, cmd+enter',
    () => {
      if (isReady) {
        dispatch(generateImage(activeTabName));
      }
    },
    [isReady, activeTabName]
  );

<<<<<<< HEAD
  const buttonComponent = iconButton ? (
    <IAIIconButton
      aria-label="Invoke"
      type="submit"
      icon={<FaPlay />}
      isDisabled={!isReady}
      onClick={handleClickGenerate}
      className="invoke-btn invoke"
      tooltip="Invoke"
      tooltipPlacement="bottom"
      {...rest}
    />
=======
  const buttonComponent = (
    <div style={{ flexGrow: 4 }}>
      {iconButton ? (
        <IAIIconButton
          aria-label="Invoke"
          type="submit"
          icon={<FaPlay />}
          isDisabled={!isReady}
          onClick={handleClickGenerate}
          className="invoke-btn invoke"
          tooltip="Invoke"
          tooltipProps={{ placement: 'bottom' }}
          {...rest}
        />
      ) : (
        <IAIButton
          aria-label="Invoke"
          type="submit"
          isDisabled={!isReady}
          onClick={handleClickGenerate}
          className="invoke-btn"
          {...rest}
        >
          Invoke
        </IAIButton>
      )}
    </div>
  );

  return isReady ? (
    buttonComponent
>>>>>>> 063aaece
  ) : (
    <IAIPopover trigger="hover" triggerComponent={buttonComponent}>
      {reasonsWhyNotReady && (
        <UnorderedList>
          {reasonsWhyNotReady.map((reason, i) => (
            <ListItem key={i}>{reason}</ListItem>
          ))}
        </UnorderedList>
      )}
    </IAIPopover>
  );

<<<<<<< HEAD
  return isReady ? (
    buttonComponent
  ) : (
    <IAIPopover
      trigger="hover"
      triggerContainerProps={{ style: { flexGrow: 4 } }}
      triggerComponent={buttonComponent}
    >
      {reasonsWhyNotReady && (
        <UnorderedList>
          {reasonsWhyNotReady.map((reason, i) => (
            <ListItem key={i}>{reason}</ListItem>
          ))}
        </UnorderedList>
      )}
    </IAIPopover>
  );
=======
  // return isReady ? (
  //   buttonComponent
  // ) : (
  //   <IAIPopover trigger="hover" triggerComponent={buttonComponent}>
  //     {reasonsWhyNotReady ? (
  //       <UnorderedList>
  //         {reasonsWhyNotReady.map((reason, i) => (
  //           <ListItem key={i}>{reason}</ListItem>
  //         ))}
  //       </UnorderedList>
  //     ) : (
  //       'test'
  //     )}
  //   </IAIPopover>
  // );
>>>>>>> 063aaece
}<|MERGE_RESOLUTION|>--- conflicted
+++ resolved
@@ -7,13 +7,9 @@
 import IAIButton, {
   IAIButtonProps,
 } from '../../../common/components/IAIButton';
-<<<<<<< HEAD
-import IAIIconButton from '../../../common/components/IAIIconButton';
-=======
 import IAIIconButton, {
   IAIIconButtonProps,
 } from '../../../common/components/IAIIconButton';
->>>>>>> 063aaece
 import IAIPopover from '../../../common/components/IAIPopover';
 import { activeTabNameSelector } from '../optionsSelectors';
 
@@ -42,20 +38,6 @@
     [isReady, activeTabName]
   );
 
-<<<<<<< HEAD
-  const buttonComponent = iconButton ? (
-    <IAIIconButton
-      aria-label="Invoke"
-      type="submit"
-      icon={<FaPlay />}
-      isDisabled={!isReady}
-      onClick={handleClickGenerate}
-      className="invoke-btn invoke"
-      tooltip="Invoke"
-      tooltipPlacement="bottom"
-      {...rest}
-    />
-=======
   const buttonComponent = (
     <div style={{ flexGrow: 4 }}>
       {iconButton ? (
@@ -87,7 +69,6 @@
 
   return isReady ? (
     buttonComponent
->>>>>>> 063aaece
   ) : (
     <IAIPopover trigger="hover" triggerComponent={buttonComponent}>
       {reasonsWhyNotReady && (
@@ -100,25 +81,6 @@
     </IAIPopover>
   );
 
-<<<<<<< HEAD
-  return isReady ? (
-    buttonComponent
-  ) : (
-    <IAIPopover
-      trigger="hover"
-      triggerContainerProps={{ style: { flexGrow: 4 } }}
-      triggerComponent={buttonComponent}
-    >
-      {reasonsWhyNotReady && (
-        <UnorderedList>
-          {reasonsWhyNotReady.map((reason, i) => (
-            <ListItem key={i}>{reason}</ListItem>
-          ))}
-        </UnorderedList>
-      )}
-    </IAIPopover>
-  );
-=======
   // return isReady ? (
   //   buttonComponent
   // ) : (
@@ -134,5 +96,4 @@
   //     )}
   //   </IAIPopover>
   // );
->>>>>>> 063aaece
 }