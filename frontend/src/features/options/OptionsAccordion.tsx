--- conflicted
+++ resolved
@@ -33,42 +33,6 @@
 import { Feature } from '../../app/features';
 import SeedOptions from './SeedOptions';
 import VariationsOptions from './VariationsOptions';
-<<<<<<< HEAD
-
-const optionsSelector = createSelector(
-  (state: RootState) => state.options,
-  (options: OptionsState) => {
-    return {
-      initialImagePath: options.initialImagePath,
-      shouldUseInitImage: options.shouldUseInitImage,
-      shouldRunESRGAN: options.shouldRunESRGAN,
-      shouldRunGFPGAN: options.shouldRunGFPGAN,
-    };
-  },
-  {
-    memoizeOptions: {
-      resultEqualityCheck: isEqual,
-    },
-  }
-);
-
-const systemSelector = createSelector(
-  (state: RootState) => state.system,
-  (system: SystemState) => {
-    return {
-      isGFPGANAvailable: system.isGFPGANAvailable,
-      isESRGANAvailable: system.isESRGANAvailable,
-      openAccordions: system.openAccordions,
-    };
-  },
-  {
-    memoizeOptions: {
-      resultEqualityCheck: isEqual,
-    },
-  }
-);
-=======
->>>>>>> fcae4613
 
 /**
  * Main container for generation and processing parameters.
@@ -102,131 +66,6 @@
     dispatch(setShouldUseInitImage(e.target.checked));
 
   return (
-<<<<<<< HEAD
-    <>
-      <Accordion
-        defaultIndex={openAccordions}
-        allowMultiple
-        reduceMotion
-        onChange={handleChangeAccordionState}
-      >
-        <AccordionItem>
-          <h2>
-            <AccordionButton>
-              <Box flex="1" textAlign="left">
-                Seed
-              </Box>
-              <GuideIcon feature={Feature.SEED} />
-              <AccordionIcon />
-            </AccordionButton>
-          </h2>
-          <AccordionPanel>
-            <SeedOptions />
-          </AccordionPanel>
-        </AccordionItem>
-        <AccordionItem>
-          <h2>
-            <AccordionButton>
-              <Box flex="1" textAlign="left">
-                Variations
-              </Box>
-              <GuideIcon feature={Feature.VARIATIONS} />
-              <AccordionIcon />
-            </AccordionButton>
-          </h2>
-          <AccordionPanel>
-            <VariationsOptions />
-          </AccordionPanel>
-        </AccordionItem>
-        <AccordionItem>
-          <h2>
-            <AccordionButton>
-              <Flex
-                justifyContent={'space-between'}
-                alignItems={'center'}
-                width={'100%'}
-                mr={2}
-              >
-                <Text>Upscale</Text>
-                <Switch
-                  isDisabled={!isESRGANAvailable}
-                  isChecked={shouldRunESRGAN}
-                  onChange={handleChangeShouldRunESRGAN}
-                />
-              </Flex>
-              <GuideIcon feature={Feature.ESRGAN} />
-              <AccordionIcon />
-            </AccordionButton>
-          </h2>
-          <AccordionPanel>
-            <ESRGANOptions />
-          </AccordionPanel>
-        </AccordionItem>
-        <AccordionItem>
-          <h2>
-            <AccordionButton>
-              <Flex
-                justifyContent={'space-between'}
-                alignItems={'center'}
-                width={'100%'}
-                mr={2}
-              >
-                <Text>Restore Face</Text>
-                <Switch
-                  isDisabled={!isGFPGANAvailable}
-                  isChecked={shouldRunGFPGAN}
-                  onChange={handleChangeShouldRunGFPGAN}
-                />
-              </Flex>
-              <GuideIcon feature={Feature.FACE_CORRECTION} />
-              <AccordionIcon />
-            </AccordionButton>
-          </h2>
-          <AccordionPanel>
-            <GFPGANOptions />
-          </AccordionPanel>
-        </AccordionItem>
-        <AccordionItem>
-          <h2>
-            <AccordionButton>
-              <Flex
-                justifyContent={'space-between'}
-                alignItems={'center'}
-                width={'100%'}
-                mr={2}
-              >
-                <Text>Image to Image</Text>
-                <Switch
-                  isDisabled={!initialImagePath}
-                  isChecked={shouldUseInitImage}
-                  onChange={handleChangeShouldUseInitImage}
-                />
-              </Flex>
-              <GuideIcon feature={Feature.IMAGE_TO_IMAGE} />
-              <AccordionIcon />
-            </AccordionButton>
-          </h2>
-          <AccordionPanel>
-            <ImageToImageOptions />
-          </AccordionPanel>
-        </AccordionItem>
-        <AccordionItem>
-          <h2>
-            <AccordionButton>
-              <Box flex="1" textAlign="left">
-                Other
-              </Box>
-              <GuideIcon feature={Feature.OTHER} />
-              <AccordionIcon />
-            </AccordionButton>
-          </h2>
-          <AccordionPanel>
-            <OutputOptions />
-          </AccordionPanel>
-        </AccordionItem>
-      </Accordion>
-    </>
-=======
     <Accordion
       defaultIndex={openAccordions}
       allowMultiple
@@ -348,7 +187,6 @@
         </AccordionPanel>
       </AccordionItem>
     </Accordion>
->>>>>>> fcae4613
   );
 };
 
