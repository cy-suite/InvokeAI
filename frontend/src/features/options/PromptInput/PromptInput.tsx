import { FormControl, Textarea } from '@chakra-ui/react';
import { ChangeEvent, KeyboardEvent } from 'react';
import { RootState, useAppDispatch, useAppSelector } from '../../../app/store';
import { generateImage } from '../../../app/socketio/actions';

import { OptionsState, setPrompt } from '../optionsSlice';
import { createSelector } from '@reduxjs/toolkit';
import { isEqual } from 'lodash';
import useCheckParameters, {
  systemSelector,
} from '../../../common/hooks/useCheckParameters';

export const optionsSelector = createSelector(
  (state: RootState) => state.options,
  (options: OptionsState) => {
    return {
      prompt: options.prompt,
    };
  },
  {
    memoizeOptions: {
      resultEqualityCheck: isEqual,
    },
  }
);

/**
 * Prompt input text area.
 */
const PromptInput = () => {
  const { prompt } = useAppSelector(optionsSelector);
  const { isProcessing } = useAppSelector(systemSelector);
  const dispatch = useAppDispatch();
  const isReady = useCheckParameters();

  const handleChangePrompt = (e: ChangeEvent<HTMLTextAreaElement>) => {
    dispatch(setPrompt(e.target.value));
  };

  const handleKeyDown = (e: KeyboardEvent<HTMLTextAreaElement>) => {
<<<<<<< HEAD
    if (
      e.key === 'Enter' &&
      e.shiftKey === false &&
      prompt.length > 0 &&
      Boolean(!prompt.match(/^[\s\r\n]+$/))
    ) {
=======
    if (e.key === 'Enter' && e.shiftKey === false && isReady) {
>>>>>>> 3fbc282c
      e.preventDefault();
      dispatch(generateImage());
    }
  };

  return (
    <div className="prompt-bar">
      <FormControl
        isInvalid={prompt.length === 0 || Boolean(prompt.match(/^[\s\r\n]+$/))}
        isDisabled={isProcessing}
      >
        <Textarea
          id="prompt"
          name="prompt"
          placeholder="I'm dreaming of..."
          size={'lg'}
          value={prompt}
          onChange={handleChangePrompt}
          onKeyDown={handleKeyDown}
          resize="vertical"
          height={30}
        />
      </FormControl>
    </div>
  );
};

export default PromptInput;<|MERGE_RESOLUTION|>--- conflicted
+++ resolved
@@ -38,16 +38,7 @@
   };
 
   const handleKeyDown = (e: KeyboardEvent<HTMLTextAreaElement>) => {
-<<<<<<< HEAD
-    if (
-      e.key === 'Enter' &&
-      e.shiftKey === false &&
-      prompt.length > 0 &&
-      Boolean(!prompt.match(/^[\s\r\n]+$/))
-    ) {
-=======
     if (e.key === 'Enter' && e.shiftKey === false && isReady) {
->>>>>>> 3fbc282c
       e.preventDefault();
       dispatch(generateImage());
     }
