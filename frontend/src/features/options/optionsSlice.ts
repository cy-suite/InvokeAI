import { createSlice } from '@reduxjs/toolkit';
import type { PayloadAction } from '@reduxjs/toolkit';
import * as InvokeAI from '../../app/invokeai';
import promptToString from '../../common/util/promptToString';
import { seedWeightsToString } from '../../common/util/seedWeightPairs';
import { BrushShape } from '../tabs/Inpainting/drawBrush';

export type UpscalingLevel = 2 | 4;

export type InpaintingTool = 'eraser' | 'uneraser';

export interface OptionsState {
  prompt: string;
  iterations: number;
  steps: number;
  cfgScale: number;
  height: number;
  width: number;
  sampler: string;
  threshold: number;
  perlin: number;
  seed: number;
  img2imgStrength: number;
  gfpganStrength: number;
  upscalingLevel: UpscalingLevel;
  upscalingStrength: number;
  shouldUseInitImage: boolean;
  initialImagePath: string | null;
  maskPath: string;
  seamless: boolean;
  hiresFix: boolean;
  shouldFitToWidthHeight: boolean;
  shouldGenerateVariations: boolean;
  variationAmount: number;
  seedWeights: string;
  shouldRunESRGAN: boolean;
  shouldRunGFPGAN: boolean;
  shouldRandomizeSeed: boolean;
  showAdvancedOptions: boolean;
  activeTab: number;
  shouldShowImageDetails: boolean;
  shouldShowGallery: boolean;
<<<<<<< HEAD
  canvasWidth: number;
  canvasHeight: number;
=======
  inpaintingTool: 'eraser' | 'uneraser';
  inpaintingBrushSize: number;
  inpaintingBrushShape: BrushShape;
>>>>>>> 41d35bb7
}

const initialOptionsState: OptionsState = {
  prompt: '',
  iterations: 1,
  steps: 50,
  cfgScale: 7.5,
  height: 512,
  width: 512,
  sampler: 'k_lms',
  threshold: 0,
  perlin: 0,
  seed: 0,
  seamless: false,
  hiresFix: false,
  shouldUseInitImage: false,
  img2imgStrength: 0.75,
  initialImagePath: null,
  maskPath: '',
  shouldFitToWidthHeight: true,
  shouldGenerateVariations: false,
  variationAmount: 0.1,
  seedWeights: '',
  shouldRunESRGAN: false,
  upscalingLevel: 4,
  upscalingStrength: 0.75,
  shouldRunGFPGAN: false,
  gfpganStrength: 0.8,
  shouldRandomizeSeed: true,
  showAdvancedOptions: true,
  activeTab: 0,
  shouldShowImageDetails: false,
  shouldShowGallery: false,
<<<<<<< HEAD
  canvasWidth: 1024,
  canvasHeight: 1024,
=======
  inpaintingTool: 'eraser',
  inpaintingBrushSize: 20,
  inpaintingBrushShape: 'circle',
>>>>>>> 41d35bb7
};

const initialState: OptionsState = initialOptionsState;

export const optionsSlice = createSlice({
  name: 'options',
  initialState,
  reducers: {
    setPrompt: (state, action: PayloadAction<string | InvokeAI.Prompt>) => {
      const newPrompt = action.payload;
      if (typeof newPrompt === 'string') {
        state.prompt = newPrompt;
      } else {
        state.prompt = promptToString(newPrompt);
      }
    },
    setIterations: (state, action: PayloadAction<number>) => {
      state.iterations = action.payload;
    },
    setSteps: (state, action: PayloadAction<number>) => {
      state.steps = action.payload;
    },
    setCfgScale: (state, action: PayloadAction<number>) => {
      state.cfgScale = action.payload;
    },
    setThreshold: (state, action: PayloadAction<number>) => {
      state.threshold = action.payload;
    },
    setPerlin: (state, action: PayloadAction<number>) => {
      state.perlin = action.payload;
    },
    setHeight: (state, action: PayloadAction<number>) => {
      state.height = action.payload;
    },
    setWidth: (state, action: PayloadAction<number>) => {
      state.width = action.payload;
    },
    setSampler: (state, action: PayloadAction<string>) => {
      state.sampler = action.payload;
    },
    setSeed: (state, action: PayloadAction<number>) => {
      state.seed = action.payload;
      state.shouldRandomizeSeed = false;
    },
    setImg2imgStrength: (state, action: PayloadAction<number>) => {
      state.img2imgStrength = action.payload;
    },
    setGfpganStrength: (state, action: PayloadAction<number>) => {
      state.gfpganStrength = action.payload;
    },
    setUpscalingLevel: (state, action: PayloadAction<UpscalingLevel>) => {
      state.upscalingLevel = action.payload;
    },
    setUpscalingStrength: (state, action: PayloadAction<number>) => {
      state.upscalingStrength = action.payload;
    },
    setShouldUseInitImage: (state, action: PayloadAction<boolean>) => {
      state.shouldUseInitImage = action.payload;
    },
    setInitialImagePath: (state, action: PayloadAction<string | null>) => {
      const newInitialImagePath = action.payload;
      state.shouldUseInitImage = newInitialImagePath ? true : false;
      state.initialImagePath = newInitialImagePath;
    },
    setMaskPath: (state, action: PayloadAction<string>) => {
      state.maskPath = action.payload;
    },
    setSeamless: (state, action: PayloadAction<boolean>) => {
      state.seamless = action.payload;
    },
    setHiresFix: (state, action: PayloadAction<boolean>) => {
      state.hiresFix = action.payload;
    },
    setShouldFitToWidthHeight: (state, action: PayloadAction<boolean>) => {
      state.shouldFitToWidthHeight = action.payload;
    },
    resetSeed: (state) => {
      state.seed = -1;
    },
    setParameter: (
      state,
      action: PayloadAction<{ key: string; value: string | number | boolean }>
    ) => {
      // TODO: This probably needs to be refactored.
      const { key, value } = action.payload;
      const temp = { ...state, [key]: value };
      if (key === 'seed') {
        temp.shouldRandomizeSeed = false;
      }
      if (key === 'initialImagePath' && value === '') {
        temp.shouldUseInitImage = false;
      }
      return temp;
    },
    setShouldGenerateVariations: (state, action: PayloadAction<boolean>) => {
      state.shouldGenerateVariations = action.payload;
    },
    setVariationAmount: (state, action: PayloadAction<number>) => {
      state.variationAmount = action.payload;
    },
    setSeedWeights: (state, action: PayloadAction<string>) => {
      state.seedWeights = action.payload;
    },
    setCanvasWidth: (state, action: PayloadAction<number>) => {
      state.canvasWidth = action.payload;
    },
    setCanvasHeight: (state, action: PayloadAction<number>) => {
      state.canvasHeight = action.payload;
    },
    setAllParameters: (state, action: PayloadAction<InvokeAI.Metadata>) => {
      const {
        type,
        sampler,
        prompt,
        seed,
        variations,
        steps,
        cfg_scale,
        threshold,
        perlin,
        seamless,
        hires_fix,
        width,
        height,
        strength,
        fit,
        init_image_path,
        mask_image_path,
      } = action.payload.image;

      if (type === 'img2img') {
        if (init_image_path) state.initialImagePath = init_image_path;
        if (mask_image_path) state.maskPath = mask_image_path;
        if (strength) state.img2imgStrength = strength;
        if (typeof fit === 'boolean') state.shouldFitToWidthHeight = fit;
        state.shouldUseInitImage = true;
      } else {
        state.shouldUseInitImage = false;
      }

      if (variations && variations.length > 0) {
        state.seedWeights = seedWeightsToString(variations);
        state.shouldGenerateVariations = true;
      } else {
        state.shouldGenerateVariations = false;
      }

      if (seed) {
        state.seed = seed;
        state.shouldRandomizeSeed = false;
      }

      /**
       * We support arbitrary numbers of postprocessing steps, so it
       * doesnt make sense to be include postprocessing metadata when
       * we use all parameters. Because this code needed a bit of braining
       * to figure out, I am leaving it, in case it is needed again.
       */

      // let postprocessingNotDone = ['gfpgan', 'esrgan'];
      // if (postprocessing && postprocessing.length > 0) {
      //   postprocessing.forEach(
      //     (postprocess: InvokeAI.PostProcessedImageMetadata) => {
      //       if (postprocess.type === 'gfpgan') {
      //         const { strength } = postprocess;
      //         if (strength) state.gfpganStrength = strength;
      //         state.shouldRunGFPGAN = true;
      //         postprocessingNotDone = postprocessingNotDone.filter(
      //           (p) => p !== 'gfpgan'
      //         );
      //       }
      //       if (postprocess.type === 'esrgan') {
      //         const { scale, strength } = postprocess;
      //         if (scale) state.upscalingLevel = scale;
      //         if (strength) state.upscalingStrength = strength;
      //         state.shouldRunESRGAN = true;
      //         postprocessingNotDone = postprocessingNotDone.filter(
      //           (p) => p !== 'esrgan'
      //         );
      //       }
      //     }
      //   );
      // }

      // postprocessingNotDone.forEach((p) => {
      //   if (p === 'esrgan') state.shouldRunESRGAN = false;
      //   if (p === 'gfpgan') state.shouldRunGFPGAN = false;
      // });

      if (prompt) state.prompt = promptToString(prompt);
      if (sampler) state.sampler = sampler;
      if (steps) state.steps = steps;
      if (cfg_scale) state.cfgScale = cfg_scale;
      if (threshold) state.threshold = threshold;
      if (typeof threshold === 'undefined') state.threshold = 0;
      if (perlin) state.perlin = perlin;
      if (typeof perlin === 'undefined') state.perlin = 0;
      if (typeof seamless === 'boolean') state.seamless = seamless;
      if (typeof hires_fix === 'boolean') state.hiresFix = hires_fix;
      if (width) state.width = width;
      if (height) state.height = height;
    },
    resetOptionsState: (state) => {
      return {
        ...state,
        ...initialOptionsState,
      };
    },
    setShouldRunGFPGAN: (state, action: PayloadAction<boolean>) => {
      state.shouldRunGFPGAN = action.payload;
    },
    setShouldRunESRGAN: (state, action: PayloadAction<boolean>) => {
      state.shouldRunESRGAN = action.payload;
    },
    setShouldRandomizeSeed: (state, action: PayloadAction<boolean>) => {
      state.shouldRandomizeSeed = action.payload;
    },
    setShowAdvancedOptions: (state, action: PayloadAction<boolean>) => {
      state.showAdvancedOptions = action.payload;
    },
    setActiveTab: (state, action: PayloadAction<number>) => {
      state.activeTab = action.payload;
    },
    setShouldShowImageDetails: (state, action: PayloadAction<boolean>) => {
      state.shouldShowImageDetails = action.payload;
    },
    setShouldShowGallery: (state, action: PayloadAction<boolean>) => {
      state.shouldShowGallery = action.payload;
    },
    setInpaintingTool: (state, action: PayloadAction<InpaintingTool>) => {
      state.inpaintingTool = action.payload;
    },
    setInpaintingBrushSize: (state, action: PayloadAction<number>) => {
      state.inpaintingBrushSize = action.payload;
    },
    setInpaintingBrushShape: (state, action: PayloadAction<BrushShape>) => {
      state.inpaintingBrushShape = action.payload;
    },
  },
});

export const {
  setPrompt,
  setIterations,
  setSteps,
  setCfgScale,
  setThreshold,
  setPerlin,
  setHeight,
  setWidth,
  setSampler,
  setSeed,
  setSeamless,
  setHiresFix,
  setImg2imgStrength,
  setGfpganStrength,
  setUpscalingLevel,
  setUpscalingStrength,
  setShouldUseInitImage,
  setInitialImagePath,
  setMaskPath,
  resetSeed,
  resetOptionsState,
  setShouldFitToWidthHeight,
  setParameter,
  setShouldGenerateVariations,
  setSeedWeights,
  setVariationAmount,
  setAllParameters,
  setShouldRunGFPGAN,
  setShouldRunESRGAN,
  setShouldRandomizeSeed,
  setShowAdvancedOptions,
  setActiveTab,
  setShouldShowImageDetails,
  setShouldShowGallery,
<<<<<<< HEAD
  setCanvasWidth,
  setCanvasHeight,
=======
  setInpaintingTool,
  setInpaintingBrushSize,
>>>>>>> 41d35bb7
} = optionsSlice.actions;

export default optionsSlice.reducer;<|MERGE_RESOLUTION|>--- conflicted
+++ resolved
@@ -40,14 +40,11 @@
   activeTab: number;
   shouldShowImageDetails: boolean;
   shouldShowGallery: boolean;
-<<<<<<< HEAD
   canvasWidth: number;
   canvasHeight: number;
-=======
   inpaintingTool: 'eraser' | 'uneraser';
   inpaintingBrushSize: number;
   inpaintingBrushShape: BrushShape;
->>>>>>> 41d35bb7
 }
 
 const initialOptionsState: OptionsState = {
@@ -81,14 +78,11 @@
   activeTab: 0,
   shouldShowImageDetails: false,
   shouldShowGallery: false,
-<<<<<<< HEAD
   canvasWidth: 1024,
   canvasHeight: 1024,
-=======
   inpaintingTool: 'eraser',
   inpaintingBrushSize: 20,
   inpaintingBrushShape: 'circle',
->>>>>>> 41d35bb7
 };
 
 const initialState: OptionsState = initialOptionsState;
@@ -365,13 +359,10 @@
   setActiveTab,
   setShouldShowImageDetails,
   setShouldShowGallery,
-<<<<<<< HEAD
   setCanvasWidth,
   setCanvasHeight,
-=======
   setInpaintingTool,
-  setInpaintingBrushSize,
->>>>>>> 41d35bb7
+  setInpaintingBrushSize
 } = optionsSlice.actions;
 
 export default optionsSlice.reducer;