import { createSlice } from '@reduxjs/toolkit';
import type { PayloadAction } from '@reduxjs/toolkit';
import * as InvokeAI from '../../app/invokeai';
import promptToString from '../../common/util/promptToString';
import { seedWeightsToString } from '../../common/util/seedWeightPairs';
<<<<<<< HEAD
import { BrushShape } from '../tabs/Inpainting/drawBrush';

export type UpscalingLevel = 2 | 4;

export type InpaintingTool = 'eraser' | 'uneraser';
=======
import { FACETOOL_TYPES } from '../../app/constants';

export type UpscalingLevel = 2 | 4;

export type FacetoolType = typeof FACETOOL_TYPES[number];
>>>>>>> 554445a9

export interface OptionsState {
  prompt: string;
  iterations: number;
  steps: number;
  cfgScale: number;
  height: number;
  width: number;
  sampler: string;
  threshold: number;
  perlin: number;
  seed: number;
  img2imgStrength: number;
  facetoolType: FacetoolType;
  facetoolStrength: number;
  codeformerFidelity: number;
  upscalingLevel: UpscalingLevel;
  upscalingStrength: number;
  shouldUseInitImage: boolean;
  initialImagePath: string | null;
  maskPath: string;
  seamless: boolean;
  hiresFix: boolean;
  shouldFitToWidthHeight: boolean;
  shouldGenerateVariations: boolean;
  variationAmount: number;
  seedWeights: string;
  shouldRunESRGAN: boolean;
  shouldRunFacetool: boolean;
  shouldRandomizeSeed: boolean;
  showAdvancedOptions: boolean;
  activeTab: number;
  shouldShowImageDetails: boolean;
  shouldShowGallery: boolean;
  canvasWidth: number;
  canvasHeight: number;
  inpaintingTool: 'eraser' | 'uneraser';
  inpaintingBrushSize: number;
  inpaintingBrushShape: BrushShape;
}

const initialOptionsState: OptionsState = {
  prompt: '',
  iterations: 1,
  steps: 50,
  cfgScale: 7.5,
  height: 512,
  width: 512,
  sampler: 'k_lms',
  threshold: 0,
  perlin: 0,
  seed: 0,
  seamless: false,
  hiresFix: false,
  shouldUseInitImage: false,
  img2imgStrength: 0.75,
  initialImagePath: null,
  maskPath: '',
  shouldFitToWidthHeight: true,
  shouldGenerateVariations: false,
  variationAmount: 0.1,
  seedWeights: '',
  shouldRunESRGAN: false,
  upscalingLevel: 4,
  upscalingStrength: 0.75,
  shouldRunFacetool: false,
  facetoolStrength: 0.8,
  facetoolType: 'gfpgan',
  codeformerFidelity: 0.75,
  shouldRandomizeSeed: true,
  showAdvancedOptions: true,
  activeTab: 0,
  shouldShowImageDetails: false,
  shouldShowGallery: false,
  canvasWidth: 1024,
  canvasHeight: 1024,
  inpaintingTool: 'eraser',
  inpaintingBrushSize: 20,
  inpaintingBrushShape: 'circle',
};

const initialState: OptionsState = initialOptionsState;

export const optionsSlice = createSlice({
  name: 'options',
  initialState,
  reducers: {
    setPrompt: (state, action: PayloadAction<string | InvokeAI.Prompt>) => {
      const newPrompt = action.payload;
      if (typeof newPrompt === 'string') {
        state.prompt = newPrompt;
      } else {
        state.prompt = promptToString(newPrompt);
      }
    },
    setIterations: (state, action: PayloadAction<number>) => {
      state.iterations = action.payload;
    },
    setSteps: (state, action: PayloadAction<number>) => {
      state.steps = action.payload;
    },
    setCfgScale: (state, action: PayloadAction<number>) => {
      state.cfgScale = action.payload;
    },
    setThreshold: (state, action: PayloadAction<number>) => {
      state.threshold = action.payload;
    },
    setPerlin: (state, action: PayloadAction<number>) => {
      state.perlin = action.payload;
    },
    setHeight: (state, action: PayloadAction<number>) => {
      state.height = action.payload;
    },
    setWidth: (state, action: PayloadAction<number>) => {
      state.width = action.payload;
    },
    setSampler: (state, action: PayloadAction<string>) => {
      state.sampler = action.payload;
    },
    setSeed: (state, action: PayloadAction<number>) => {
      state.seed = action.payload;
      state.shouldRandomizeSeed = false;
    },
    setImg2imgStrength: (state, action: PayloadAction<number>) => {
      state.img2imgStrength = action.payload;
    },
    setFacetoolStrength: (state, action: PayloadAction<number>) => {
      state.facetoolStrength = action.payload;
    },
    setCodeformerFidelity: (state, action: PayloadAction<number>) => {
      state.codeformerFidelity = action.payload;
    },
    setUpscalingLevel: (state, action: PayloadAction<UpscalingLevel>) => {
      state.upscalingLevel = action.payload;
    },
    setUpscalingStrength: (state, action: PayloadAction<number>) => {
      state.upscalingStrength = action.payload;
    },
    setShouldUseInitImage: (state, action: PayloadAction<boolean>) => {
      state.shouldUseInitImage = action.payload;
    },
    setInitialImagePath: (state, action: PayloadAction<string | null>) => {
      const newInitialImagePath = action.payload;
      state.shouldUseInitImage = newInitialImagePath ? true : false;
      state.initialImagePath = newInitialImagePath;
    },
    setMaskPath: (state, action: PayloadAction<string>) => {
      state.maskPath = action.payload;
    },
    setSeamless: (state, action: PayloadAction<boolean>) => {
      state.seamless = action.payload;
    },
    setHiresFix: (state, action: PayloadAction<boolean>) => {
      state.hiresFix = action.payload;
    },
    setShouldFitToWidthHeight: (state, action: PayloadAction<boolean>) => {
      state.shouldFitToWidthHeight = action.payload;
    },
    resetSeed: (state) => {
      state.seed = -1;
    },
    setParameter: (
      state,
      action: PayloadAction<{ key: string; value: string | number | boolean }>
    ) => {
      // TODO: This probably needs to be refactored.
      const { key, value } = action.payload;
      const temp = { ...state, [key]: value };
      if (key === 'seed') {
        temp.shouldRandomizeSeed = false;
      }
      if (key === 'initialImagePath' && value === '') {
        temp.shouldUseInitImage = false;
      }
      return temp;
    },
    setShouldGenerateVariations: (state, action: PayloadAction<boolean>) => {
      state.shouldGenerateVariations = action.payload;
    },
    setVariationAmount: (state, action: PayloadAction<number>) => {
      state.variationAmount = action.payload;
    },
    setSeedWeights: (state, action: PayloadAction<string>) => {
      state.seedWeights = action.payload;
    },
<<<<<<< HEAD
    setCanvasWidth: (state, action: PayloadAction<number>) => {
      state.canvasWidth = action.payload;
    },
    setCanvasHeight: (state, action: PayloadAction<number>) => {
      state.canvasHeight = action.payload;
=======
    setAllTextToImageParameters: (
      state,
      action: PayloadAction<InvokeAI.Metadata>
    ) => {
      const {
        sampler,
        prompt,
        seed,
        variations,
        steps,
        cfg_scale,
        threshold,
        perlin,
        seamless,
        hires_fix,
        width,
        height,
      } = action.payload.image;

      if (variations && variations.length > 0) {
        state.seedWeights = seedWeightsToString(variations);
        state.shouldGenerateVariations = true;
      } else {
        state.shouldGenerateVariations = false;
      }

      if (seed) {
        state.seed = seed;
        state.shouldRandomizeSeed = false;
      }

      if (prompt) state.prompt = promptToString(prompt);
      if (sampler) state.sampler = sampler;
      if (steps) state.steps = steps;
      if (cfg_scale) state.cfgScale = cfg_scale;
      if (threshold) state.threshold = threshold;
      if (typeof threshold === 'undefined') state.threshold = 0;
      if (perlin) state.perlin = perlin;
      if (typeof perlin === 'undefined') state.perlin = 0;
      if (typeof seamless === 'boolean') state.seamless = seamless;
      if (typeof hires_fix === 'boolean') state.hiresFix = hires_fix;
      if (width) state.width = width;
      if (height) state.height = height;
    },
    setAllImageToImageParameters: (
      state,
      action: PayloadAction<InvokeAI.Metadata>
    ) => {
      const { type, strength, fit, init_image_path, mask_image_path } =
        action.payload.image;

      if (type === 'img2img') {
        if (init_image_path) state.initialImagePath = init_image_path;
        if (mask_image_path) state.maskPath = mask_image_path;
        if (strength) state.img2imgStrength = strength;
        if (typeof fit === 'boolean') state.shouldFitToWidthHeight = fit;
        state.shouldUseInitImage = true;
      } else {
        state.shouldUseInitImage = false;
      }
>>>>>>> 554445a9
    },
    setAllParameters: (state, action: PayloadAction<InvokeAI.Metadata>) => {
      const {
        type,
        sampler,
        prompt,
        seed,
        variations,
        steps,
        cfg_scale,
        threshold,
        perlin,
        seamless,
        hires_fix,
        width,
        height,
        strength,
        fit,
        init_image_path,
        mask_image_path,
      } = action.payload.image;

      if (type === 'img2img') {
        if (init_image_path) state.initialImagePath = init_image_path;
        if (mask_image_path) state.maskPath = mask_image_path;
        if (strength) state.img2imgStrength = strength;
        if (typeof fit === 'boolean') state.shouldFitToWidthHeight = fit;
        state.shouldUseInitImage = true;
      } else {
        state.shouldUseInitImage = false;
      }

      if (variations && variations.length > 0) {
        state.seedWeights = seedWeightsToString(variations);
        state.shouldGenerateVariations = true;
      } else {
        state.shouldGenerateVariations = false;
      }

      if (seed) {
        state.seed = seed;
        state.shouldRandomizeSeed = false;
      }

      if (prompt) state.prompt = promptToString(prompt);
      if (sampler) state.sampler = sampler;
      if (steps) state.steps = steps;
      if (cfg_scale) state.cfgScale = cfg_scale;
      if (threshold) state.threshold = threshold;
      if (typeof threshold === 'undefined') state.threshold = 0;
      if (perlin) state.perlin = perlin;
      if (typeof perlin === 'undefined') state.perlin = 0;
      if (typeof seamless === 'boolean') state.seamless = seamless;
      if (typeof hires_fix === 'boolean') state.hiresFix = hires_fix;
      if (width) state.width = width;
      if (height) state.height = height;
    },
    resetOptionsState: (state) => {
      return {
        ...state,
        ...initialOptionsState,
      };
    },
    setShouldRunFacetool: (state, action: PayloadAction<boolean>) => {
      state.shouldRunFacetool = action.payload;
    },
    setFacetoolType: (state, action: PayloadAction<FacetoolType>) => {
      state.facetoolType = action.payload;
    },
    setShouldRunESRGAN: (state, action: PayloadAction<boolean>) => {
      state.shouldRunESRGAN = action.payload;
    },
    setShouldRandomizeSeed: (state, action: PayloadAction<boolean>) => {
      state.shouldRandomizeSeed = action.payload;
    },
    setShowAdvancedOptions: (state, action: PayloadAction<boolean>) => {
      state.showAdvancedOptions = action.payload;
    },
    setActiveTab: (state, action: PayloadAction<number>) => {
      state.activeTab = action.payload;
    },
    setShouldShowImageDetails: (state, action: PayloadAction<boolean>) => {
      state.shouldShowImageDetails = action.payload;
    },
    setShouldShowGallery: (state, action: PayloadAction<boolean>) => {
      state.shouldShowGallery = action.payload;
    },
    setInpaintingTool: (state, action: PayloadAction<InpaintingTool>) => {
      state.inpaintingTool = action.payload;
    },
    setInpaintingBrushSize: (state, action: PayloadAction<number>) => {
      state.inpaintingBrushSize = action.payload;
    },
    setInpaintingBrushShape: (state, action: PayloadAction<BrushShape>) => {
      state.inpaintingBrushShape = action.payload;
    },
  },
});

export const {
  setPrompt,
  setIterations,
  setSteps,
  setCfgScale,
  setThreshold,
  setPerlin,
  setHeight,
  setWidth,
  setSampler,
  setSeed,
  setSeamless,
  setHiresFix,
  setImg2imgStrength,
  setFacetoolStrength,
  setFacetoolType,
  setCodeformerFidelity,
  setUpscalingLevel,
  setUpscalingStrength,
  setShouldUseInitImage,
  setInitialImagePath,
  setMaskPath,
  resetSeed,
  resetOptionsState,
  setShouldFitToWidthHeight,
  setParameter,
  setShouldGenerateVariations,
  setSeedWeights,
  setVariationAmount,
  setAllParameters,
  setShouldRunFacetool,
  setShouldRunESRGAN,
  setShouldRandomizeSeed,
  setShowAdvancedOptions,
  setActiveTab,
  setShouldShowImageDetails,
  setShouldShowGallery,
<<<<<<< HEAD
  setCanvasWidth,
  setCanvasHeight,
  setInpaintingTool,
  setInpaintingBrushSize,
  setInpaintingBrushShape,
=======
  setAllTextToImageParameters,
  setAllImageToImageParameters,
>>>>>>> 554445a9
} = optionsSlice.actions;

export default optionsSlice.reducer;<|MERGE_RESOLUTION|>--- conflicted
+++ resolved
@@ -3,19 +3,13 @@
 import * as InvokeAI from '../../app/invokeai';
 import promptToString from '../../common/util/promptToString';
 import { seedWeightsToString } from '../../common/util/seedWeightPairs';
-<<<<<<< HEAD
+import { FACETOOL_TYPES } from '../../app/constants';
 import { BrushShape } from '../tabs/Inpainting/drawBrush';
 
 export type UpscalingLevel = 2 | 4;
 
 export type InpaintingTool = 'eraser' | 'uneraser';
-=======
-import { FACETOOL_TYPES } from '../../app/constants';
-
-export type UpscalingLevel = 2 | 4;
-
 export type FacetoolType = typeof FACETOOL_TYPES[number];
->>>>>>> 554445a9
 
 export interface OptionsState {
   prompt: string;
@@ -201,13 +195,12 @@
     setSeedWeights: (state, action: PayloadAction<string>) => {
       state.seedWeights = action.payload;
     },
-<<<<<<< HEAD
     setCanvasWidth: (state, action: PayloadAction<number>) => {
       state.canvasWidth = action.payload;
     },
     setCanvasHeight: (state, action: PayloadAction<number>) => {
       state.canvasHeight = action.payload;
-=======
+    },
     setAllTextToImageParameters: (
       state,
       action: PayloadAction<InvokeAI.Metadata>
@@ -268,7 +261,6 @@
       } else {
         state.shouldUseInitImage = false;
       }
->>>>>>> 554445a9
     },
     setAllParameters: (state, action: PayloadAction<InvokeAI.Metadata>) => {
       const {
@@ -405,16 +397,13 @@
   setActiveTab,
   setShouldShowImageDetails,
   setShouldShowGallery,
-<<<<<<< HEAD
   setCanvasWidth,
   setCanvasHeight,
   setInpaintingTool,
   setInpaintingBrushSize,
   setInpaintingBrushShape,
-=======
   setAllTextToImageParameters,
   setAllImageToImageParameters,
->>>>>>> 554445a9
 } = optionsSlice.actions;
 
 export default optionsSlice.reducer;