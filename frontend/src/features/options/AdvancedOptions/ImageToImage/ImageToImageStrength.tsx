import React from 'react';
import {
  RootState,
  useAppDispatch,
  useAppSelector,
<<<<<<< HEAD
} from 'app/store';
import IAISlider from 'common/components/IAISlider';
import { setImg2imgStrength } from 'features/options/optionsSlice';
=======
} from '../../../../app/store';
import IAISlider from '../../../../common/components/IAISlider';
import { setImg2imgStrength } from '../../optionsSlice';
>>>>>>> 9909a024

interface ImageToImageStrengthProps {
  label?: string;
  styleClass?: string;
}

export default function ImageToImageStrength(props: ImageToImageStrengthProps) {
  const { label = 'Strength', styleClass } = props;
  const img2imgStrength = useAppSelector(
    (state: RootState) => state.options.img2imgStrength
  );

  const dispatch = useAppDispatch();

  const handleChangeStrength = (v: number) => dispatch(setImg2imgStrength(v));

  const handleImg2ImgStrengthReset = () => {
    dispatch(setImg2imgStrength(0.5));
  };

  return (
    <IAISlider
      label={label}
      step={0.01}
      min={0.01}
      max={0.99}
      onChange={handleChangeStrength}
      value={img2imgStrength}
      isInteger={false}
      styleClass={styleClass}
      withInput
      withReset
      withSliderMarks
      inputWidth={'5.5rem'}
      handleReset={handleImg2ImgStrengthReset}
    />
    // <IAINumberInput
    //   label={label}
    //   step={0.01}
    //   min={0.01}
    //   max={0.99}
    //   onChange={handleChangeStrength}
    //   value={img2imgStrength}
    //   width="100%"
    //   isInteger={false}
    //   styleClass={styleClass}
    // />
  );
}<|MERGE_RESOLUTION|>--- conflicted
+++ resolved
@@ -1,17 +1,7 @@
 import React from 'react';
-import {
-  RootState,
-  useAppDispatch,
-  useAppSelector,
-<<<<<<< HEAD
-} from 'app/store';
+import { RootState, useAppDispatch, useAppSelector } from 'app/store';
 import IAISlider from 'common/components/IAISlider';
 import { setImg2imgStrength } from 'features/options/optionsSlice';
-=======
-} from '../../../../app/store';
-import IAISlider from '../../../../common/components/IAISlider';
-import { setImg2imgStrength } from '../../optionsSlice';
->>>>>>> 9909a024
 
 interface ImageToImageStrengthProps {
   label?: string;
