--- conflicted
+++ resolved
@@ -16,17 +16,12 @@
         <Seed />
         <ShuffleSeed />
       </Flex>
-<<<<<<< HEAD
-      <Threshold />
-      <Perlin />
-=======
       <Flex gap={2}>
         <Threshold />
       </Flex>
       <Flex gap={2}>
         <Perlin />
       </Flex>
->>>>>>> ce8c238a
     </Flex>
   );
 };
