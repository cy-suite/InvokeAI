--- conflicted
+++ resolved
@@ -75,12 +75,11 @@
   // Settings Modal
   --settings-modal-bg: rgb(30, 32, 42);
 
-<<<<<<< HEAD
   // Input
   --input-checkbox-bg: rgb(90, 90, 120);
   --input-checkbox-checked-bg: rgb(80, 40, 200);
   --input-checkbox-checked-tick: rgb(0, 0, 0);
-=======
+
   // Console
   --error-level-info: rgb(200, 202, 224);
   --error-level-warning: rgb(255, 225, 105);
@@ -90,5 +89,4 @@
 
   --console-icon-button-bg-color: rgb(50, 53, 64);
   --console-icon-button-bg-color-hover: rgb(70, 73, 84);
->>>>>>> 85afda86
 }