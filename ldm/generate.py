--- conflicted
+++ resolved
@@ -605,24 +605,12 @@
     ):
         init_image      = None
         init_mask       = None
-<<<<<<< HEAD
         if not img:
             return None, None
 
-        image = self._load_img(
-            img,
-            width,
-            height,
-            fit=fit
-        ) # this returns an Image
+        image        = img if isinstance(img, Image.Image) else self._load_img(img, width, height, fit=fit) # this returns an Image
         if out_direction:
             image    = self._create_outpaint_image(image, out_direction)
-=======
-        if not img_path:
-            return None,None
-
-        image        = img_path if isinstance(img_path, Image.Image) else self._load_img(img_path, width, height, fit=fit) # this returns an Image
->>>>>>> fb6a627a
         init_image   = self._create_init_image(image)                   # this returns a torch tensor
 
         # if image has a transparent area and no mask was provided, then try to generate mask
@@ -639,17 +627,10 @@
             init_mask = self._create_init_mask(image)
 
         if mask:
-            mask_image = self._load_img(
-                mask, width, height, fit=fit)  # this returns an Image
-            init_mask = self._create_init_mask(mask_image)
-
-<<<<<<< HEAD
+            mask_image  = mask if isinstance(mask, Image.Image) else self._load_img(mask, width, height, fit=fit) # this returns an Image
+            init_mask   = self._create_init_mask(mask_image)
+
         return init_image, init_mask
-=======
-        if mask_path:
-            mask_image  = mask_path if isinstance(mask_path, Image.Image) else self._load_img(mask_path, width, height, fit=fit) # this returns an Image
-            init_mask   = self._create_init_mask(mask_image)
->>>>>>> fb6a627a
 
     def _make_base(self):
         if not self.generators.get('base'):
@@ -744,28 +725,11 @@
                                 strength      =  0.0,
                                 codeformer_fidelity = 0.75,
                                 save_original = False,
-<<<<<<< HEAD
                                 image_callback = None,
                                 prefix = None,
     ):
-            
-=======
-                                image_callback = None):
-        try:
-            if upscale is not None:
-                from ldm.gfpgan.gfpgan_tools import real_esrgan_upscale
-            if strength > 0:
-                if facetool == 'codeformer':
-                    from ldm.restoration.codeformer.codeformer import CodeFormerRestoration
-                else:
-                    from ldm.gfpgan.gfpgan_tools import run_gfpgan
-        except (ModuleNotFoundError, ImportError):
-            print(traceback.format_exc(), file=sys.stderr)
-            print('>> You may need to install the ESRGAN and/or GFPGAN modules')
-            return
-        
+
         results = []
->>>>>>> fb6a627a
         for r in image_list:
             image, seed = r
             try:
@@ -797,7 +761,6 @@
                     f'>> Error running RealESRGAN or GFPGAN. Your image was not upscaled.\n{e}'
                 )
 
-
             if image_callback is not None:
                 image_callback(image, seed, upscaled=True, use_prefix=prefix)
             else:
