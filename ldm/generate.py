# Copyright (c) 2022 Lincoln D. Stein (https://github.com/lstein)

# Derived from source code carrying the following copyrights
# Copyright (c) 2022 Machine Vision and Learning Group, LMU Munich
# Copyright (c) 2022 Robin Rombach and Patrick Esser and contributors

import torch
import numpy as np
import random
import os
import time
import re
import sys
import traceback
import transformers
import io
import hashlib
import cv2
import skimage

from omegaconf import OmegaConf
from ldm.invoke.generator.base import downsampling
from PIL import Image, ImageOps
from torch import nn
from pytorch_lightning import seed_everything, logging

from ldm.util import instantiate_from_config
from ldm.models.diffusion.ddim import DDIMSampler
from ldm.models.diffusion.plms import PLMSSampler
from ldm.models.diffusion.ksampler import KSampler
from ldm.invoke.pngwriter import PngWriter
from ldm.invoke.args import metadata_from_png
from ldm.invoke.image_util import InitImageResizer
from ldm.invoke.devices import choose_torch_device, choose_precision
from ldm.invoke.conditioning import get_uc_and_c
from ldm.invoke.model_cache import ModelCache
from ldm.invoke.seamless import configure_model_padding
from ldm.invoke.txt2mask import Txt2Mask, SegmentedGrayscale
    
def fix_func(orig):
    if hasattr(torch.backends, 'mps') and torch.backends.mps.is_available():
        def new_func(*args, **kw):
            device = kw.get("device", "mps")
            kw["device"]="cpu"
            return orig(*args, **kw).to(device)
        return new_func
    return orig

torch.rand = fix_func(torch.rand)
torch.rand_like = fix_func(torch.rand_like)
torch.randn = fix_func(torch.randn)
torch.randn_like = fix_func(torch.randn_like)
torch.randint = fix_func(torch.randint)
torch.randint_like = fix_func(torch.randint_like)
torch.bernoulli = fix_func(torch.bernoulli)
torch.multinomial = fix_func(torch.multinomial)

# this is fallback model in case no default is defined
FALLBACK_MODEL_NAME='stable-diffusion-1.4'

"""Simplified text to image API for stable diffusion/latent diffusion

Example Usage:

from ldm.generate import Generate

# Create an object with default values
gr = Generate('stable-diffusion-1.4')

# do the slow model initialization
gr.load_model()

# Do the fast inference & image generation. Any options passed here
# override the default values assigned during class initialization
# Will call load_model() if the model was not previously loaded and so
# may be slow at first.
# The method returns a list of images. Each row of the list is a sub-list of [filename,seed]
results = gr.prompt2png(prompt     = "an astronaut riding a horse",
                         outdir     = "./outputs/samples",
                         iterations = 3)

for row in results:
    print(f'filename={row[0]}')
    print(f'seed    ={row[1]}')

# Same thing, but using an initial image.
results = gr.prompt2png(prompt   = "an astronaut riding a horse",
                         outdir   = "./outputs/,
                         iterations = 3,
                         init_img = "./sketches/horse+rider.png")

for row in results:
    print(f'filename={row[0]}')
    print(f'seed    ={row[1]}')

# Same thing, but we return a series of Image objects, which lets you manipulate them,
# combine them, and save them under arbitrary names

results = gr.prompt2image(prompt   = "an astronaut riding a horse"
                           outdir   = "./outputs/")
for row in results:
    im   = row[0]
    seed = row[1]
    im.save(f'./outputs/samples/an_astronaut_riding_a_horse-{seed}.png')
    im.thumbnail(100,100).save('./outputs/samples/astronaut_thumb.jpg')

Note that the old txt2img() and img2img() calls are deprecated but will
still work.

The full list of arguments to Generate() are:
gr = Generate(
          # these values are set once and shouldn't be changed
          conf        = path to configuration file ('configs/models.yaml')
          model       = symbolic name of the model in the configuration file
          precision   = float precision to be used

          # this value is sticky and maintained between generation calls
          sampler_name   = ['ddim', 'k_dpm_2_a', 'k_dpm_2', 'k_euler_a', 'k_euler', 'k_heun', 'k_lms', 'plms']  // k_lms

          # these are deprecated - use conf and model instead
          weights     = path to model weights ('models/ldm/stable-diffusion-v1/model.ckpt')
          config      = path to model configuraiton ('configs/stable-diffusion/v1-inference.yaml')
          )

"""


class Generate:
    """Generate class
    Stores default values for multiple configuration items
    """

    def __init__(
            self,
            model                 = None,
            conf                  = 'configs/models.yaml',
            embedding_path        = None,
            sampler_name          = 'k_lms',
            ddim_eta              = 0.0,  # deterministic
            full_precision        = False,
            precision             = 'auto',
            # these are deprecated; if present they override values in the conf file
            weights               = None,
            config                = None,
            gfpgan=None,
            codeformer=None,
            esrgan=None,
            free_gpu_mem=False,
    ):
        mconfig             = OmegaConf.load(conf)
        self.height         = None
        self.width          = None
        self.model_cache    = None
        self.iterations     = 1
        self.steps          = 50
        self.cfg_scale      = 7.5
        self.sampler_name   = sampler_name
        self.ddim_eta       = 0.0    # same seed always produces same image
        self.precision      = precision
        self.strength       = 0.75
        self.seamless       = False
        self.seamless_axes  = {'x','y'}
        self.hires_fix      = False
        self.embedding_path = embedding_path
        self.model          = None     # empty for now
        self.model_hash     = None
        self.sampler        = None
        self.device         = None
        self.session_peakmem = None
        self.generators     = {}
        self.base_generator = None
        self.seed           = None
        self.gfpgan = gfpgan
        self.codeformer = codeformer
        self.esrgan = esrgan
        self.free_gpu_mem = free_gpu_mem
        self.size_matters = True  # used to warn once about large image sizes and VRAM
        self.txt2mask = None

        # Note that in previous versions, there was an option to pass the
        # device to Generate(). However the device was then ignored, so
        # it wasn't actually doing anything. This logic could be reinstated.
        device_type = choose_torch_device()
        print(f'>> Using device_type {device_type}')
        self.device = torch.device(device_type)
        if full_precision:
            if self.precision != 'auto':
              raise ValueError('Remove --full_precision / -F if using --precision')
            print('Please remove deprecated --full_precision / -F')
            print('If auto config does not work you can use --precision=float32')
            self.precision = 'float32'
        if self.precision == 'auto':
            self.precision = choose_precision(self.device)

        # model caching system for fast switching
        self.model_cache = ModelCache(mconfig,self.device,self.precision)
        self.model_name  = model or self.model_cache.default_model() or FALLBACK_MODEL_NAME

        # for VRAM usage statistics
        self.session_peakmem = torch.cuda.max_memory_allocated() if self._has_cuda else None
        transformers.logging.set_verbosity_error()

        # gets rid of annoying messages about random seed
        logging.getLogger('pytorch_lightning').setLevel(logging.ERROR)

    def prompt2png(self, prompt, outdir, **kwargs):
        """
        Takes a prompt and an output directory, writes out the requested number
        of PNG files, and returns an array of [[filename,seed],[filename,seed]...]
        Optional named arguments are the same as those passed to Generate and prompt2image()
        """
        results   = self.prompt2image(prompt, **kwargs)
        pngwriter = PngWriter(outdir)
        prefix    = pngwriter.unique_prefix()
        outputs   = []
        for image, seed in results:
            name = f'{prefix}.{seed}.png'
            path = pngwriter.save_image_and_prompt_to_png(
                image, dream_prompt=f'{prompt} -S{seed}', name=name)
            outputs.append([path, seed])
        return outputs

    def txt2img(self, prompt, **kwargs):
        outdir = kwargs.pop('outdir', 'outputs/img-samples')
        return self.prompt2png(prompt, outdir, **kwargs)

    def img2img(self, prompt, **kwargs):
        outdir = kwargs.pop('outdir', 'outputs/img-samples')
        assert (
            'init_img' in kwargs
        ), 'call to img2img() must include the init_img argument'
        return self.prompt2png(prompt, outdir, **kwargs)

    def prompt2image(
            self,
            # these are common
            prompt,
            iterations       = None,
            steps            = None,
            seed             = None,
            cfg_scale        = None,
            ddim_eta         = None,
            skip_normalize   = False,
            image_callback   = None,
            step_callback    = None,
            width            = None,
            height           = None,
            sampler_name     = None,
            seamless         = False,
            seamless_axes    = {'x','y'},
            log_tokenization = False,
            with_variations  = None,
            variation_amount = 0.0,
            threshold        = 0.0,
            perlin           = 0.0,
            # these are specific to img2img and inpaint
            init_img         = None,
            init_mask        = None,
            text_mask        = None,
            fit              = False,
            strength         = None,
            init_color       = None,
            # these are specific to embiggen (which also relies on img2img args)
            embiggen       =    None,
            embiggen_tiles =    None,
            # these are specific to GFPGAN/ESRGAN
            facetool         = None,
            facetool_strength  = 0,
            codeformer_fidelity = None,
            save_original    = False,
            upscale          = None,
            # this is specific to inpainting and causes more extreme inpainting
            inpaint_replace  = 0.0,
            # This will help match inpainted areas to the original image more smoothly
            mask_blur_radius: int = 8,
            # Set this True to handle KeyboardInterrupt internally
            catch_interrupts = False,
            hires_fix        = False,
            **args,
    ):   # eat up additional cruft
        """
        ldm.generate.prompt2image() is the common entry point for txt2img() and img2img()
        It takes the following arguments:
           prompt                          // prompt string (no default)
           iterations                      // iterations (1); image count=iterations
           steps                           // refinement steps per iteration
           seed                            // seed for random number generator
           width                           // width of image, in multiples of 64 (512)
           height                          // height of image, in multiples of 64 (512)
           cfg_scale                       // how strongly the prompt influences the image (7.5) (must be >1)
           seamless                        // whether the generated image should tile
           hires_fix                        // whether the Hires Fix should be applied during generation
           init_img                        // path to an initial image
           init_mask                       // path to a mask for the initial image
           text_mask                       // a text string that will be used to guide clipseg generation of the init_mask
           strength                        // strength for noising/unnoising init_img. 0.0 preserves image exactly, 1.0 replaces it completely
           facetool_strength               // strength for GFPGAN/CodeFormer. 0.0 preserves image exactly, 1.0 replaces it completely
           ddim_eta                        // image randomness (eta=0.0 means the same seed always produces the same image)
           step_callback                   // a function or method that will be called each step
           image_callback                  // a function or method that will be called each time an image is generated
           with_variations                 // a weighted list [(seed_1, weight_1), (seed_2, weight_2), ...] of variations which should be applied before doing any generation
           variation_amount                // optional 0-1 value to slerp from -S noise to random noise (allows variations on an image)
           threshold                       // optional value >=0 to add thresholding to latent values for k-diffusion samplers (0 disables)
           perlin                          // optional 0-1 value to add a percentage of perlin noise to the initial noise
           embiggen                        // scale factor relative to the size of the --init_img (-I), followed by ESRGAN upscaling strength (0-1.0), followed by minimum amount of overlap between tiles as a decimal ratio (0 - 1.0) or number of pixels
           embiggen_tiles                  // list of tiles by number in order to process and replace onto the image e.g. `0 2 4`

        To use the step callback, define a function that receives two arguments:
        - Image GPU data
        - The step number

        To use the image callback, define a function of method that receives two arguments, an Image object
        and the seed. You can then do whatever you like with the image, including converting it to
        different formats and manipulating it. For example:

            def process_image(image,seed):
                image.save(f{'images/seed.png'})

        The code used to save images to a directory can be found in ldm/invoke/pngwriter.py. 
        It contains code to create the requested output directory, select a unique informative
        name for each image, and write the prompt into the PNG metadata.
        """
        # TODO: convert this into a getattr() loop
        steps = steps or self.steps
        width = width or self.width
        height = height or self.height
        seamless = seamless or self.seamless
        seamless_axes = seamless_axes or self.seamless_axes
        hires_fix = hires_fix or self.hires_fix
        cfg_scale = cfg_scale or self.cfg_scale
        ddim_eta = ddim_eta or self.ddim_eta
        iterations = iterations or self.iterations
        strength = strength or self.strength
        self.seed = seed
        self.log_tokenization = log_tokenization
        self.step_callback    = step_callback
        with_variations = [] if with_variations is None else with_variations

        # will instantiate the model or return it from cache
        model = self.set_model(self.model_name)

        # self.width and self.height are set by set_model()
        # to the width and height of the image training set
        width = width or self.width
        height = height or self.height

        configure_model_padding(model, seamless, seamless_axes)

        assert cfg_scale > 1.0, 'CFG_Scale (-C) must be >1.0'
        assert threshold >= 0.0, '--threshold must be >=0.0'
        assert (
            0.0 < strength < 1.0
        ), 'img2img and inpaint strength can only work with 0.0 < strength < 1.0'
        assert (
            0.0 <= variation_amount <= 1.0
        ), '-v --variation_amount must be in [0.0, 1.0]'
        assert (
                0.0 <= perlin <= 1.0
        ), '--perlin must be in [0.0, 1.0]'
        assert (
            (embiggen == None and embiggen_tiles == None) or (
                (embiggen != None or embiggen_tiles != None) and init_img != None)
        ), 'Embiggen requires an init/input image to be specified'

        if len(with_variations) > 0 or variation_amount > 1.0:
            assert seed is not None,\
                'seed must be specified when using with_variations'
            if variation_amount == 0.0:
                assert iterations == 1,\
                    'when using --with_variations, multiple iterations are only possible when using --variation_amount'
            assert all(0 <= weight <= 1 for _, weight in with_variations),\
                f'variation weights must be in [0.0, 1.0]: got {[weight for _, weight in with_variations]}'

        width, height, _ = self._resolution_check(width, height, log=True)
        assert inpaint_replace >=0.0 and inpaint_replace <= 1.0,'inpaint_replace must be between 0.0 and 1.0'

        if sampler_name and (sampler_name != self.sampler_name):
            self.sampler_name = sampler_name
            self._set_sampler()

        tic = time.time()
        if self._has_cuda():
            torch.cuda.reset_peak_memory_stats()

        results = list()
        init_image = None
        mask_image = None

        try:
            uc, c = get_uc_and_c(
                prompt, model =self.model,
                skip_normalize=skip_normalize,
                log_tokens    =self.log_tokenization
            )

            init_image, mask_image = self._make_images(
                init_img,
                init_mask,
                width,
                height,
                fit=fit,
                text_mask=text_mask,
            )

            # TODO: Hacky selection of operation to perform. Needs to be refactored.
            if (init_image is not None) and (mask_image is not None):
                generator = self._make_inpaint()
            elif (embiggen != None or embiggen_tiles != None):
                generator = self._make_embiggen()
            elif init_image is not None:
                generator = self._make_img2img()
            elif hires_fix:
                generator = self._make_txt2img2img()
            else:
                generator = self._make_txt2img()

            generator.set_variation(
                self.seed, variation_amount, with_variations
            )

            results = generator.generate(
                prompt,
                iterations=iterations,
                seed=self.seed,
                sampler=self.sampler,
                steps=steps,
                cfg_scale=cfg_scale,
                conditioning=(uc, c),
                ddim_eta=ddim_eta,
                image_callback=image_callback,  # called after the final image is generated
                step_callback=step_callback,   # called after each intermediate image is generated
                width=width,
                height=height,
                init_img=init_img,        # embiggen needs to manipulate from the unmodified init_img
                init_image=init_image,      # notice that init_image is different from init_img
                mask_image=mask_image,
                strength=strength,
                threshold=threshold,
                perlin=perlin,
                embiggen=embiggen,
                embiggen_tiles=embiggen_tiles,
                inpaint_replace=inpaint_replace,
                mask_blur_radius=mask_blur_radius
            )

            if init_color:
                self.correct_colors(image_list           = results,
                                    reference_image_path = init_color,
                                    image_callback       = image_callback)

            if upscale is not None or facetool_strength > 0:
                self.upscale_and_reconstruct(results,
                                             upscale        = upscale,
                                             facetool       = facetool,
                                             strength       = facetool_strength,
                                             codeformer_fidelity = codeformer_fidelity,
                                             save_original  = save_original,
                                             image_callback = image_callback)

        except RuntimeError as e:
            print(traceback.format_exc(), file=sys.stderr)
            print('>> Could not generate image.')
        except KeyboardInterrupt:
            if catch_interrupts:
                print('**Interrupted** Partial results will be returned.')
            else:
                raise KeyboardInterrupt

        toc = time.time()
        print('>> Usage stats:')
        print(
            f'>>   {len(results)} image(s) generated in', '%4.2fs' % (
                toc - tic)
        )
        if self._has_cuda():
            print(
                f'>>   Max VRAM used for this generation:',
                '%4.2fG.' % (torch.cuda.max_memory_allocated() / 1e9),
                'Current VRAM utilization:',
                '%4.2fG' % (torch.cuda.memory_allocated() / 1e9),
            )

            self.session_peakmem = max(
                self.session_peakmem, torch.cuda.max_memory_allocated()
            )
            print(
                f'>>   Max VRAM used since script start: ',
                '%4.2fG' % (self.session_peakmem / 1e9),
            )
        return results

    # this needs to be generalized to all sorts of postprocessors, which should be wrapped
    # in a nice harmonized call signature. For now we have a bunch of if/elses!
    def apply_postprocessor(
            self,
            image_path,
            tool                = 'gfpgan',  # one of 'upscale', 'gfpgan', 'codeformer', 'outpaint', or 'embiggen'
            facetool_strength   = 0.0,
            codeformer_fidelity = 0.75,
            upscale             = None,
            out_direction       = None,
            outcrop             = [],
            save_original       = True, # to get new name
            callback            = None,
            opt                 = None,
            ):
        # retrieve the seed from the image;
        seed   = None
        image_metadata = None
        prompt = None

        args   = metadata_from_png(image_path)
        seed   = args.seed
        prompt = args.prompt
        print(f'>> retrieved seed {seed} and prompt "{prompt}" from {image_path}')

        if not seed:
            print('* Could not recover seed for image. Replacing with 42. This will not affect image quality')
            seed = 42

        # try to reuse the same filename prefix as the original file.
        # we take everything up to the first period
        prefix = None
        m    = re.match('^([^.]+)\.',os.path.basename(image_path))
        if m:
            prefix = m.groups()[0]

        # face fixers and esrgan take an Image, but embiggen takes a path
        image = Image.open(image_path)

        # used by multiple postfixers
        uc, c = get_uc_and_c(
            prompt, model =self.model,
            skip_normalize=opt.skip_normalize,
            log_tokens    =opt.log_tokenization
        )

        if tool in ('gfpgan','codeformer','upscale'):
            if tool == 'gfpgan':
                facetool = 'gfpgan'
            elif tool == 'codeformer':
                facetool = 'codeformer'
            elif tool == 'upscale':
                facetool = 'gfpgan'   # but won't be run
                facetool_strength = 0
            return self.upscale_and_reconstruct(
                [[image,seed]],
                facetool = facetool,
                strength = facetool_strength,
                codeformer_fidelity = codeformer_fidelity,
                save_original = save_original,
                upscale = upscale,
                image_callback = callback,
                prefix = prefix,
            )

        elif tool == 'outcrop':
            from ldm.invoke.restoration.outcrop import Outcrop
            extend_instructions = {}
            for direction,pixels in _pairwise(opt.outcrop):
                try:
                    extend_instructions[direction]=int(pixels)
                except ValueError:
                    print(f'** invalid extension instruction. Use <directions> <pixels>..., as in "top 64 left 128 right 64 bottom 64"')
            if len(extend_instructions)>0:
                restorer = Outcrop(image,self,)
                return restorer.process (
                    extend_instructions,
                    opt            = opt,
                    orig_opt       = args,
                    image_callback = callback,
                    prefix = prefix,
                )

        elif tool == 'embiggen':
            # fetch the metadata from the image
            generator = self._make_embiggen()
            opt.strength  = 0.40
            print(f'>> Setting img2img strength to {opt.strength} for happy embiggening')
            # embiggen takes a image path (sigh)
            generator.generate(
                prompt,
                sampler     = self.sampler,
                steps       = opt.steps,
                cfg_scale   = opt.cfg_scale,
                ddim_eta    = self.ddim_eta,
                conditioning= (uc, c),
                init_img    = image_path,  # not the Image! (sigh)
                init_image  = image,       # embiggen wants both! (sigh)
                strength    = opt.strength,
                width       = opt.width,
                height      = opt.height,
                embiggen    = opt.embiggen,
                embiggen_tiles = opt.embiggen_tiles,
                image_callback = callback,
            )
        elif tool == 'outpaint':
            from ldm.invoke.restoration.outpaint import Outpaint
            restorer = Outpaint(image,self)
            return restorer.process(
                opt,
                args,
                image_callback = callback,
                prefix         = prefix
            )
                
        elif tool is None:
            print(f'* please provide at least one postprocessing option, such as -G or -U')
            return None
        else:
            print(f'* postprocessing tool {tool} is not yet supported')
            return None


    def _make_images(
            self,
            img,
            mask,
            width,
            height,
            fit=False,
            text_mask=None,
    ):
        init_image      = None
        init_mask       = None
        if not img:
            return None, None

        image = self._load_img(img)

        if image.width < self.width and image.height < self.height:
            print(f'>> WARNING: img2img and inpainting may produce unexpected results with initial images smaller than {self.width}x{self.height} in both dimensions')

        # if image has a transparent area and no mask was provided, then try to generate mask
        if self._has_transparency(image):
            self._transparency_check_and_warning(image, mask)
            init_mask = self._create_init_mask(image, width, height, fit=fit)
            
        if (image.width * image.height) > (self.width * self.height) and self.size_matters:
            print(">> This input is larger than your defaults. If you run out of memory, please use a smaller image.")
            self.size_matters = False

        init_image   = self._create_init_image(image,width,height,fit=fit)

        if mask:
            mask_image = self._load_img(mask)
            init_mask = self._create_init_mask(mask_image,width,height,fit=fit)

        elif text_mask:
            init_mask = self._txt2mask(image, text_mask, width, height, fit=fit)

        return init_image,init_mask

    def _make_base(self):
        if not self.generators.get('base'):
            from ldm.invoke.generator import Generator
            self.generators['base'] = Generator(self.model, self.precision)
        return self.generators['base']

    def _make_img2img(self):
        if not self.generators.get('img2img'):
            from ldm.invoke.generator.img2img import Img2Img
            self.generators['img2img'] = Img2Img(self.model, self.precision)
        return self.generators['img2img']

    def _make_embiggen(self):
        if not self.generators.get('embiggen'):
            from ldm.invoke.generator.embiggen import Embiggen
            self.generators['embiggen'] = Embiggen(self.model, self.precision)
        return self.generators['embiggen']

    def _make_txt2img(self):
        if not self.generators.get('txt2img'):
            from ldm.invoke.generator.txt2img import Txt2Img
            self.generators['txt2img'] = Txt2Img(self.model, self.precision)
            self.generators['txt2img'].free_gpu_mem = self.free_gpu_mem
        return self.generators['txt2img']

    def _make_txt2img2img(self):
        if not self.generators.get('txt2img2'):
            from ldm.invoke.generator.txt2img2img import Txt2Img2Img
            self.generators['txt2img2'] = Txt2Img2Img(self.model, self.precision)
            self.generators['txt2img2'].free_gpu_mem = self.free_gpu_mem
        return self.generators['txt2img2']

    def _make_inpaint(self):
        if not self.generators.get('inpaint'):
            from ldm.invoke.generator.inpaint import Inpaint
            self.generators['inpaint'] = Inpaint(self.model, self.precision)
        return self.generators['inpaint']

    def load_model(self):
        '''
        preload model identified in self.model_name
        '''
        self.set_model(self.model_name)

    def set_model(self,model_name):
        """ 
        Given the name of a model defined in models.yaml, will load and initialize it
        and return the model object. Previously-used models will be cached.
        """
        if self.model_name == model_name and self.model is not None:
            return self.model

        model_data = self.model_cache.get_model(model_name)
        if model_data is None or len(model_data) == 0:
            return None

        self.model = model_data['model']
        self.width = model_data['width']
        self.height= model_data['height']
        self.model_hash = model_data['hash']

        # uncache generators so they pick up new models
        self.generators = {}
        
        seed_everything(random.randrange(0, np.iinfo(np.uint32).max))
        if self.embedding_path is not None:
            self.model.embedding_manager.load(
                self.embedding_path, self.precision == 'float32' or self.precision == 'autocast'
            )

        self._set_sampler()
        self.model_name = model_name
        return self.model

    def correct_colors(self,
                       image_list,
                       reference_image_path,
                       image_callback = None):
        reference_image = Image.open(reference_image_path)
        correction_target = cv2.cvtColor(np.asarray(reference_image),
                                         cv2.COLOR_RGB2LAB)
        for r in image_list:
            image, seed = r
            image = cv2.cvtColor(np.asarray(image),
                                 cv2.COLOR_RGB2LAB)
            image = skimage.exposure.match_histograms(image,
                                                      correction_target,
                                                      channel_axis=2)
            image = Image.fromarray(
                cv2.cvtColor(image, cv2.COLOR_LAB2RGB).astype("uint8")
            )
            if image_callback is not None:
                image_callback(image, seed)
            else:
                r[0] = image

    def upscale_and_reconstruct(self,
                                image_list,
                                facetool      = 'gfpgan',
                                upscale       = None,
                                strength      =  0.0,
                                codeformer_fidelity = 0.75,
                                save_original = False,
                                image_callback = None,
                                prefix = None,
    ):
            
        for r in image_list:
            image, seed = r
            try:
                if strength > 0:
                    if self.gfpgan is not None or self.codeformer is not None:
                        if facetool == 'gfpgan':
                            if self.gfpgan is None:
                                print('>> GFPGAN not found. Face restoration is disabled.')
                            else:
                              image = self.gfpgan.process(image, strength, seed)                              
                        if facetool == 'codeformer':
                            if self.codeformer is None:
                                print('>> CodeFormer not found. Face restoration is disabled.')
                            else:
                                cf_device = 'cpu' if str(self.device) == 'mps' else self.device
                                image = self.codeformer.process(image=image, strength=strength, device=cf_device, seed=seed, fidelity=codeformer_fidelity)
                    else:
                        print(">> Face Restoration is disabled.")
                if upscale is not None:
                    if self.esrgan is not None:
                        if len(upscale) < 2:
                            upscale.append(0.75)
                        image = self.esrgan.process(
                            image, upscale[1], seed, int(upscale[0]))
                    else:
                        print(">> ESRGAN is disabled. Image not upscaled.")
            except Exception as e:
                print(
                    f'>> Error running RealESRGAN or GFPGAN. Your image was not upscaled.\n{e}'
                )

            if image_callback is not None:
                image_callback(image, seed, upscaled=True, use_prefix=prefix)
            else:
                r[0] = image

    def apply_textmask(self, image_path:str, prompt:str, callback, threshold:float=0.5):
        assert os.path.exists(image_path), '** "{image_path}" not found. Please enter the name of an existing image file to mask **'
        basename,_ = os.path.splitext(os.path.basename(image_path))
        if self.txt2mask is None:
            self.txt2mask  = Txt2Mask(device = self.device)
        segmented  = self.txt2mask.segment(image_path,prompt)
        trans = segmented.to_transparent()
        inverse = segmented.to_transparent(invert=True)
        mask = segmented.to_mask(threshold)

        path_filter = re.compile(r'[<>:"/\\|?*]')
        safe_prompt = path_filter.sub('_', prompt)[:50].rstrip(' .')

        callback(trans,f'{safe_prompt}.deselected',use_prefix=basename)
        callback(inverse,f'{safe_prompt}.selected',use_prefix=basename)
        callback(mask,f'{safe_prompt}.masked',use_prefix=basename)

    # to help WebGUI - front end to generator util function
    def sample_to_image(self, samples):
        return self._make_base().sample_to_image(samples)

    def _set_sampler(self):
        msg = f'>> Setting Sampler to {self.sampler_name}'
        if self.sampler_name == 'plms':
            self.sampler = PLMSSampler(self.model, device=self.device)
        elif self.sampler_name == 'ddim':
            self.sampler = DDIMSampler(self.model, device=self.device)
        elif self.sampler_name == 'k_dpm_2_a':
            self.sampler = KSampler(
                self.model, 'dpm_2_ancestral', device=self.device
            )
        elif self.sampler_name == 'k_dpm_2':
            self.sampler = KSampler(self.model, 'dpm_2', device=self.device)
        elif self.sampler_name == 'k_euler_a':
            self.sampler = KSampler(
                self.model, 'euler_ancestral', device=self.device
            )
        elif self.sampler_name == 'k_euler':
            self.sampler = KSampler(self.model, 'euler', device=self.device)
        elif self.sampler_name == 'k_heun':
            self.sampler = KSampler(self.model, 'heun', device=self.device)
        elif self.sampler_name == 'k_lms':
            self.sampler = KSampler(self.model, 'lms', device=self.device)
        else:
            msg = f'>> Unsupported Sampler: {self.sampler_name}, Defaulting to plms'
            self.sampler = PLMSSampler(self.model, device=self.device)

        print(msg)

    def _load_img(self, img)->Image:
        if isinstance(img, Image.Image):
            image = img
            print(
                f'>> using provided input image of size {image.width}x{image.height}'
            )
        elif isinstance(img, str):
            assert os.path.exists(img), f'>> {img}: File not found'

            image = Image.open(img)
            print(
                f'>> loaded input image of size {image.width}x{image.height} from {img}'
            )
        else:
            image = Image.open(img)
            print(
                f'>> loaded input image of size {image.width}x{image.height}'
            )
        image = ImageOps.exif_transpose(image)
        return image

    def _create_init_image(self, image, width, height, fit=True):
        image = image.convert('RGB')
        image = self._fit_image(image, (width, height)) if fit else self._squeeze_image(image)
        return image

    def _create_init_mask(self, image, width, height, fit=True):
        # convert into a black/white mask
        image = self._image_to_mask(image)
        image = image.convert('RGB')
        image = self._fit_image(image, (width, height)) if fit else self._squeeze_image(image)
        return image

    # The mask is expected to have the region to be inpainted
    # with alpha transparency. It converts it into a black/white
    # image with the transparent part black.
<<<<<<< HEAD
    def _image_to_mask(self, mask_image, invert=False) -> Image:
        if mask_image.mode in ('L','RGB'):
=======
    def _image_to_mask(self, mask_image: Image.Image, invert=False) -> Image:
        # Obtain the mask from the transparency channel
        if mask_image.mode == 'L':
>>>>>>> 9f77df70
            mask = mask_image
        else:
            # Obtain the mask from the transparency channel
            mask = Image.new(mode="L", size=mask_image.size, color=255)
            mask.putdata(mask_image.getdata(band=3))
        if invert:
            mask = ImageOps.invert(mask)
        return mask

    def _txt2mask(self, image:Image, text_mask:list, width, height, fit=True) -> Image:
        prompt = text_mask[0]
        confidence_level = text_mask[1] if len(text_mask)>1 else 0.5
        if self.txt2mask is None:
            self.txt2mask = Txt2Mask(device = self.device)

        segmented = self.txt2mask.segment(image, prompt)
        mask = segmented.to_mask(float(confidence_level))
        mask = mask.convert('RGB')
        mask = self._fit_image(mask, (width, height)) if fit else self._squeeze_image(mask)
        return mask

    def _has_transparency(self, image):
        if image.info.get("transparency", None) is not None:
            return True
        if image.mode == "P":
            transparent = image.info.get("transparency", -1)
            for _, index in image.getcolors():
                if index == transparent:
                    return True
        elif image.mode == "RGBA":
            extrema = image.getextrema()
            if extrema[3][0] < 255:
                return True
        return False

    def _check_for_erasure(self, image):
        width, height = image.size
        pixdata = image.load()
        colored = 0
        for y in range(height):
            for x in range(width):
                if pixdata[x, y][3] == 0:
                    r, g, b, _ = pixdata[x, y]
                    if (r, g, b) != (0, 0, 0) and \
                       (r, g, b) != (255, 255, 255):
                        colored += 1
        return colored == 0

    def _transparency_check_and_warning(self,image, mask):
        if not mask:
            print(
                '>> Initial image has transparent areas. Will inpaint in these regions.')
            if self._check_for_erasure(image):
                print(
                    '>> WARNING: Colors underneath the transparent region seem to have been erased.\n',
                    '>>          Inpainting will be suboptimal. Please preserve the colors when making\n',
                    '>>          a transparency mask, or provide mask explicitly using --init_mask (-M).'
                )

    def _squeeze_image(self, image):
        x, y, resize_needed = self._resolution_check(image.width, image.height)
        if resize_needed:
            return InitImageResizer(image).resize(x, y)
        return image

    def _fit_image(self, image, max_dimensions):
        w, h = max_dimensions
        print(
            f'>> image will be resized to fit inside a box {w}x{h} in size.'
        )
        if image.width > image.height:
            h = None   # by setting h to none, we tell InitImageResizer to fit into the width and calculate height
        elif image.height > image.width:
            w = None   # ditto for w
        else:
            pass
        # note that InitImageResizer does the multiple of 64 truncation internally
        image = InitImageResizer(image).resize(w, h)
        print(
            f'>> after adjusting image dimensions to be multiples of 64, init image is {image.width}x{image.height}'
        )
        return image

    def _resolution_check(self, width, height, log=False):
        resize_needed = False
        w, h = map(
            lambda x: x - x % 64, (width, height)
        )  # resize to integer multiple of 64
        if h != height or w != width:
            if log:
                print(
                    f'>> Provided width and height must be multiples of 64. Auto-resizing to {w}x{h}'
                )
            height = h
            width = w
            resize_needed = True
        return width, height, resize_needed


    def _has_cuda(self):
        return self.device.type == 'cuda'

    def write_intermediate_images(self,modulus,path):
        counter = -1
        if not os.path.exists(path):
            os.makedirs(path)
        def callback(img):
            nonlocal counter
            counter += 1
            if counter % modulus != 0:
                return;
            image = self.sample_to_image(img)
            image.save(os.path.join(path,f'{counter:03}.png'),'PNG')
        return callback

def _pairwise(iterable):
    "s -> (s0, s1), (s2, s3), (s4, s5), ..."
    a = iter(iterable)
    return zip(a, a)<|MERGE_RESOLUTION|>--- conflicted
+++ resolved
@@ -879,14 +879,9 @@
     # The mask is expected to have the region to be inpainted
     # with alpha transparency. It converts it into a black/white
     # image with the transparent part black.
-<<<<<<< HEAD
-    def _image_to_mask(self, mask_image, invert=False) -> Image:
-        if mask_image.mode in ('L','RGB'):
-=======
     def _image_to_mask(self, mask_image: Image.Image, invert=False) -> Image:
         # Obtain the mask from the transparency channel
         if mask_image.mode == 'L':
->>>>>>> 9f77df70
             mask = mask_image
         else:
             # Obtain the mask from the transparency channel
