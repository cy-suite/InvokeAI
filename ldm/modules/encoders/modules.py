--- conflicted
+++ resolved
@@ -440,12 +440,6 @@
 
     def forward(self, text, **kwargs):
 
-        should_return_tokens = False
-        if 'return_tokens' in kwargs:
-            should_return_tokens = kwargs.get('return_tokens', False)
-            # self.transformer doesn't like having extra kwargs
-            kwargs.pop('return_tokens')
-
         batch_encoding = self.tokenizer(
             text,
             truncation=True,
@@ -458,52 +452,42 @@
         tokens = batch_encoding['input_ids'].to(self.device)
         z = self.transformer(input_ids=tokens, **kwargs)
 
-        if should_return_tokens:
-            return z, tokens
-        else:
-            return z
+        return z
 
     def encode(self, text, **kwargs):
         return self(text, **kwargs)
 
 class WeightedFrozenCLIPEmbedder(FrozenCLIPEmbedder):
-<<<<<<< HEAD
-=======
-
-    attention_weights_key = "attention_weights"
-
-    def build_token_list_fragment(self, fragment: str, weight: float) -> (torch.Tensor, torch.Tensor):
-        batch_encoding = self.tokenizer(
-            fragment,
-            truncation=True,
-            max_length=self.max_length,
-            return_length=True,
-            return_overflowing_tokens=False,
-            padding='none',
-            return_tensors='pt',
-        )
-        return batch_encoding, torch.ones_like(batch_encoding) * weight
-
+
+    fragment_weights_key = "fragment_weights"
+    return_tokens_key = "return_tokens"
 
     def forward(self, text: list, **kwargs):
         '''
 
         :param text: A batch of prompt strings, or, a batch of lists of fragments of prompt strings to which different
         weights shall be applied.
-        :param kwargs: If the keyword arg "attention_weights" is passed, it shall contain a batch of lists of weights
+        :param kwargs: If the keyword arg "fragment_weights" is passed, it shall contain a batch of lists of weights
         for the prompt fragments. In this case text must contain batches of lists of prompt fragments.
         :return: A tensor of shape (B, 77, 768) containing weighted embeddings
         '''
-        if self.attention_weights_key not in kwargs:
+        if self.fragment_weights_key not in kwargs:
             # fallback to base class implementation
             return super().forward(text, **kwargs)
 
-        attention_weights = kwargs[self.attention_weights_key]
-        # self.transformer doesn't like receiving "attention_weights" as an argument
-        kwargs.pop(self.attention_weights_key)
+        fragment_weights = kwargs[self.fragment_weights_key]
+        # self.transformer doesn't like receiving "fragment_weights" as an argument
+        kwargs.pop(self.fragment_weights_key)
+
+        should_return_tokens = False
+        if self.return_tokens_key in kwargs:
+            should_return_tokens = kwargs.get(self.return_tokens_key, False)
+            # self.transformer doesn't like having extra kwargs
+            kwargs.pop(self.return_tokens_key)
 
         batch_z = None
-        for fragments, weights in zip(text, attention_weights):
+        batch_tokens = None
+        for fragments, weights in zip(text, fragment_weights):
 
             # First, weight tokens in individual fragments by scaling the feature vectors as requested (effectively
             # applying a multiplier to the CFG scale on a per-token basis).
@@ -561,24 +545,24 @@
 
             #print(f"assembled tokens for '{fragments}' into tensor of shape {lerped_embeddings.shape}")
 
-            # append to batch
-            batch_z = lerped_embeddings.unsqueeze(0) if batch_z is None else torch.cat((batch_z, lerped_embeddings.unsqueeze(0)), dim=1)
+            # append to batch 
+            batch_z = lerped_embeddings.unsqueeze(0) if batch_z is None else torch.cat([batch_z, lerped_embeddings.unsqueeze(0)], dim=1)
+            batch_tokens = tokens.unsqueeze(0) if batch_tokens is None else torch.cat([batch_tokens, tokens.unsqueeze(0)], dim=1)
 
         # should have shape (B, 77, 768)
         #print(f"assembled all tokens into tensor of shape {batch_z.shape}")
 
-        return batch_z
-
->>>>>>> 61357e4e
+        if should_return_tokens:
+            return batch_z, batch_tokens
+        else:
+            return batch_z
+
     @classmethod
     def apply_embedding_weights(self, embeddings: torch.Tensor, per_embedding_weights: list[float], normalize:bool) -> torch.Tensor:
         per_embedding_weights = torch.tensor(per_embedding_weights, dtype=embeddings.dtype, device=embeddings.device)
         if normalize:
             per_embedding_weights = per_embedding_weights / torch.sum(per_embedding_weights)
         reshaped_weights = per_embedding_weights.reshape(per_embedding_weights.shape + (1, 1,))
-<<<<<<< HEAD
-        return torch.sum(embeddings * reshaped_weights, dim=1)
-=======
         #reshaped_weights = per_embedding_weights.reshape(per_embedding_weights.shape + (1,1,)).expand(embeddings.shape)
         return torch.sum(embeddings * reshaped_weights, dim=1)
         # lerped embeddings has shape (77, 768)
@@ -673,7 +657,6 @@
             mean_correction_factor = original_mean/after_weighting_mean
             z *= mean_correction_factor
             return z
->>>>>>> 61357e4e
 
 
 class FrozenCLIPTextEmbedder(nn.Module):
