'''
This module is provided for backward compatibility with the
original (hasty) API.

Please use ldm.generate instead.
'''

from ldm.generate import Generate

<<<<<<< HEAD
from ldm.util                      import instantiate_from_config
from ldm.models.diffusion.ddim     import DDIMSampler
from ldm.models.diffusion.plms     import PLMSSampler
from ldm.models.diffusion.ksampler import KSampler
from ldm.dream.pngwriter           import PngWriter
from ldm.dream.image_util          import InitImageResizer
from ldm.dream.devices import choose_autocast_device, choose_torch_device

"""Simplified text to image API for stable diffusion/latent diffusion

Example Usage:

from ldm.simplet2i import T2I

# Create an object with default values
t2i = T2I(model       = <path>        // models/ldm/stable-diffusion-v1/model.ckpt
          config      = <path>        // configs/stable-diffusion/v1-inference.yaml
          iterations  = <integer>     // how many times to run the sampling (1)
          steps       = <integer>     // 50
          seed        = <integer>     // current system time
          sampler_name= ['ddim', 'k_dpm_2_a', 'k_dpm_2', 'k_euler_a', 'k_euler', 'k_heun', 'k_lms', 'plms']  // k_lms
          grid        = <boolean>     // false
          width       = <integer>     // image width, multiple of 64 (512)
          height      = <integer>     // image height, multiple of 64 (512)
          cfg_scale   = <float>       // unconditional guidance scale (7.5)
          )

# do the slow model initialization
t2i.load_model()

# Do the fast inference & image generation. Any options passed here
# override the default values assigned during class initialization
# Will call load_model() if the model was not previously loaded and so
# may be slow at first.
# The method returns a list of images. Each row of the list is a sub-list of [filename,seed]
results = t2i.prompt2png(prompt     = "an astronaut riding a horse",
                         outdir     = "./outputs/samples",
                         iterations = 3)

for row in results:
    print(f'filename={row[0]}')
    print(f'seed    ={row[1]}')

# Same thing, but using an initial image.
results = t2i.prompt2png(prompt   = "an astronaut riding a horse",
                         outdir   = "./outputs/,
                         iterations = 3,
                         init_img = "./sketches/horse+rider.png")

for row in results:
    print(f'filename={row[0]}')
    print(f'seed    ={row[1]}')

# Same thing, but we return a series of Image objects, which lets you manipulate them,
# combine them, and save them under arbitrary names

results = t2i.prompt2image(prompt   = "an astronaut riding a horse"
                           outdir   = "./outputs/")
for row in results:
    im   = row[0]
    seed = row[1]
    im.save(f'./outputs/samples/an_astronaut_riding_a_horse-{seed}.png')
    im.thumbnail(100,100).save('./outputs/samples/astronaut_thumb.jpg')

Note that the old txt2img() and img2img() calls are deprecated but will
still work.
"""


class T2I:
    """T2I class
        Attributes
        ----------
        model
        config
        iterations
        steps
        seed
        sampler_name
        width
        height
        cfg_scale
        latent_channels
        downsampling_factor
        precision
        strength
        embedding_path

    The vast majority of these arguments default to reasonable values.
"""

    def __init__(
            self,
            iterations=1,
            steps=50,
            seed=None,
            cfg_scale=7.5,
            weights='models/ldm/stable-diffusion-v1/model.ckpt',
            config='configs/stable-diffusion/v1-inference.yaml',
            grid=False,
            width=512,
            height=512,
            sampler_name='k_lms',
            latent_channels=4,
            downsampling_factor=8,
            ddim_eta=0.0,  # deterministic
            precision='autocast',
            full_precision=False,
            strength=0.75,  # default in scripts/img2img.py
            embedding_path=None,
            device_type = 'cuda',
            # just to keep track of this parameter when regenerating prompt
            # needs to be replaced when new configuration system implemented.
            latent_diffusion_weights=False,
    ):
        self.iterations               = iterations
        self.width                    = width
        self.height                   = height
        self.steps                    = steps
        self.cfg_scale                = cfg_scale
        self.weights                  = weights
        self.config                   = config
        self.sampler_name             = sampler_name
        self.latent_channels          = latent_channels
        self.downsampling_factor      = downsampling_factor
        self.grid                     = grid
        self.ddim_eta                 = ddim_eta
        self.precision                = precision
        self.full_precision           = True if choose_torch_device() == 'mps' else full_precision
        self.strength                 = strength
        self.embedding_path           = embedding_path
        self.device_type              = device_type
        self.model                    = None     # empty for now
        self.sampler                  = None
        self.device                   = None
        self.latent_diffusion_weights = latent_diffusion_weights

        if device_type == 'cuda' and not torch.cuda.is_available():
            device_type = choose_torch_device()
            print(">> cuda not available, using device", device_type)
        self.device = torch.device(device_type)

        # for VRAM usage statistics
        device_type          = choose_torch_device()
        self.session_peakmem = torch.cuda.max_memory_allocated() if device_type == 'cuda' else None

        if seed is None:
            self.seed = self._new_seed()
        else:
            self.seed = seed
        transformers.logging.set_verbosity_error()

    def prompt2png(self, prompt, outdir, **kwargs):
        """
        Takes a prompt and an output directory, writes out the requested number
        of PNG files, and returns an array of [[filename,seed],[filename,seed]...]
        Optional named arguments are the same as those passed to T2I and prompt2image()
        """
        results = self.prompt2image(prompt, **kwargs)
        pngwriter = PngWriter(outdir)
        prefix = pngwriter.unique_prefix()
        outputs = []
        for image, seed in results:
            name = f'{prefix}.{seed}.png'
            path = pngwriter.save_image_and_prompt_to_png(
                image, f'{prompt} -S{seed}', name)
            outputs.append([path, seed])
        return outputs

    def txt2img(self, prompt, **kwargs):
        outdir = kwargs.pop('outdir', 'outputs/img-samples')
        return self.prompt2png(prompt, outdir, **kwargs)

    def img2img(self, prompt, **kwargs):
        outdir = kwargs.pop('outdir', 'outputs/img-samples')
        assert (
            'init_img' in kwargs
        ), 'call to img2img() must include the init_img argument'
        return self.prompt2png(prompt, outdir, **kwargs)

    def prompt2image(
            self,
            # these are common
            prompt,
            iterations     =    None,
            steps          =    None,
            seed           =    None,
            cfg_scale      =    None,
            ddim_eta       =    None,
            skip_normalize =    False,
            image_callback =    None,
            step_callback  =    None,
            width          =    None,
            height         =    None,
            # these are specific to img2img
            init_img       =    None,
            fit            =    False,
            strength       =    None,
            gfpgan_strength=    0,
            save_original  =    False,
            upscale        =    None,
            sampler_name   =    None,
            log_tokenization=  False,
            with_variations =   None,
            variation_amount =  0.0,
            **args,
    ):   # eat up additional cruft
        """
        ldm.prompt2image() is the common entry point for txt2img() and img2img()
        It takes the following arguments:
           prompt                          // prompt string (no default)
           iterations                      // iterations (1); image count=iterations
           steps                           // refinement steps per iteration
           seed                            // seed for random number generator
           width                           // width of image, in multiples of 64 (512)
           height                          // height of image, in multiples of 64 (512)
           cfg_scale                       // how strongly the prompt influences the image (7.5) (must be >1)
           init_img                        // path to an initial image - its dimensions override width and height
           strength                        // strength for noising/unnoising init_img. 0.0 preserves image exactly, 1.0 replaces it completely
           gfpgan_strength                 // strength for GFPGAN. 0.0 preserves image exactly, 1.0 replaces it completely
           ddim_eta                        // image randomness (eta=0.0 means the same seed always produces the same image)
           step_callback                   // a function or method that will be called each step
           image_callback                  // a function or method that will be called each time an image is generated
           with_variations                 // a weighted list [(seed_1, weight_1), (seed_2, weight_2), ...] of variations which should be applied before doing any generation
           variation_amount                // optional 0-1 value to slerp from -S noise to random noise (allows variations on an image)

        To use the step callback, define a function that receives two arguments:
        - Image GPU data
        - The step number

        To use the image callback, define a function of method that receives two arguments, an Image object
        and the seed. You can then do whatever you like with the image, including converting it to
        different formats and manipulating it. For example:

            def process_image(image,seed):
                image.save(f{'images/seed.png'})

        The callback used by the prompt2png() can be found in ldm/dream_util.py. It contains code
        to create the requested output directory, select a unique informative name for each image, and
        write the prompt into the PNG metadata.
        """
        # TODO: convert this into a getattr() loop
        steps                 = steps      or self.steps
        width                 = width      or self.width
        height                = height     or self.height
        cfg_scale             = cfg_scale  or self.cfg_scale
        ddim_eta              = ddim_eta   or self.ddim_eta
        iterations            = iterations or self.iterations
        strength              = strength   or self.strength
        self.log_tokenization = log_tokenization
        with_variations = [] if with_variations is None else with_variations

        model = (
            self.load_model()
        )  # will instantiate the model or return it from cache
        assert cfg_scale > 1.0, 'CFG_Scale (-C) must be >1.0'
        assert (
            0.0 <= strength <= 1.0
        ), 'can only work with strength in [0.0, 1.0]'
        assert (
                0.0 <= variation_amount <= 1.0
        ), '-v --variation_amount must be in [0.0, 1.0]'

        if len(with_variations) > 0 or variation_amount > 0.0:
            assert seed is not None,\
                'seed must be specified when using with_variations'
            if variation_amount == 0.0:
                assert iterations == 1,\
                    'when using --with_variations, multiple iterations are only possible when using --variation_amount'
            assert all(0 <= weight <= 1 for _, weight in with_variations),\
                f'variation weights must be in [0.0, 1.0]: got {[weight for _, weight in with_variations]}'

        seed                  = seed       or self.seed
        width, height, _ = self._resolution_check(width, height, log=True)

        # TODO: - Check if this is still necessary to run on M1 devices.
        #       - Move code into ldm.dream.devices to live alongside other
        #         special-hardware casing code.
        if self.precision == 'autocast' and torch.cuda.is_available():
            scope = autocast
        else:
            scope = nullcontext

        if sampler_name and (sampler_name != self.sampler_name):
            self.sampler_name = sampler_name
            self._set_sampler()

        tic = time.time()
        if torch.cuda.is_available():
            torch.cuda.reset_peak_memory_stats()
        results = list()

        try:
            if init_img:
                assert os.path.exists(init_img), f'{init_img}: File not found'
                init_image = self._load_img(init_img, width, height, fit).to(self.device)
                with scope(self.device.type):
                    init_latent = self.model.get_first_stage_encoding(
                        self.model.encode_first_stage(init_image)
                    ) # move to latent space

                #print(f' DEBUG: seed at make_image time ={seed}')
                make_image = self._img2img(
                    prompt,
                    steps=steps,
                    cfg_scale=cfg_scale,
                    ddim_eta=ddim_eta,
                    skip_normalize=skip_normalize,
                    init_latent=init_latent,
                    strength=strength,
                    callback=step_callback,
                )
            else:
                init_latent = None
                make_image = self._txt2img(
                    prompt,
                    steps=steps,
                    cfg_scale=cfg_scale,
                    ddim_eta=ddim_eta,
                    skip_normalize=skip_normalize,
                    width=width,
                    height=height,
                    callback=step_callback,
                )

            initial_noise = None
            if variation_amount > 0 or len(with_variations) > 0:
                # use fixed initial noise plus random noise per iteration
                seed_everything(seed)
                initial_noise = self._get_noise(init_latent,width,height)
                for v_seed, v_weight in with_variations:
                    seed = v_seed
                    seed_everything(seed)
                    next_noise = self._get_noise(init_latent,width,height)
                    initial_noise = self.slerp(v_weight, initial_noise, next_noise)
                if variation_amount > 0:
                    random.seed() # reset RNG to an actually random state, so we can get a random seed for variations
                    seed = random.randrange(0,np.iinfo(np.uint32).max)

            device_type = choose_autocast_device(self.device)
            with scope(device_type), self.model.ema_scope():
                for n in trange(iterations, desc='Generating'):
                    x_T = None
                    if variation_amount > 0:
                        seed_everything(seed)
                        target_noise = self._get_noise(init_latent,width,height)
                        x_T = self.slerp(variation_amount, initial_noise, target_noise)
                    elif initial_noise is not None:
                        # i.e. we specified particular variations
                        x_T = initial_noise
                    else:
                        seed_everything(seed)
                        if self.device.type == 'mps':
                            x_T = self._get_noise(init_latent,width,height)
                        # make_image will do the equivalent of get_noise itself
                    #print(f' DEBUG: seed at make_image() invocation time ={seed}')
                    image = make_image(x_T)
                    results.append([image, seed])
                    if image_callback is not None:
                        image_callback(image, seed)
                    seed = self._new_seed()

                if upscale is not None or gfpgan_strength > 0:
                    for result in results:
                        image, seed = result
                        try:
                            if upscale is not None:
                                from ldm.gfpgan.gfpgan_tools import (
                                    real_esrgan_upscale,
                                )
                                if len(upscale) < 2:
                                    upscale.append(0.75)
                                image = real_esrgan_upscale(
                                    image,
                                    upscale[1],
                                    int(upscale[0]),
                                    prompt,
                                    seed,
                                )
                            if gfpgan_strength > 0:
                                from ldm.gfpgan.gfpgan_tools import _run_gfpgan

                                image = _run_gfpgan(
                                    image, gfpgan_strength, prompt, seed, 1
                                )
                        except Exception as e:
                            print(
                                f'>> Error running RealESRGAN - Your image was not upscaled.\n{e}'
                            )
                        if image_callback is not None:
                            if save_original:
                                image_callback(image, seed)
                            else:
                                image_callback(image, seed, upscaled=True)
                        else:  # no callback passed, so we simply replace old image with rescaled one
                            result[0] = image

        except KeyboardInterrupt:
            print('*interrupted*')
            print(
                '>> Partial results will be returned; if --grid was requested, nothing will be returned.'
            )
        except RuntimeError as e:
            print(traceback.format_exc(), file=sys.stderr)
            print('>> Are you sure your system has an adequate NVIDIA GPU?')

        toc = time.time()
        print('>> Usage stats:')
        print(
            f'>>   {len(results)} image(s) generated in', '%4.2fs' % (toc - tic)
        )
        print(
            f'>>   Max VRAM used for this generation:',
            '%4.2fG' % (torch.cuda.max_memory_allocated() / 1e9),
        )

        if self.session_peakmem:
            self.session_peakmem = max(
                self.session_peakmem, torch.cuda.max_memory_allocated()
            )
            print(
                f'>>   Max VRAM used since script start: ',
                '%4.2fG' % (self.session_peakmem / 1e9),
            )
        return results

    @torch.no_grad()
    def _txt2img(
        self,
        prompt,
        steps,
        cfg_scale,
        ddim_eta,
        skip_normalize,
        width,
        height,
        callback,
    ):
        """
        Returns a function returning an image derived from the prompt and the initial image
        Return value depends on the seed at the time you call it
        """

        sampler = self.sampler

        def make_image(x_T):
            uc, c = self._get_uc_and_c(prompt, skip_normalize)
            shape = [
                self.latent_channels,
                height // self.downsampling_factor,
                width // self.downsampling_factor,
            ]
            samples, _ = sampler.sample(
                batch_size=1,
                S=steps,
                x_T=x_T,
                conditioning=c,
                shape=shape,
                verbose=False,
                unconditional_guidance_scale=cfg_scale,
                unconditional_conditioning=uc,
                eta=ddim_eta,
                img_callback=callback
            )
            return self._sample_to_image(samples)
        return make_image

    @torch.no_grad()
    def _img2img(
            self,
            prompt,
            steps,
            cfg_scale,
            ddim_eta,
            skip_normalize,
            init_latent,
            strength,
            callback,  # Currently not implemented for img2img
    ):
        """
        Returns a function returning an image derived from the prompt and the initial image
        Return value depends on the seed at the time you call it
        """

        # PLMS sampler not supported yet, so ignore previous sampler
        if self.sampler_name != 'ddim':
            print(
                f">> sampler '{self.sampler_name}' is not yet supported. Using DDIM sampler"
            )
            sampler = DDIMSampler(self.model, device=self.device)
        else:
            sampler = self.sampler

        sampler.make_schedule(
            ddim_num_steps=steps, ddim_eta=ddim_eta, verbose=False
        )

        t_enc = int(strength * steps)

        def make_image(x_T):
            uc, c = self._get_uc_and_c(prompt, skip_normalize)

            # encode (scaled latent)
            z_enc = sampler.stochastic_encode(
                init_latent,
                torch.tensor([t_enc]).to(self.device),
                noise=x_T
            )
            # decode it
            samples = sampler.decode(
                z_enc,
                c,
                t_enc,
                img_callback=callback,
                unconditional_guidance_scale=cfg_scale,
                unconditional_conditioning=uc,
            )
            return self._sample_to_image(samples)
        return make_image

    # TODO: does this actually need to run every loop? does anything in it vary by random seed?
    def _get_uc_and_c(self, prompt, skip_normalize):

        uc = self.model.get_learned_conditioning([''])

        # get weighted sub-prompts
        weighted_subprompts = T2I._split_weighted_subprompts(
            prompt, skip_normalize)

        if len(weighted_subprompts) > 1:
            # i dont know if this is correct.. but it works
            c = torch.zeros_like(uc)
            # normalize each "sub prompt" and add it
            for subprompt, weight in weighted_subprompts:
                self._log_tokenization(subprompt)
                c = torch.add(
                    c,
                    self.model.get_learned_conditioning([subprompt]),
                    alpha=weight,
                )
        else:   # just standard 1 prompt
            self._log_tokenization(prompt)
            c = self.model.get_learned_conditioning([prompt])
        return (uc, c)

    def _sample_to_image(self, samples):
        x_samples = self.model.decode_first_stage(samples)
        x_samples = torch.clamp((x_samples + 1.0) / 2.0, min=0.0, max=1.0)
        if len(x_samples) != 1:
            raise Exception(
                f'>> expected to get a single image, but got {len(x_samples)}')
        x_sample = 255.0 * rearrange(
            x_samples[0].cpu().numpy(), 'c h w -> h w c'
        )
        return Image.fromarray(x_sample.astype(np.uint8))

    def _new_seed(self):
        self.seed = random.randrange(0, np.iinfo(np.uint32).max)
        return self.seed

    def load_model(self):
        """Load and initialize the model from configuration variables passed at object creation time"""
        if self.model is None:
            seed_everything(self.seed)
            try:
                config = OmegaConf.load(self.config)
                model = self._load_model_from_config(config, self.weights)
                if self.embedding_path is not None:
                    model.embedding_manager.load(
                        self.embedding_path, self.full_precision
                    )
                self.model = model.to(self.device)
                # model.to doesn't change the cond_stage_model.device used to move the tokenizer output, so set it here
                self.model.cond_stage_model.device = self.device
            except AttributeError as e:
                print(f'>> Error loading model. {str(e)}', file=sys.stderr)
                print(traceback.format_exc(), file=sys.stderr)
                raise SystemExit from e

            self._set_sampler()

        return self.model

    # returns a tensor filled with random numbers from a normal distribution
    def _get_noise(self,init_latent,width,height):
        if init_latent is not None:
            if self.device.type == 'mps':
                return torch.randn_like(init_latent, device='cpu').to(self.device)
            else:
                return torch.randn_like(init_latent, device=self.device)
        else:
            if self.device.type == 'mps':
                return torch.randn([1,
                                    self.latent_channels,
                                    height // self.downsampling_factor,
                                    width  // self.downsampling_factor],
                                   device='cpu').to(self.device)
            else:
                return torch.randn([1,
                                    self.latent_channels,
                                    height // self.downsampling_factor,
                                    width  // self.downsampling_factor],
                                   device=self.device)

    def _set_sampler(self):
        msg = f'>> Setting Sampler to {self.sampler_name}'
        if self.sampler_name == 'plms':
            self.sampler = PLMSSampler(self.model, device=self.device)
        elif self.sampler_name == 'ddim':
            self.sampler = DDIMSampler(self.model, device=self.device)
        elif self.sampler_name == 'k_dpm_2_a':
            self.sampler = KSampler(
                self.model, 'dpm_2_ancestral', device=self.device
            )
        elif self.sampler_name == 'k_dpm_2':
            self.sampler = KSampler(self.model, 'dpm_2', device=self.device)
        elif self.sampler_name == 'k_euler_a':
            self.sampler = KSampler(
                self.model, 'euler_ancestral', device=self.device
            )
        elif self.sampler_name == 'k_euler':
            self.sampler = KSampler(self.model, 'euler', device=self.device)
        elif self.sampler_name == 'k_heun':
            self.sampler = KSampler(self.model, 'heun', device=self.device)
        elif self.sampler_name == 'k_lms':
            self.sampler = KSampler(self.model, 'lms', device=self.device)
        else:
            msg = f'>> Unsupported Sampler: {self.sampler_name}, Defaulting to plms'
            self.sampler = PLMSSampler(self.model, device=self.device)

        print(msg)

    def _load_model_from_config(self, config, ckpt):
        print(f'>> Loading model from {ckpt}')
        pl_sd = torch.load(ckpt, map_location='cpu')
        #        if "global_step" in pl_sd:
        #            print(f"Global Step: {pl_sd['global_step']}")
        sd = pl_sd['state_dict']
        model = instantiate_from_config(config.model)
        m, u = model.load_state_dict(sd, strict=False)
        model.to(self.device)
        model.eval()
        if self.full_precision:
            print(
                'Using slower but more accurate full-precision math (--full_precision)'
            )
        else:
            print(
                '>> Using half precision math. Call with --full_precision to use more accurate but VRAM-intensive full precision.'
            )
            model.half()
        return model

    def _load_img(self, path, width, height, fit=False):
        with Image.open(path) as img:
            image = img.convert('RGB')
        print(
            f'>> loaded input image of size {image.width}x{image.height} from {path}'
        )

        # The logic here is:
        # 1. If "fit" is true, then the image will be fit into the bounding box defined
        #    by width and height. It will do this in a way that preserves the init image's
        #    aspect ratio while preventing letterboxing. This means that if there is
        #    leftover horizontal space after rescaling the image to fit in the bounding box,
        #    the generated image's width will be reduced to the rescaled init image's width.
        #    Similarly for the vertical space.
        # 2. Otherwise, if "fit" is false, then the image will be scaled, preserving its
        #    aspect ratio, to the nearest multiple of 64. Large images may generate an
        #    unexpected OOM error.
        if fit:
            image = self._fit_image(image,(width,height))
        else:
            image = self._squeeze_image(image)
        image = np.array(image).astype(np.float32) / 255.0
        image = image[None].transpose(0, 3, 1, 2)
        image = torch.from_numpy(image)
        return 2.0 * image - 1.0

    def _squeeze_image(self,image):
        x,y,resize_needed = self._resolution_check(image.width,image.height)
        if resize_needed:
            return InitImageResizer(image).resize(x,y)
        return image


    def _fit_image(self,image,max_dimensions):
        w,h = max_dimensions
        print(
            f'>> image will be resized to fit inside a box {w}x{h} in size.'
        )
        if image.width > image.height:
            h   = None   # by setting h to none, we tell InitImageResizer to fit into the width and calculate height
        elif image.height > image.width:
            w   = None   # ditto for w
        else:
            pass
        image = InitImageResizer(image).resize(w,h)   # note that InitImageResizer does the multiple of 64 truncation internally
        print(
            f'>> after adjusting image dimensions to be multiples of 64, init image is {image.width}x{image.height}'
            )
        return image


    # TO DO: Move this and related weighted subprompt code into its own module.
    def _split_weighted_subprompts(text, skip_normalize=False):
        """
        grabs all text up to the first occurrence of ':'
        uses the grabbed text as a sub-prompt, and takes the value following ':' as weight
        if ':' has no value defined, defaults to 1.0
        repeats until no text remaining
        """
        prompt_parser = re.compile("""
            (?P<prompt>     # capture group for 'prompt'
            (?:\\\:|[^:])+  # match one or more non ':' characters or escaped colons '\:'
            )               # end 'prompt'
            (?:             # non-capture group
            :+              # match one or more ':' characters
            (?P<weight>     # capture group for 'weight'
            -?\d+(?:\.\d+)? # match positive or negative integer or decimal number
            )?              # end weight capture group, make optional
            \s*             # strip spaces after weight
            |               # OR
            $               # else, if no ':' then match end of line
            )               # end non-capture group
        """, re.VERBOSE)
        parsed_prompts = [(match.group("prompt").replace("\\:", ":"), float(
            match.group("weight") or 1)) for match in re.finditer(prompt_parser, text)]
        if skip_normalize:
            return parsed_prompts
        weight_sum = sum(map(lambda x: x[1], parsed_prompts))
        if weight_sum == 0:
            print(
                "Warning: Subprompt weights add up to zero. Discarding and using even weights instead.")
            equal_weight = 1 / len(parsed_prompts)
            return [(x[0], equal_weight) for x in parsed_prompts]
        return [(x[0], x[1] / weight_sum) for x in parsed_prompts]

    # shows how the prompt is tokenized
    # usually tokens have '</w>' to indicate end-of-word,
    # but for readability it has been replaced with ' '
    def _log_tokenization(self, text):
        if not self.log_tokenization:
            return
        tokens = self.model.cond_stage_model.tokenizer._tokenize(text)
        tokenized = ""
        discarded = ""
        usedTokens = 0
        totalTokens = len(tokens)
        for i in range(0, totalTokens):
            token = tokens[i].replace('</w>', ' ')
            # alternate color
            s = (usedTokens % 6) + 1
            if i < self.model.cond_stage_model.max_length:
                tokenized = tokenized + f"\x1b[0;3{s};40m{token}"
                usedTokens += 1
            else:  # over max token length
                discarded = discarded + f"\x1b[0;3{s};40m{token}"
        print(f"\nTokens ({usedTokens}):\n{tokenized}\x1b[0m")
        if discarded != "":
            print(
                f"Tokens Discarded ({totalTokens-usedTokens}):\n{discarded}\x1b[0m")

    def _resolution_check(self, width, height, log=False):
        resize_needed = False
        w, h = map(
            lambda x: x - x % 64, (width, height)
        )  # resize to integer multiple of 64
        if h != height or w != width:
            if log:
                print(
                    f'>> Provided width and height must be multiples of 64. Auto-resizing to {w}x{h}'
                )
            height = h
            width  = w
            resize_needed = True

        if (width * height) > (self.width * self.height):
            print(">> This input is larger than your defaults. If you run out of memory, please use a smaller image.")

        return width, height, resize_needed


    def slerp(self, t, v0, v1, DOT_THRESHOLD=0.9995):
        '''
        Spherical linear interpolation
        Args:
            t (float/np.ndarray): Float value between 0.0 and 1.0
            v0 (np.ndarray): Starting vector
            v1 (np.ndarray): Final vector
            DOT_THRESHOLD (float): Threshold for considering the two vectors as
                                colineal. Not recommended to alter this.
        Returns:
            v2 (np.ndarray): Interpolation vector between v0 and v1
        '''
        inputs_are_torch = False
        if not isinstance(v0, np.ndarray):
            inputs_are_torch = True
            v0 = v0.detach().cpu().numpy()
        if not isinstance(v1, np.ndarray):
            inputs_are_torch = True
            v1 = v1.detach().cpu().numpy()

        dot = np.sum(v0 * v1 / (np.linalg.norm(v0) * np.linalg.norm(v1)))
        if np.abs(dot) > DOT_THRESHOLD:
            v2 = (1 - t) * v0 + t * v1
        else:
            theta_0 = np.arccos(dot)
            sin_theta_0 = np.sin(theta_0)
            theta_t = theta_0 * t
            sin_theta_t = np.sin(theta_t)
            s0 = np.sin(theta_0 - theta_t) / sin_theta_0
            s1 = sin_theta_t / sin_theta_0
            v2 = s0 * v0 + s1 * v1

        if inputs_are_torch:
            v2 = torch.from_numpy(v2).to(self.device)

        return v2
=======
class T2I(Generate):
    def __init__(self,**kwargs):
        print(f'>> The ldm.simplet2i module is deprecated. Use ldm.generate instead. It is a drop-in replacement.')
        super().__init__(kwargs)
>>>>>>> 352374c0
<|MERGE_RESOLUTION|>--- conflicted
+++ resolved
@@ -7,7 +7,7 @@
 
 from ldm.generate import Generate
 
-<<<<<<< HEAD
+
 from ldm.util                      import instantiate_from_config
 from ldm.models.diffusion.ddim     import DDIMSampler
 from ldm.models.diffusion.plms     import PLMSSampler
@@ -826,10 +826,4 @@
         if inputs_are_torch:
             v2 = torch.from_numpy(v2).to(self.device)
 
-        return v2
-=======
-class T2I(Generate):
-    def __init__(self,**kwargs):
-        print(f'>> The ldm.simplet2i module is deprecated. Use ldm.generate instead. It is a drop-in replacement.')
-        super().__init__(kwargs)
->>>>>>> 352374c0
+        return v2