"""Helper class for dealing with image generation arguments.

The Args class parses both the command line (shell) arguments, as well as the
command string passed at the invoke> prompt. It serves as the definitive repository
of all the arguments used by Generate and their default values, and implements the
preliminary metadata standards discussed here:

https://github.com/lstein/stable-diffusion/issues/266

To use:
  opt = Args()

  # Read in the command line options:
  # this returns a namespace object like the underlying argparse library)
  # You do not have to use the return value, but you can check it against None
  # to detect illegal arguments on the command line.
  args = opt.parse_args()
  if not args:
     print('oops')
     sys.exit(-1)

  # read in a command passed to the invoke> prompt:
  opts = opt.parse_cmd('do androids dream of electric sheep? -H256 -W1024 -n4')

  # The Args object acts like a namespace object
  print(opt.model)

You can set attributes in the usual way, use vars(), etc.:

  opt.model = 'something-else'
  do_something(**vars(a))

It is helpful in saving metadata:

  # To get a json representation of all the values, allowing
  # you to override any values dynamically
  j = opt.json(seed=42)

  # To get the prompt string with the switches, allowing you
  # to override any values dynamically
  j = opt.dream_prompt_str(seed=42)

If you want to access the namespace objects from the shell args or the
parsed command directly, you may use the values returned from the
original calls to parse_args() and parse_cmd(), or get them later
using the _arg_switches and _cmd_switches attributes. This can be
useful if both the args and the command contain the same attribute and
you wish to apply logic as to which one to use. For example:

  a = Args()
  args    = a.parse_args()
  opts    = a.parse_cmd(string)
  do_grid = args.grid or opts.grid

To add new attributes, edit the _create_arg_parser() and
_create_dream_cmd_parser() methods.

**Generating and retrieving sd-metadata**

To generate a dict representing RFC266 metadata:

  metadata = metadata_dumps(opt,<seeds,model_hash,postprocesser>)

This will generate an RFC266 dictionary that can then be turned into a JSON
and written to the PNG file. The optional seeds, weights, model_hash and
postprocesser arguments are not available to the opt object and so must be
provided externally. See how invoke.py does it.

Note that this function was originally called format_metadata() and a wrapper
is provided that issues a deprecation notice.

To retrieve a (series of) opt objects corresponding to the metadata, do this:

 opt_list = metadata_loads(metadata)

The metadata should be pulled out of the PNG image. pngwriter has a method
retrieve_metadata that will do this, or you can do it in one swell foop
with metadata_from_png():

 opt_list = metadata_from_png('/path/to/image_file.png')
"""

import argparse
import base64
import copy
import functools
import hashlib
import json
import os
import pydoc
import re
import shlex
<<<<<<< HEAD
import sys
from argparse import Namespace

=======
import copy
import base64
import functools
import warnings
import ldm.invoke
>>>>>>> 464aafa8
import ldm.invoke.pngwriter
from ldm.invoke.globals import Globals
from ldm.invoke.prompt_parser import split_weighted_subprompts

APP_ID = ldm.invoke.__app_id__
APP_NAME = ldm.invoke.__app_name__
APP_VERSION = ldm.invoke.__version__

SAMPLER_CHOICES = [
    'ddim',
    'k_dpm_2_a',
    'k_dpm_2',
    'k_dpmpp_2_a',
    'k_dpmpp_2',
    'k_euler_a',
    'k_euler',
    'k_heun',
    'k_lms',
    'plms',
    # diffusers:
    "pndm",
]

PRECISION_CHOICES = [
    'auto',
    'float32',
    'autocast',
    'float16',
]

class ArgFormatter(argparse.RawTextHelpFormatter):
        # use defined argument order to display usage
    def _format_usage(self, usage, actions, groups, prefix):
        if prefix is None:
            prefix = 'usage: '

        # if usage is specified, use that
        if usage is not None:
            usage = usage % dict(prog=self._prog)

        # if no optionals or positionals are available, usage is just prog
        elif usage is None and not actions:
            usage = 'invoke>'
        elif usage is None:
            prog='invoke>'
            # build full usage string
            action_usage = self._format_actions_usage(actions, groups) # NEW
            usage = ' '.join([s for s in [prog, action_usage] if s])
            # omit the long line wrapping code
        # prefix with 'usage:'
        return '%s%s\n\n' % (prefix, usage)

class PagingArgumentParser(argparse.ArgumentParser):
    '''
    A custom ArgumentParser that uses pydoc to page its output.
    It also supports reading defaults from an init file.
    '''
    def print_help(self, file=None):
        text = self.format_help()
        pydoc.pager(text)

    def convert_arg_line_to_args(self, arg_line):
        return shlex.split(arg_line,comments=True)

class Args(object):
    def __init__(self,arg_parser=None,cmd_parser=None):
        '''
        Initialize new Args class. It takes two optional arguments, an argparse
        parser for switches given on the shell command line, and an argparse
        parser for switches given on the invoke> CLI line. If one or both are
        missing, it creates appropriate parsers internally.
        '''
        self._arg_parser   = arg_parser or self._create_arg_parser()
        self._cmd_parser   = cmd_parser or self._create_dream_cmd_parser()
        self._arg_switches = self.parse_cmd('')   # fill in defaults
        self._cmd_switches = self.parse_cmd('')   # fill in defaults

    def parse_args(self):
        '''Parse the shell switches and store.'''
        try:
            sysargs = sys.argv[1:]
            # pre-parse before we do any initialization to get root directory
            # and intercept --version request
            switches = self._arg_parser.parse_args(sysargs)
            if switches.version:
                print(f'{ldm.invoke.__app_name__} {ldm.invoke.__version__}')
                sys.exit(0)

            print('* Initializing, be patient...')
            Globals.root = os.path.abspath(switches.root_dir or Globals.root)
            Globals.try_patchmatch = switches.patchmatch

            # now use root directory to find the init file
            initfile = os.path.expanduser(os.path.join(Globals.root,Globals.initfile))
            legacyinit = os.path.expanduser('~/.invokeai')
            if os.path.exists(initfile):
                print(f'>> Initialization file {initfile} found. Loading...',file=sys.stderr)
                sysargs.insert(0,f'@{initfile}')
            elif os.path.exists(legacyinit):
                print(f'>> WARNING: Old initialization file found at {legacyinit}. This location is deprecated. Please move it to {Globals.root}/invokeai.init.')
                sysargs.insert(0,f'@{legacyinit}')

            self._arg_switches = self._arg_parser.parse_args(sysargs)
            return self._arg_switches
        except Exception as e:
            print(f'An exception has occurred: {e}')
            return None

    def parse_cmd(self,cmd_string):
        '''Parse a invoke>-style command string '''
        # handle the case in which the first token is a switch
        if cmd_string.startswith('-'):
            prompt = ''
            switches = cmd_string
        # handle the case in which the prompt is enclosed by quotes
        elif cmd_string.startswith('"'):
            a = shlex.split(cmd_string,comments=True)
            prompt = a[0]
            switches = shlex.join(a[1:])
        else:
            # no initial quote, so get everything up to the first thing
            # that looks like a switch
            if cmd_string.startswith('-'):
                prompt = ''
                switches = cmd_string
            else:
                match = re.match('^(.+?)\s(--?[a-zA-Z].+)',cmd_string)
                if match:
                    prompt,switches = match.groups()
                else:
                    prompt = cmd_string
                    switches = ''
        try:
            self._cmd_switches = self._cmd_parser.parse_args(shlex.split(switches,comments=True))
            setattr(self._cmd_switches,'prompt',prompt)
            return self._cmd_switches
        except:
            return None

    def json(self,**kwargs):
        return json.dumps(self.to_dict(**kwargs))

    def to_dict(self,**kwargs):
        a = vars(self)
        a.update(kwargs)
        return a

    # Isn't there a more automated way of doing this?
    # Ideally we get the switch strings out of the argparse objects,
    # but I don't see a documented API for this.
    def dream_prompt_str(self,**kwargs):
        """Normalized dream_prompt."""
        a = vars(self)
        a.update(kwargs)
        switches = list()
        prompt = a['prompt']
        prompt.replace('"','\\"')
        switches.append(prompt)
        switches.append(f'-s {a["steps"]}')
        switches.append(f'-S {a["seed"]}')
        switches.append(f'-W {a["width"]}')
        switches.append(f'-H {a["height"]}')
        switches.append(f'-C {a["cfg_scale"]}')
        if a['karras_max'] is not None:
            switches.append(f'--karras_max {a["karras_max"]}')
        if a['perlin'] > 0:
            switches.append(f'--perlin {a["perlin"]}')
        if a['threshold'] > 0:
            switches.append(f'--threshold {a["threshold"]}')
        if a['grid']:
            switches.append('--grid')
        if a['seamless']:
            switches.append('--seamless')
        if a['hires_fix']:
            switches.append('--hires_fix')

        # img2img generations have parameters relevant only to them and have special handling
        if a['init_img'] and len(a['init_img'])>0:
            switches.append(f'-I {a["init_img"]}')
            switches.append(f'-A {a["sampler_name"]}')
            if a['fit']:
                switches.append(f'--fit')
            if a['init_mask'] and len(a['init_mask'])>0:
                switches.append(f'-M {a["init_mask"]}')
            if a['init_color'] and len(a['init_color'])>0:
                switches.append(f'--init_color {a["init_color"]}')
            if a['strength'] and a['strength']>0:
                switches.append(f'-f {a["strength"]}')
            if a['inpaint_replace']:
                switches.append(f'--inpaint_replace')
            if a['text_mask']:
                switches.append(f'-tm {" ".join([str(u) for u in a["text_mask"]])}')
        else:
            switches.append(f'-A {a["sampler_name"]}')

        # facetool-specific parameters, only print if running facetool
        if a['facetool_strength']:
            switches.append(f'-G {a["facetool_strength"]}')
            switches.append(f'-ft {a["facetool"]}')
            if a["facetool"] == "codeformer":
                switches.append(f'-cf {a["codeformer_fidelity"]}')

        if a['outcrop']:
            switches.append(f'-c {" ".join([str(u) for u in a["outcrop"]])}')

        # esrgan-specific parameters
        if a['upscale']:
            switches.append(f'-U {" ".join([str(u) for u in a["upscale"]])}')

        # embiggen parameters
        if a['embiggen']:
            switches.append(f'--embiggen {" ".join([str(u) for u in a["embiggen"]])}')
        if a['embiggen_tiles']:
            switches.append(f'--embiggen_tiles {" ".join([str(u) for u in a["embiggen_tiles"]])}')
        if a['embiggen_strength']:
            switches.append(f'--embiggen_strength {a["embiggen_strength"]}')

        # outpainting parameters
        if a['out_direction']:
            switches.append(f'-D {" ".join([str(u) for u in a["out_direction"]])}')

        # LS: slight semantic drift which needs addressing in the future:
        # 1. Variations come out of the stored metadata as a packed string with the keyword "variations"
        # 2. However, they come out of the CLI (and probably web) with the keyword "with_variations" and
        #    in broken-out form. Variation (1) should be changed to comply with (2)
        if a['with_variations'] and len(a['with_variations'])>0:
            formatted_variations = ','.join(f'{seed}:{weight}' for seed, weight in (a["with_variations"]))
            switches.append(f'-V {formatted_variations}')
        if 'variations' in a and len(a['variations'])>0:
            switches.append(f'-V {a["variations"]}')
        return ' '.join(switches)

    def __getattribute__(self,name):
        '''
        Returns union of command-line arguments and dream_prompt arguments,
        with the latter superseding the former.
        '''
        cmd_switches = None
        arg_switches = None
        try:
            cmd_switches = object.__getattribute__(self,'_cmd_switches')
            arg_switches = object.__getattribute__(self,'_arg_switches')
        except AttributeError:
            pass

        if cmd_switches and arg_switches and name=='__dict__':
            return self._merge_dict(
                arg_switches.__dict__,
                cmd_switches.__dict__,
            )
        try:
            return object.__getattribute__(self,name)
        except AttributeError:
            pass

        if not hasattr(cmd_switches,name) and not hasattr(arg_switches,name):
            raise AttributeError

        value_arg,value_cmd = (None,None)
        try:
            value_cmd = getattr(cmd_switches,name)
        except AttributeError:
            pass
        try:
            value_arg = getattr(arg_switches,name)
        except AttributeError:
            pass

        # here is where we can pick and choose which to use
        # default behavior is to choose the dream_command value over
        # the arg value. For example, the --grid and --individual options are a little
        # funny because of their push/pull relationship. This is how to handle it.
        if name=='grid':
            if cmd_switches.individual:
                return False
            else:
                return value_cmd or value_arg
        return value_cmd if value_cmd is not None else value_arg

    def __setattr__(self,name,value):
        if name.startswith('_'):
            object.__setattr__(self,name,value)
        else:
            self._cmd_switches.__dict__[name] = value

    def _merge_dict(self,dict1,dict2):
        new_dict  = {}
        for k in set(list(dict1.keys())+list(dict2.keys())):
            value1 = dict1.get(k,None)
            value2 = dict2.get(k,None)
            new_dict[k] = value2 if value2 is not None else value1
        return new_dict

    def _create_init_file(self,initfile:str):
        with open(initfile, mode='w', encoding='utf-8') as f:
            f.write('''# InvokeAI initialization file
# Put frequently-used startup commands here, one or more per line
# Examples:
# --web --host=0.0.0.0
# --steps 20
# -Ak_euler_a -C10.0
'''
            )

    def _create_arg_parser(self):
        '''
        This defines all the arguments used on the command line when you launch
        the CLI or web backend.
        '''
        parser = PagingArgumentParser(
            description=
            """
            Generate images using Stable Diffusion.
            Use --web to launch the web interface.
            Use --from_file to load prompts from a file path or standard input ("-").
            Otherwise you will be dropped into an interactive command prompt (type -h for help.)
            Other command-line arguments are defaults that can usually be overridden
            prompt the command prompt.
            """,
            fromfile_prefix_chars='@',
        )
        general_group    = parser.add_argument_group('General')
        model_group      = parser.add_argument_group('Model selection')
        file_group       = parser.add_argument_group('Input/output')
        web_server_group = parser.add_argument_group('Web server')
        render_group     = parser.add_argument_group('Rendering')
        postprocessing_group     = parser.add_argument_group('Postprocessing')
        deprecated_group = parser.add_argument_group('Deprecated options')

        deprecated_group.add_argument('--laion400m')
        deprecated_group.add_argument('--weights') # deprecated
        general_group.add_argument(
            '--version','-V',
            action='store_true',
            help='Print InvokeAI version number'
        )
        model_group.add_argument(
            '--root_dir',
            default=None,
            help='Path to directory containing "models", "outputs" and "configs". If not present will read from environment variable INVOKEAI_ROOT. Defaults to ~/invokeai.',
        )
        model_group.add_argument(
            '--config',
            '-c',
            '-config',
            dest='conf',
            default='./configs/models.yaml',
            help='Path to configuration file for alternate models.',
        )
        model_group.add_argument(
            '--model',
            help='Indicates which diffusion model to load (defaults to "default" stanza in configs/models.yaml)',
        )
        model_group.add_argument(
            '--weight_dirs',
            nargs='+',
            type=str,
            help='List of one or more directories that will be auto-scanned for new model weights to import',
        )
        model_group.add_argument(
            '--png_compression','-z',
            type=int,
            default=6,
            choices=range(0,9),
            dest='png_compression',
            help='level of PNG compression, from 0 (none) to 9 (maximum). Default is 6.'
        )
        model_group.add_argument(
            '-F',
            '--full_precision',
            dest='full_precision',
            action='store_true',
            help='Deprecated way to set --precision=float32',
        )
        model_group.add_argument(
            '--max_loaded_models',
            dest='max_loaded_models',
            type=int,
            default=2,
            help='Maximum number of models to keep in memory for fast switching, including the one in GPU',
        )
        model_group.add_argument(
            '--free_gpu_mem',
            dest='free_gpu_mem',
            action='store_true',
            help='Force free gpu memory before final decoding',
        )
        model_group.add_argument(
            "--always_use_cpu",
            dest="always_use_cpu",
            action="store_true",
            help="Force use of CPU even if GPU is available"
        )
        model_group.add_argument(
            '--precision',
            dest='precision',
            type=str,
            choices=PRECISION_CHOICES,
            metavar='PRECISION',
            help=f'Set model precision. Defaults to auto selected based on device. Options: {", ".join(PRECISION_CHOICES)}',
            default='auto',
        )
        model_group.add_argument(
            '--nsfw_checker',
            '--safety_checker',
            action=argparse.BooleanOptionalAction,
            dest='safety_checker',
            default=False,
            help='Check for and blur potentially NSFW images. Use --no-nsfw_checker to disable.',
        )
        model_group.add_argument(
            '--patchmatch',
            action=argparse.BooleanOptionalAction,
            default=True,
            help='Load the patchmatch extension for outpainting. Use --no-patchmatch to disable.',
        )
        file_group.add_argument(
            '--from_file',
            dest='infile',
            type=str,
            help='If specified, load prompts from this file',
        )
        file_group.add_argument(
            '--outdir',
            '-o',
            type=str,
            help='Directory to save generated images and a log of prompts and seeds. Default: outputs/img-samples',
            default='outputs/img-samples',
        )
        file_group.add_argument(
            '--prompt_as_dir',
            '-p',
            action='store_true',
            help='Place images in subdirectories named after the prompt.',
        )
        render_group.add_argument(
            '--fnformat',
            default='{prefix}.{seed}.png',
            type=str,
            help='Overwrite the filename format. You can use any argument as wildcard enclosed in curly braces. Default is {prefix}.{seed}.png',
        )
        render_group.add_argument(
            '-s',
            '--steps',
            type=int,
            default=50,
            help='Number of steps'
        )
        render_group.add_argument(
            '-W',
            '--width',
            type=int,
            help='Image width, multiple of 64',
        )
        render_group.add_argument(
            '-H',
            '--height',
            type=int,
            help='Image height, multiple of 64',
        )
        render_group.add_argument(
            '-C',
            '--cfg_scale',
            default=7.5,
            type=float,
            help='Classifier free guidance (CFG) scale - higher numbers cause generator to "try" harder.',
        )
        render_group.add_argument(
            '--sampler',
            '-A',
            '-m',
            dest='sampler_name',
            type=str,
            choices=SAMPLER_CHOICES,
            metavar='SAMPLER_NAME',
            help=f'Set the default sampler. Supported samplers: {", ".join(SAMPLER_CHOICES)}',
            default='k_lms',
        )
        render_group.add_argument(
            '-f',
            '--strength',
            type=float,
            help='img2img strength for noising/unnoising. 0.0 preserves image exactly, 1.0 replaces it completely',
        )
        render_group.add_argument(
            '-T',
            '-fit',
            '--fit',
            action=argparse.BooleanOptionalAction,
            help='If specified, will resize the input image to fit within the dimensions of width x height (512x512 default)',
        )

        render_group.add_argument(
            '--grid',
            '-g',
            action=argparse.BooleanOptionalAction,
            help='generate a grid'
        )
        render_group.add_argument(
            '--embedding_directory',
            '--embedding_path',
            dest='embedding_path',
            default='embeddings',
            type=str,
            help='Path to a directory containing .bin and/or .pt files, or a single .bin/.pt file. You may use subdirectories. (default is ROOTDIR/embeddings)'
        )
        render_group.add_argument(
            '--embeddings',
            action=argparse.BooleanOptionalAction,
            default=True,
            help='Enable embedding directory (default). Use --no-embeddings to disable.',
        )
        render_group.add_argument(
            '--enable_image_debugging',
            action='store_true',
            help='Generates debugging image to display'
        )
        render_group.add_argument(
            '--karras_max',
            type=int,
            default=None,
            help="control the point at which the K* samplers will shift from using the Karras noise schedule (good for low step counts) to the LatentDiffusion noise schedule (good for high step counts). Set to 0 to use LatentDiffusion for all step values, and to a high value (e.g. 1000) to use Karras for all step values. [29]."
        )
        # Restoration related args
        postprocessing_group.add_argument(
            '--no_restore',
            dest='restore',
            action='store_false',
            help='Disable face restoration with GFPGAN or codeformer',
        )
        postprocessing_group.add_argument(
            '--no_upscale',
            dest='esrgan',
            action='store_false',
            help='Disable upscaling with ESRGAN',
        )
        postprocessing_group.add_argument(
            '--esrgan_bg_tile',
            type=int,
            default=400,
            help='Tile size for background sampler, 0 for no tile during testing. Default: 400.',
        )
        postprocessing_group.add_argument(
            '--gfpgan_model_path',
            type=str,
            default='./models/gfpgan/GFPGANv1.4.pth',
            help='Indicates the path to the GFPGAN model',
        )
        web_server_group.add_argument(
            '--web',
            dest='web',
            action='store_true',
            help='Start in web server mode.',
        )
        web_server_group.add_argument(
            '--web_develop',
            dest='web_develop',
            action='store_true',
            help='Start in web server development mode.',
        )
        web_server_group.add_argument(
            "--web_verbose",
            action="store_true",
            help="Enables verbose logging",
        )
        web_server_group.add_argument(
            "--cors",
            nargs="*",
            type=str,
            help="Additional allowed origins, comma-separated",
        )
        web_server_group.add_argument(
            '--host',
            type=str,
            default='127.0.0.1',
            help='Web server: Host or IP to listen on. Set to 0.0.0.0 to accept traffic from other devices on your network.'
        )
        web_server_group.add_argument(
            '--port',
            type=int,
            default='9090',
            help='Web server: Port to listen on'
        )
        web_server_group.add_argument(
            '--certfile',
            type=str,
            default=None,
            help='Web server: Path to certificate file to use for SSL. Use together with --keyfile'
        )
        web_server_group.add_argument(
            '--keyfile',
            type=str,
            default=None,
            help='Web server: Path to private key file to use for SSL. Use together with --certfile'
        )
        web_server_group.add_argument(
            '--gui',
            dest='gui',
            action='store_true',
            help='Start InvokeAI GUI',
        )
        return parser

    # This creates the parser that processes commands on the invoke> command line
    def _create_dream_cmd_parser(self):
        parser = PagingArgumentParser(
            formatter_class=ArgFormatter,
            description=
            """
            *Image generation*
                 invoke> a fantastic alien landscape -W576 -H512 -s60 -n4

            *postprocessing*
                !fix applies upscaling/facefixing to a previously-generated image.
                invoke> !fix 0000045.4829112.png -G1 -U4 -ft codeformer

            *History manipulation*
            !fetch retrieves the command used to generate an earlier image.
                invoke> !fetch 0000015.8929913.png
                invoke> a fantastic alien landscape -W 576 -H 512 -s 60 -A plms -C 7.5

            !history lists all the commands issued during the current session.

            !NN retrieves the NNth command from the history

            *Model manipulation*
            !models                                 -- list models in configs/models.yaml
            !switch <model_name>                    -- switch to model named <model_name>
            !import_model path/to/weights/file.ckpt -- adds a model to your config
            !edit_model <model_name>                -- edit a model's description
            !del_model <model_name>                 -- delete a model
            """
        )
        render_group     = parser.add_argument_group('General rendering')
        img2img_group    = parser.add_argument_group('Image-to-image and inpainting')
        inpainting_group    = parser.add_argument_group('Inpainting')
        outpainting_group    = parser.add_argument_group('Outpainting and outcropping')
        variation_group  = parser.add_argument_group('Creating and combining variations')
        postprocessing_group   = parser.add_argument_group('Post-processing')
        special_effects_group  = parser.add_argument_group('Special effects')
        deprecated_group = parser.add_argument_group('Deprecated options')
        render_group.add_argument(
            '--prompt',
            default='',
            help='prompt string',
        )
        render_group.add_argument(
            '-s',
            '--steps',
            type=int,
            help='Number of steps'
        )
        render_group.add_argument(
            '-S',
            '--seed',
            type=int,
            default=None,
            help='Image seed; a +ve integer, or use -1 for the previous seed, -2 for the one before that, etc',
        )
        render_group.add_argument(
            '-n',
            '--iterations',
            type=int,
            default=1,
            help='Number of samplings to perform (slower, but will provide seeds for individual images)',
        )
        render_group.add_argument(
            '-W',
            '--width',
            type=int,
            help='Image width, multiple of 64',
        )
        render_group.add_argument(
            '-H',
            '--height',
            type=int,
            help='Image height, multiple of 64',
        )
        render_group.add_argument(
            '-C',
            '--cfg_scale',
            type=float,
            help='Classifier free guidance (CFG) scale - higher numbers cause generator to "try" harder.',
        )
        render_group.add_argument(
            '--threshold',
            default=0.0,
            type=float,
            help='Latent threshold for classifier free guidance (CFG) - prevent generator from "trying" too hard. Use positive values, 0 disables.',
        )
        render_group.add_argument(
            '--perlin',
            default=0.0,
            type=float,
            help='Perlin noise scale (0.0 - 1.0) - add perlin noise to the initialization instead of the usual gaussian noise.',
        )
        render_group.add_argument(
            '--fnformat',
            default='{prefix}.{seed}.png',
            type=str,
            help='Overwrite the filename format. You can use any argument as wildcard enclosed in curly braces. Default is {prefix}.{seed}.png',
        )
        render_group.add_argument(
            '--grid',
            '-g',
            action=argparse.BooleanOptionalAction,
            help='generate a grid'
        )
        render_group.add_argument(
            '-i',
            '--individual',
            action='store_true',
            help='override command-line --grid setting and generate individual images'
        )
        render_group.add_argument(
            '-x',
            '--skip_normalize',
            action='store_true',
            help='Skip subprompt weight normalization',
        )
        render_group.add_argument(
            '-A',
            '-m',
            '--sampler',
            dest='sampler_name',
            type=str,
            choices=SAMPLER_CHOICES,
            metavar='SAMPLER_NAME',
            help=f'Switch to a different sampler. Supported samplers: {", ".join(SAMPLER_CHOICES)}',
        )
        render_group.add_argument(
            '-t',
            '--log_tokenization',
            action='store_true',
            help='shows how the prompt is split into tokens'
        )
        render_group.add_argument(
            '--outdir',
            '-o',
            type=str,
            help='Directory to save generated images and a log of prompts and seeds',
        )
        render_group.add_argument(
            '--hires_fix',
            action='store_true',
            dest='hires_fix',
            help='Create hires image using img2img to prevent duplicated objects'
        )
        render_group.add_argument(
            '--save_intermediates',
            type=int,
            default=0,
            dest='save_intermediates',
            help='Save every nth intermediate image into an "intermediates" directory within the output directory'
        )
        render_group.add_argument(
            '--png_compression','-z',
            type=int,
            default=6,
            choices=range(0,10),
            dest='png_compression',
            help='level of PNG compression, from 0 (none) to 9 (maximum). [6]'
        )
        render_group.add_argument(
            '--karras_max',
            type=int,
            default=None,
            help="control the point at which the K* samplers will shift from using the Karras noise schedule (good for low step counts) to the LatentDiffusion noise schedule (good for high step counts). Set to 0 to use LatentDiffusion for all step values, and to a high value (e.g. 1000) to use Karras for all step values. [29]."
        )
        img2img_group.add_argument(
            '-I',
            '--init_img',
            type=str,
            help='Path to input image for img2img mode (supersedes width and height)',
        )
        img2img_group.add_argument(
            '-tm',
            '--text_mask',
            nargs='+',
            type=str,
            help='Use the clipseg classifier to generate the mask area for inpainting. Provide a description of the area to mask ("a mug"), optionally followed by the confidence level threshold (0-1.0; defaults to 0.5).',
            default=None,
        )
        img2img_group.add_argument(
            '--init_color',
            type=str,
            help='Path to reference image for color correction (used for repeated img2img and inpainting)'
        )
        img2img_group.add_argument(
            '-T',
            '-fit',
            '--fit',
            action='store_true',
            help='If specified, will resize the input image to fit within the dimensions of width x height (512x512 default)',
        )
        img2img_group.add_argument(
            '-f',
            '--strength',
            type=float,
            help='img2img strength for noising/unnoising. 0.0 preserves image exactly, 1.0 replaces it completely',
        )
        inpainting_group.add_argument(
            '-M',
            '--init_mask',
            type=str,
            help='Path to input mask for inpainting mode (supersedes width and height)',
        )
        inpainting_group.add_argument(
            '--invert_mask',
            action='store_true',
            help='Invert the mask',
        )
        inpainting_group.add_argument(
            '-r',
            '--inpaint_replace',
            type=float,
            default=0.0,
            help='when inpainting, adjust how aggressively to replace the part of the picture under the mask, from 0.0 (a gentle merge) to 1.0 (replace entirely)',
        )
        outpainting_group.add_argument(
            '-c',
            '--outcrop',
            nargs='+',
            type=str,
            metavar=('direction','pixels'),
            help='Outcrop the image with one or more direction/pixel pairs: e.g. -c top 64 bottom 128 left 64 right 64',
        )
        outpainting_group.add_argument(
            '--force_outpaint',
            action='store_true',
            default=False,
            help='Force outpainting if you have no inpainting mask to pass',
        )
        outpainting_group.add_argument(
            '--seam_size',
            type=int,
            default=0,
            help='When outpainting, size of the mask around the seam between original and outpainted image',
        )
        outpainting_group.add_argument(
            '--seam_blur',
            type=int,
            default=0,
            help='When outpainting, the amount to blur the seam inwards',
        )
        outpainting_group.add_argument(
            '--seam_strength',
            type=float,
            default=0.7,
            help='When outpainting, the img2img strength to use when filling the seam. Values around 0.7 work well',
        )
        outpainting_group.add_argument(
            '--seam_steps',
            type=int,
            default=10,
            help='When outpainting, the number of steps to use to fill the seam. Low values (~10) work well',
        )
        outpainting_group.add_argument(
            '--tile_size',
            type=int,
            default=32,
            help='When outpainting, the tile size to use for filling outpaint areas',
        )
        postprocessing_group.add_argument(
            '--new_prompt',
            type=str,
            help='Change the text prompt applied during postprocessing (default, use original generation prompt)',
        )
        postprocessing_group.add_argument(
            '-ft',
            '--facetool',
            type=str,
            default='gfpgan',
            help='Select the face restoration AI to use: gfpgan, codeformer',
        )
        postprocessing_group.add_argument(
            '-G',
            '--facetool_strength',
            '--gfpgan_strength',
            type=float,
            help='The strength at which to apply the face restoration to the result.',
            default=0.0,
        )
        postprocessing_group.add_argument(
            '-cf',
            '--codeformer_fidelity',
            type=float,
            help='Used along with CodeFormer. Takes values between 0 and 1. 0 produces high quality but low accuracy. 1 produces high accuracy but low quality.',
            default=0.75
        )
        postprocessing_group.add_argument(
            '-U',
            '--upscale',
            nargs='+',
            type=float,
            help='Scale factor (1, 2, 3, 4, etc..) for upscaling final output followed by upscaling strength (0-1.0). If strength not specified, defaults to 0.75',
            default=None,
        )
        postprocessing_group.add_argument(
            '--save_original',
            '-save_orig',
            action='store_true',
            help='Save original. Use it when upscaling to save both versions.',
        )
        postprocessing_group.add_argument(
            '--embiggen',
            '-embiggen',
            nargs='+',
            type=float,
            help='Arbitrary upscaling using img2img. Provide scale factor (0.75), optionally followed by strength (0.75) and tile overlap proportion (0.25).',
            default=None,
        )
        postprocessing_group.add_argument(
            '--embiggen_tiles',
            '-embiggen_tiles',
            nargs='+',
            type=int,
            help='For embiggen, provide list of tiles to process and replace onto the image e.g. `1 3 5`.',
            default=None,
        )
        postprocessing_group.add_argument(
            '--embiggen_strength',
            '-embiggen_strength',
            type=float,
            help='The strength of the embiggen img2img step, defaults to 0.4',
            default=None,
        )
        special_effects_group.add_argument(
            '--seamless',
            action='store_true',
            help='Change the model to seamless tiling (circular) mode',
        )
        special_effects_group.add_argument(
            '--seamless_axes',
            default=['x', 'y'],
            type=list[str],
            help='Specify which axes to use circular convolution on.',
        )
        variation_group.add_argument(
            '-v',
            '--variation_amount',
            default=0.0,
            type=float,
            help='If > 0, generates variations on the initial seed instead of random seeds per iteration. Must be between 0 and 1. Higher values will be more different.'
        )
        variation_group.add_argument(
            '-V',
            '--with_variations',
            default=None,
            type=str,
            help='list of variations to apply, in the format `seed:weight,seed:weight,...'
        )
        render_group.add_argument(
            '--use_mps_noise',
            action='store_true',
            dest='use_mps_noise',
            help='Simulate noise on M1 systems to get the same results'
        )
        deprecated_group.add_argument(
            '-D',
            '--out_direction',
            nargs='+',
            type=str,
            metavar=('direction', 'pixels'),
            help='Older outcropping system. Direction to extend the given image (left|right|top|bottom). If a distance pixel value is not specified it defaults to half the image size'
        )
        return parser

def format_metadata(**kwargs):
    print(f'format_metadata() is deprecated. Please use metadata_dumps()')
    return metadata_dumps(kwargs)

def metadata_dumps(opt,
                   seeds=[],
                   model_hash=None,
                   postprocessing=None):
    '''
    Given an Args object, returns a dict containing the keys and
    structure of the proposed stable diffusion metadata standard
    https://github.com/lstein/stable-diffusion/discussions/392
    This is intended to be turned into JSON and stored in the
    "sd
    '''

    # top-level metadata minus `image` or `images`
    metadata = {
        'model'       : 'stable diffusion',
        'model_id'    : opt.model,
        'model_hash'  : model_hash,
        'app_id'      : ldm.invoke.__app_id__,
        'app_version' : ldm.invoke.__version__,
    }

    # # add some RFC266 fields that are generated internally, and not as
    # # user args
    image_dict = opt.to_dict(
         postprocessing=postprocessing
    )

    # remove any image keys not mentioned in RFC #266
    rfc266_img_fields = ['type','postprocessing','sampler','prompt','seed','variations','steps',
                         'cfg_scale','threshold','perlin','step_number','width','height','extra','strength','seamless'
                         'init_img','init_mask','facetool','facetool_strength','upscale']
    rfc_dict ={}

    for item in image_dict.items():
        key,value = item
        if key in rfc266_img_fields:
            rfc_dict[key] = value

    # semantic drift
    rfc_dict['sampler']  = image_dict.get('sampler_name',None)

    # display weighted subprompts (liable to change)
    if opt.prompt:
        subprompts = split_weighted_subprompts(opt.prompt)
        subprompts = [{'prompt':x[0],'weight':x[1]} for x in subprompts]
        rfc_dict['prompt'] = subprompts

    # 'variations' should always exist and be an array, empty or consisting of {'seed': seed, 'weight': weight} pairs
    rfc_dict['variations'] = [{'seed':x[0],'weight':x[1]} for x in opt.with_variations] if opt.with_variations else []

    # if variations are present then we need to replace 'seed' with 'orig_seed'
    if hasattr(opt,'first_seed'):
        rfc_dict['seed'] = opt.first_seed

    if opt.init_img:
        rfc_dict['type']            = 'img2img'
        rfc_dict['strength_steps']  = rfc_dict.pop('strength')
        rfc_dict['orig_hash']       = calculate_init_img_hash(opt.init_img)
        rfc_dict['inpaint_replace'] = opt.inpaint_replace
    else:
        rfc_dict['type']  = 'txt2img'
        rfc_dict.pop('strength')

    if len(seeds)==0 and opt.seed:
        seeds=[seed]

    if opt.grid:
        images = []
        for seed in seeds:
            rfc_dict['seed'] = seed
            images.append(copy.copy(rfc_dict))
        metadata['images'] = images
    else:
        # there should only ever be a single seed if we did not generate a grid
        assert len(seeds) == 1, 'Expected a single seed'
        rfc_dict['seed'] = seeds[0]
        metadata['image'] = rfc_dict

    return metadata

@functools.lru_cache(maxsize=50)
def args_from_png(png_file_path) -> list[Args]:
    '''
    Given the path to a PNG file created by invoke.py,
    retrieves a list of Args objects containing the image
    data.
    '''
    try:
        meta = ldm.invoke.pngwriter.retrieve_metadata(png_file_path)
    except AttributeError:
        return [legacy_metadata_load({},png_file_path)]

    try:
        return metadata_loads(meta)
    except:
        return [legacy_metadata_load(meta,png_file_path)]

@functools.lru_cache(maxsize=50)
def metadata_from_png(png_file_path) -> Args:
    '''
    Given the path to a PNG file created by dream.py, retrieves
    an Args object containing the image metadata. Note that this
    returns a single Args object, not multiple.
    '''
    args_list = args_from_png(png_file_path)
    return args_list[0] if len(args_list)>0 else Args()  # empty args

def dream_cmd_from_png(png_file_path):
    opt = metadata_from_png(png_file_path)
    return opt.dream_prompt_str()

def metadata_loads(metadata) -> list:
    '''
    Takes the dictionary corresponding to RFC266 (https://github.com/lstein/stable-diffusion/issues/266)
    and returns a series of opt objects for each of the images described in the dictionary. Note that this
    returns a list, and not a single object. See metadata_from_png() for a more convenient function for
    files that contain a single image.
    '''
    results = []
    try:
        if 'images' in metadata['sd-metadata']:
            images = metadata['sd-metadata']['images']
        else:
            images = [metadata['sd-metadata']['image']]
        for image in images:
            # repack the prompt and variations
            if 'prompt' in image:
                image['prompt']     = repack_prompt(image['prompt'])
            if 'variations' in image:
                image['variations'] = ','.join([':'.join([str(x['seed']),str(x['weight'])]) for x in image['variations']])
            # fix a bit of semantic drift here
            image['sampler_name']=image.pop('sampler')
            opt = Args()
            opt._cmd_switches = Namespace(**image)
            results.append(opt)
    except Exception as e:
        import sys, traceback
        print('>> could not read metadata',file=sys.stderr)
        print(traceback.format_exc(), file=sys.stderr)
    return results

def repack_prompt(prompt_list:list)->str:
    # in the common case of no weighting syntax, just return the prompt as is
    if len(prompt_list) > 1:
        return ','.join([':'.join([x['prompt'], str(x['weight'])]) for x in prompt_list])
    else:
        return prompt_list[0]['prompt']

# image can either be a file path on disk or a base64-encoded
# representation of the file's contents
def calculate_init_img_hash(image_string):
    prefix = 'data:image/png;base64,'
    hash   = None
    if image_string.startswith(prefix):
        imagebase64 = image_string[len(prefix):]
        imagedata   = base64.b64decode(imagebase64)
        with open('outputs/test.png','wb') as file:
            file.write(imagedata)
        sha = hashlib.sha256()
        sha.update(imagedata)
        hash = sha.hexdigest()
    else:
        hash = sha256(image_string)
    return hash

# Bah. This should be moved somewhere else...
def sha256(path):
    sha = hashlib.sha256()
    with open(path,'rb') as f:
        while True:
            data = f.read(65536)
            if not data:
                break
            sha.update(data)
    return sha.hexdigest()

def legacy_metadata_load(meta,pathname) -> Args:
    opt = Args()
    if 'Dream' in meta and len(meta['Dream']) > 0:
        dream_prompt = meta['Dream']
        opt.parse_cmd(dream_prompt)
    else:               # if nothing else, we can get the seed
        match = re.search('\d+\.(\d+)',pathname)
        if match:
            seed = match.groups()[0]
            opt.seed = seed
        else:
            opt.prompt = ''
            opt.seed = 0
    return opt
<|MERGE_RESOLUTION|>--- conflicted
+++ resolved
@@ -90,20 +90,17 @@
 import pydoc
 import re
 import shlex
-<<<<<<< HEAD
 import sys
-from argparse import Namespace
-
-=======
 import copy
 import base64
 import functools
 import warnings
 import ldm.invoke
->>>>>>> 464aafa8
 import ldm.invoke.pngwriter
+
 from ldm.invoke.globals import Globals
 from ldm.invoke.prompt_parser import split_weighted_subprompts
+from argparse import Namespace
 
 APP_ID = ldm.invoke.__app_id__
 APP_NAME = ldm.invoke.__app_name__
