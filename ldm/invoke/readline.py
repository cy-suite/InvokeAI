--- conflicted
+++ resolved
@@ -56,12 +56,8 @@
     '--inpaint_replace','-r',
     '--png_compression','-z',
     '--text_mask','-tm',
-<<<<<<< HEAD
-    '!fix','!fetch','!history','!search','!clear',
     '!models','!switch','!import_model','!edit_model','!del_model',
-=======
     '!fix','!fetch','!replay','!history','!search','!clear',
->>>>>>> a127eeff
     '!mask',
     )
 MODEL_COMMANDS = (
