'''
ldm.invoke.globals defines a small number of global variables that would
otherwise have to be passed through long and complex call chains.

It defines a Namespace object named "Globals" that contains
the attributes:

  - root           - the root directory under which "models" and "outputs" can be found
  - initfile       - path to the initialization file
  - try_patchmatch - option to globally disable loading of 'patchmatch' module
  - always_use_cpu - force use of CPU even if GPU is available
'''

import os
import os.path as osp
from argparse import Namespace

Globals = Namespace()

# This is usually overwritten by the command line and/or environment variables
if os.environ.get('INVOKEAI_ROOT'):
    Globals.root = osp.abspath(os.environ.get('INVOKEAI_ROOT'))
elif os.environ.get('VIRTUAL_ENV'):
    Globals.root = osp.abspath(osp.join(os.environ.get('VIRTUAL_ENV'), '..'))
else:
    Globals.root = osp.abspath(osp.expanduser('~/invokeai'))

# Where to look for the initialization file
Globals.initfile = 'invokeai.init'

<<<<<<< HEAD
# Awkward workaround to disable attempted loading of pypatchmatch
# which is causing CI tests to error out.
Globals.try_patchmatch = True

# Use CPU even if GPU is available (main use case is for debugging MPS issues)
Globals.always_use_cpu = False
=======
# Try loading patchmatch
Globals.try_patchmatch = True
>>>>>>> c8a9848a
<|MERGE_RESOLUTION|>--- conflicted
+++ resolved
@@ -28,14 +28,8 @@
 # Where to look for the initialization file
 Globals.initfile = 'invokeai.init'
 
-<<<<<<< HEAD
-# Awkward workaround to disable attempted loading of pypatchmatch
-# which is causing CI tests to error out.
+# Try loading patchmatch
 Globals.try_patchmatch = True
 
 # Use CPU even if GPU is available (main use case is for debugging MPS issues)
-Globals.always_use_cpu = False
-=======
-# Try loading patchmatch
-Globals.try_patchmatch = True
->>>>>>> c8a9848a
+Globals.always_use_cpu = False