from __future__ import annotations

import dataclasses
import inspect
import secrets
from collections.abc import Sequence
from dataclasses import dataclass, field
from typing import List, Optional, Union, Callable, Type, TypeVar, Generic, Any

import PIL.Image
import einops
import torch
import torchvision.transforms as T
from diffusers.models import AutoencoderKL, UNet2DConditionModel
from diffusers.pipelines.stable_diffusion import StableDiffusionPipelineOutput
from diffusers.pipelines.stable_diffusion.pipeline_stable_diffusion import StableDiffusionPipeline
from diffusers.pipelines.stable_diffusion.pipeline_stable_diffusion_img2img import StableDiffusionImg2ImgPipeline
from diffusers.pipelines.stable_diffusion.safety_checker import StableDiffusionSafetyChecker
from diffusers.schedulers import KarrasDiffusionSchedulers
from diffusers.schedulers.scheduling_utils import SchedulerMixin, SchedulerOutput
from diffusers.utils.import_utils import is_xformers_available
from diffusers.utils.outputs import BaseOutput
from torchvision.transforms.functional import resize as tv_resize
from transformers import CLIPFeatureExtractor, CLIPTextModel, CLIPTokenizer
from typing_extensions import ParamSpec

from ldm.invoke.globals import Globals
from ldm.models.diffusion.shared_invokeai_diffusion import InvokeAIDiffuserComponent, ThresholdSettings
from ldm.modules.textual_inversion_manager import TextualInversionManager
from ..offloading import HotSeatModelGroup, SimpleModelGroup
from ...models.diffusion.cross_attention_map_saving import AttentionMapSaver
from ...modules.prompt_to_embeddings_converter import WeightedPromptFragmentsToEmbeddingsConverter


@dataclass
class PipelineIntermediateState:
    run_id: str
    step: int
    timestep: int
    latents: torch.Tensor
    predicted_original: Optional[torch.Tensor] = None
    attention_map_saver: Optional[AttentionMapSaver] = None


# copied from configs/stable-diffusion/v1-inference.yaml
_default_personalization_config_params = dict(
    placeholder_strings=["*"],
    initializer_wods=["sculpture"],
    per_image_tokens=False,
    num_vectors_per_token=1,
    progressive_words=False
)


@dataclass
class AddsMaskLatents:
    """Add the channels required for inpainting model input.

    The inpainting model takes the normal latent channels as input, _plus_ a one-channel mask
    and the latent encoding of the base image.

    This class assumes the same mask and base image should apply to all items in the batch.
    """
    forward: Callable[[torch.Tensor, torch.Tensor, torch.Tensor], torch.Tensor]
    mask: torch.Tensor
    initial_image_latents: torch.Tensor

    def __call__(self, latents: torch.Tensor, t: torch.Tensor, text_embeddings: torch.Tensor) -> torch.Tensor:
        model_input = self.add_mask_channels(latents)
        return self.forward(model_input, t, text_embeddings)

    def add_mask_channels(self, latents):
        batch_size = latents.size(0)
        # duplicate mask and latents for each batch
        mask = einops.repeat(self.mask, 'b c h w -> (repeat b) c h w', repeat=batch_size)
        image_latents = einops.repeat(self.initial_image_latents, 'b c h w -> (repeat b) c h w', repeat=batch_size)
        # add mask and image as additional channels
        model_input, _ = einops.pack([latents, mask, image_latents], 'b * h w')
        return model_input


def are_like_tensors(a: torch.Tensor, b: object) -> bool:
    return (
        isinstance(b, torch.Tensor)
        and (a.size() == b.size())
    )

@dataclass
class AddsMaskGuidance:
    mask: torch.FloatTensor
    mask_latents: torch.FloatTensor
    scheduler: SchedulerMixin
    noise: torch.Tensor
    _debug: Optional[Callable] = None

    def __call__(self, step_output: BaseOutput | SchedulerOutput, t: torch.Tensor, conditioning) -> BaseOutput:
        output_class = step_output.__class__  # We'll create a new one with masked data.

        # The problem with taking SchedulerOutput instead of the model output is that we're less certain what's in it.
        # It's reasonable to assume the first thing is prev_sample, but then does it have other things
        # like pred_original_sample? Should we apply the mask to them too?
        # But what if there's just some other random field?
        prev_sample = step_output[0]
        # Mask anything that has the same shape as prev_sample, return others as-is.
        return output_class(
            {k: (self.apply_mask(v, self._t_for_field(k, t))
                 if are_like_tensors(prev_sample, v) else v)
            for k, v in step_output.items()}
        )

    def _t_for_field(self, field_name:str, t):
        if field_name == "pred_original_sample":
            return torch.zeros_like(t, dtype=t.dtype)  # it represents t=0
        return t

    def apply_mask(self, latents: torch.Tensor, t) -> torch.Tensor:
        batch_size = latents.size(0)
        mask = einops.repeat(self.mask, 'b c h w -> (repeat b) c h w', repeat=batch_size)
        if t.dim() == 0:
            # some schedulers expect t to be one-dimensional.
            # TODO: file diffusers bug about inconsistency?
            t = einops.repeat(t, '-> batch', batch=batch_size)
        # Noise shouldn't be re-randomized between steps here. The multistep schedulers
        # get very confused about what is happening from step to step when we do that.
        mask_latents = self.scheduler.add_noise(self.mask_latents, self.noise, t)
        # TODO: Do we need to also apply scheduler.scale_model_input? Or is add_noise appropriately scaled already?
        # mask_latents = self.scheduler.scale_model_input(mask_latents, t)
        mask_latents = einops.repeat(mask_latents, 'b c h w -> (repeat b) c h w', repeat=batch_size)
        masked_input = torch.lerp(mask_latents.to(dtype=latents.dtype), latents, mask.to(dtype=latents.dtype))
        if self._debug:
            self._debug(masked_input, f"t={t} lerped")
        return masked_input


def trim_to_multiple_of(*args, multiple_of=8):
    return tuple((x - x % multiple_of) for x in args)


def image_resized_to_grid_as_tensor(image: PIL.Image.Image, normalize: bool=True, multiple_of=8) -> torch.FloatTensor:
    """

    :param image: input image
    :param normalize: scale the range to [-1, 1] instead of [0, 1]
    :param multiple_of: resize the input so both dimensions are a multiple of this
    """
    w, h = trim_to_multiple_of(*image.size)
    transformation = T.Compose([
        T.Resize((h, w), T.InterpolationMode.LANCZOS),
        T.ToTensor(),
    ])
    tensor = transformation(image)
    if normalize:
        tensor = tensor * 2.0 - 1.0
    return tensor


def is_inpainting_model(unet: UNet2DConditionModel):
    return unet.conv_in.in_channels == 9

CallbackType = TypeVar('CallbackType')
ReturnType = TypeVar('ReturnType')
ParamType = ParamSpec('ParamType')

@dataclass(frozen=True)
class GeneratorToCallbackinator(Generic[ParamType, ReturnType, CallbackType]):
    """Convert a generator to a function with a callback and a return value."""

    generator_method: Callable[ParamType, ReturnType]
    callback_arg_type: Type[CallbackType]

    def __call__(self, *args: ParamType.args,
                 callback:Callable[[CallbackType], Any]=None,
                 **kwargs: ParamType.kwargs) -> ReturnType:
        result = None
        for result in self.generator_method(*args, **kwargs):
            if callback is not None and isinstance(result, self.callback_arg_type):
                callback(result)
        if result is None:
            raise AssertionError("why was that an empty generator?")
        return result


@dataclass(frozen=True)
class ConditioningData:
    unconditioned_embeddings: torch.Tensor
    text_embeddings: torch.Tensor
    guidance_scale: float
    """
    Guidance scale as defined in [Classifier-Free Diffusion Guidance](https://arxiv.org/abs/2207.12598).
    `guidance_scale` is defined as `w` of equation 2. of [Imagen Paper](https://arxiv.org/pdf/2205.11487.pdf).
    Guidance scale is enabled by setting `guidance_scale > 1`. Higher guidance scale encourages to generate
    images that are closely linked to the text `prompt`, usually at the expense of lower image quality.
    """
    extra: Optional[InvokeAIDiffuserComponent.ExtraConditioningInfo] = None
    scheduler_args: dict[str, Any] = field(default_factory=dict)
    """Additional arguments to pass to scheduler.step."""
    threshold: Optional[ThresholdSettings] = None

    @property
    def dtype(self):
        return self.text_embeddings.dtype

    def add_scheduler_args_if_applicable(self, scheduler, **kwargs):
        scheduler_args = dict(self.scheduler_args)
        step_method = inspect.signature(scheduler.step)
        for name, value in kwargs.items():
            try:
                step_method.bind_partial(**{name: value})
            except TypeError:
                # FIXME: don't silently discard arguments
                pass  # debug("%s does not accept argument named %r", scheduler, name)
            else:
                scheduler_args[name] = value
        return dataclasses.replace(self, scheduler_args=scheduler_args)

@dataclass
class InvokeAIStableDiffusionPipelineOutput(StableDiffusionPipelineOutput):
    r"""
    Output class for InvokeAI's Stable Diffusion pipeline.

    Args:
        attention_map_saver (`AttentionMapSaver`): Object containing attention maps that can be displayed to the user
         after generation completes. Optional.
    """
    attention_map_saver: Optional[AttentionMapSaver]


class StableDiffusionGeneratorPipeline(StableDiffusionPipeline):
    r"""
    Pipeline for text-to-image generation using Stable Diffusion.

    This model inherits from [`DiffusionPipeline`]. Check the superclass documentation for the generic methods the
    library implements for all the pipelines (such as downloading or saving, running on a particular device, etc.)

    Implementation note: This class started as a refactored copy of diffusers.StableDiffusionPipeline.
    Hopefully future versions of diffusers provide access to more of these functions so that we don't
    need to duplicate them here: https://github.com/huggingface/diffusers/issues/551#issuecomment-1281508384

    Args:
        vae ([`AutoencoderKL`]):
            Variational Auto-Encoder (VAE) Model to encode and decode images to and from latent representations.
        text_encoder ([`CLIPTextModel`]):
            Frozen text-encoder. Stable Diffusion uses the text portion of
            [CLIP](https://huggingface.co/docs/transformers/model_doc/clip#transformers.CLIPTextModel), specifically
            the [clip-vit-large-patch14](https://huggingface.co/openai/clip-vit-large-patch14) variant.
        tokenizer (`CLIPTokenizer`):
            Tokenizer of class
            [CLIPTokenizer](https://huggingface.co/docs/transformers/v4.21.0/en/model_doc/clip#transformers.CLIPTokenizer).
        unet ([`UNet2DConditionModel`]): Conditional U-Net architecture to denoise the encoded image latents.
        scheduler ([`SchedulerMixin`]):
            A scheduler to be used in combination with `unet` to denoise the encoded image latens. Can be one of
            [`DDIMScheduler`], [`LMSDiscreteScheduler`], or [`PNDMScheduler`].
        safety_checker ([`StableDiffusionSafetyChecker`]):
            Classification module that estimates whether generated images could be considered offsensive or harmful.
            Please, refer to the [model card](https://huggingface.co/CompVis/stable-diffusion-v1-4) for details.
        feature_extractor ([`CLIPFeatureExtractor`]):
            Model that extracts features from generated images to be used as inputs for the `safety_checker`.
    """

    ID_LENGTH = 8

    def __init__(
        self,
        vae: AutoencoderKL,
        text_encoder: CLIPTextModel,
        tokenizer: CLIPTokenizer,
        unet: UNet2DConditionModel,
        scheduler: KarrasDiffusionSchedulers,
        safety_checker: Optional[StableDiffusionSafetyChecker],
        feature_extractor: Optional[CLIPFeatureExtractor],
        requires_safety_checker: bool = False,
        precision: str = 'float32',
    ):
        super().__init__(vae, text_encoder, tokenizer, unet, scheduler,
                         safety_checker, feature_extractor, requires_safety_checker)

        self.register_modules(
            vae=vae,
            text_encoder=text_encoder,
            tokenizer=tokenizer,
            unet=unet,
            scheduler=scheduler,
            safety_checker=safety_checker,
            feature_extractor=feature_extractor,
        )
        self.invokeai_diffuser = InvokeAIDiffuserComponent(self.unet, self._unet_forward, is_running_diffusers=True)
        use_full_precision = (precision == 'float32' or precision == 'autocast')
        self.textual_inversion_manager = TextualInversionManager(tokenizer=self.tokenizer,
                                                                 text_encoder=self.text_encoder,
                                                                 full_precision=use_full_precision)
        # InvokeAI's interface for text embeddings and whatnot
        self.prompt_fragments_to_embeddings_converter = WeightedPromptFragmentsToEmbeddingsConverter(
            tokenizer=self.tokenizer,
            text_encoder=self.text_encoder,
            textual_inversion_manager=self.textual_inversion_manager
        )

<<<<<<< HEAD
        self._enable_memory_efficient_attention()
        self._model_group = SimpleModelGroup(self.unet.device)
        self._model_group.install(*self._submodels)

    def _enable_memory_efficient_attention(self):
=======

    def _adjust_memory_efficient_attention(self, latents: Torch.tensor):
>>>>>>> 628e82fa
        """
        if xformers is available, use it, otherwise use sliced attention.
        """
        if is_xformers_available() and not Globals.disable_xformers:
            self.enable_xformers_memory_efficient_attention()
        else:
            if torch.backends.mps.is_available():
                # until pytorch #91617 is fixed, slicing is borked on MPS
                # https://github.com/pytorch/pytorch/issues/91617
                # fix is in https://github.com/kulinseth/pytorch/pull/222 but no idea when it will get merged to pytorch mainline.
                pass
            else:
                if self.device.type == 'cpu' or self.device.type == 'mps':
                    mem_free = psutil.virtual_memory().free
                elif self.device.type == 'cuda':
                    mem_free, _ = torch.cuda.mem_get_info(self.device)
                else:
                    raise ValueError(f"unrecognized device {device}")
                # input tensor of [1, 4, h/8, w/8]
                # output tensor of [16, (h/8 * w/8), (h/8 * w/8)]
                bytes_per_element_needed_for_baddbmm_duplication = latents.element_size() + 4
                max_size_required_for_baddbmm = \
                    16 * \
                    latents.size(dim=2) * latents.size(dim=3) * latents.size(dim=2) * latents.size(dim=3) * \
                    bytes_per_element_needed_for_baddbmm_duplication
                if max_size_required_for_baddbmm > (mem_free * 3.3 / 4.0): # 3.3 / 4.0 is from old Invoke code
                    self.enable_attention_slicing(slice_size='max')
                else:
                    self.disable_attention_slicing()


    def enable_offload_submodels(self, device: torch.device):
        models = self._submodels
        if self._model_group is not None:
            self._model_group.uninstall(*models)
        group = HotSeatModelGroup(device)
        group.install(*models)
        self._model_group = group

    def disable_offload_submodels(self):
        models = self._submodels
        if self._model_group is not None:
            self._model_group.uninstall(*models)
        group = SimpleModelGroup(self._model_group.execution_device)
        group.install(*models)
        self._model_group = group

    def offload_all(self):
        self._model_group.offload_current()

    def ready(self):
        self._model_group.ready()

    def to(self, torch_device: Optional[Union[str, torch.device]] = None):
        if torch_device is None:
            return self
        self._model_group.set_device(torch_device)
        self._model_group.ready()

    @property
    def device(self) -> torch.device:
        return self._model_group.execution_device

    @property
    def _submodels(self) -> Sequence[torch.nn.Module]:
        module_names, _, _ = self.extract_init_dict(dict(self.config))
        values = [getattr(self, name) for name in module_names.keys()]
        return [m for m in values if isinstance(m, torch.nn.Module)]

    def image_from_embeddings(self, latents: torch.Tensor, num_inference_steps: int,
                              conditioning_data: ConditioningData,
                              *,
                              noise: torch.Tensor,
                              callback: Callable[[PipelineIntermediateState], None]=None,
                              run_id=None) -> InvokeAIStableDiffusionPipelineOutput:
        r"""
        Function invoked when calling the pipeline for generation.

        :param conditioning_data:
        :param latents: Pre-generated un-noised latents, to be used as inputs for
            image generation. Can be used to tweak the same generation with different prompts.
        :param num_inference_steps: The number of denoising steps. More denoising steps usually lead to a higher quality
            image at the expense of slower inference.
        :param noise: Noise to add to the latents, sampled from a Gaussian distribution.
        :param callback:
        :param run_id:
        """
        result_latents, result_attention_map_saver = self.latents_from_embeddings(
            latents, num_inference_steps,
            conditioning_data,
            noise=noise,
            run_id=run_id,
            callback=callback)
        # https://discuss.huggingface.co/t/memory-usage-by-later-pipeline-stages/23699
        torch.cuda.empty_cache()

        with torch.inference_mode():
            image = self.decode_latents(result_latents)
            output = InvokeAIStableDiffusionPipelineOutput(images=image, nsfw_content_detected=[], attention_map_saver=result_attention_map_saver)
            return self.check_for_safety(output, dtype=conditioning_data.dtype)

    def latents_from_embeddings(self, latents: torch.Tensor, num_inference_steps: int,
                                conditioning_data: ConditioningData,
                                *,
                                noise: torch.Tensor,
                                timesteps=None,
                                additional_guidance: List[Callable] = None, run_id=None,
                                callback: Callable[[PipelineIntermediateState], None] = None
                                ) -> tuple[torch.Tensor, Optional[AttentionMapSaver]]:
        if timesteps is None:
            self.scheduler.set_timesteps(num_inference_steps, device=self._model_group.device_for(self.unet))
            timesteps = self.scheduler.timesteps
        infer_latents_from_embeddings = GeneratorToCallbackinator(self.generate_latents_from_embeddings, PipelineIntermediateState)
        result: PipelineIntermediateState = infer_latents_from_embeddings(
            latents, timesteps, conditioning_data,
            noise=noise,
            additional_guidance=additional_guidance,
            run_id=run_id,
            callback=callback)
        return result.latents, result.attention_map_saver

    def generate_latents_from_embeddings(self, latents: torch.Tensor, timesteps,
                                         conditioning_data: ConditioningData,
                                         *,
                                         noise: torch.Tensor,
                                         run_id: str = None,
                                         additional_guidance: List[Callable] = None):
        self._adjust_memory_efficient_attention(latents)
        if run_id is None:
            run_id = secrets.token_urlsafe(self.ID_LENGTH)
        if additional_guidance is None:
            additional_guidance = []
        extra_conditioning_info = conditioning_data.extra
        with self.invokeai_diffuser.custom_attention_context(extra_conditioning_info=extra_conditioning_info,
                                                             step_count=len(self.scheduler.timesteps)
                                                             ):

            yield PipelineIntermediateState(run_id=run_id, step=-1, timestep=self.scheduler.num_train_timesteps,
                                            latents=latents)

            batch_size = latents.shape[0]
            batched_t = torch.full((batch_size,), timesteps[0],
                                   dtype=timesteps.dtype, device=self._model_group.device_for(self.unet))
            latents = self.scheduler.add_noise(latents, noise, batched_t)

            attention_map_saver: Optional[AttentionMapSaver] = None

            for i, t in enumerate(self.progress_bar(timesteps)):
                batched_t.fill_(t)
                step_output = self.step(batched_t, latents, conditioning_data,
                                        step_index=i,
                                        total_step_count=len(timesteps),
                                        additional_guidance=additional_guidance)
                latents = step_output.prev_sample
                predicted_original = getattr(step_output, 'pred_original_sample', None)

                # TODO resuscitate attention map saving
                #if i == len(timesteps)-1 and extra_conditioning_info is not None:
                #    eos_token_index = extra_conditioning_info.tokens_count_including_eos_bos - 1
                #    attention_map_token_ids = range(1, eos_token_index)
                #    attention_map_saver = AttentionMapSaver(token_ids=attention_map_token_ids, latents_shape=latents.shape[-2:])
                #    self.invokeai_diffuser.setup_attention_map_saving(attention_map_saver)

                yield PipelineIntermediateState(run_id=run_id, step=i, timestep=int(t), latents=latents,
                                                predicted_original=predicted_original, attention_map_saver=attention_map_saver)

            return latents, attention_map_saver

    @torch.inference_mode()
    def step(self, t: torch.Tensor, latents: torch.Tensor,
             conditioning_data: ConditioningData,
             step_index:int, total_step_count:int,
             additional_guidance: List[Callable] = None):
        # invokeai_diffuser has batched timesteps, but diffusers schedulers expect a single value
        timestep = t[0]

        if additional_guidance is None:
            additional_guidance = []

        # TODO: should this scaling happen here or inside self._unet_forward?
        #     i.e. before or after passing it to InvokeAIDiffuserComponent
        latent_model_input = self.scheduler.scale_model_input(latents, timestep)

        # predict the noise residual
        noise_pred = self.invokeai_diffuser.do_diffusion_step(
            latent_model_input, t,
            conditioning_data.unconditioned_embeddings, conditioning_data.text_embeddings,
            conditioning_data.guidance_scale,
            step_index=step_index,
            total_step_count=total_step_count,
            threshold=conditioning_data.threshold
        )

        # compute the previous noisy sample x_t -> x_t-1
        step_output = self.scheduler.step(noise_pred, timestep, latents,
                                          **conditioning_data.scheduler_args)

        # TODO: this additional_guidance extension point feels redundant with InvokeAIDiffusionComponent.
        #    But the way things are now, scheduler runs _after_ that, so there was
        #    no way to use it to apply an operation that happens after the last scheduler.step.
        for guidance in additional_guidance:
            step_output = guidance(step_output, timestep, conditioning_data)

        return step_output

    def _unet_forward(self, latents, t, text_embeddings, cross_attention_kwargs: Optional[dict[str,Any]] = None):
        """predict the noise residual"""
        if is_inpainting_model(self.unet) and latents.size(1) == 4:
            # Pad out normal non-inpainting inputs for an inpainting model.
            # FIXME: There are too many layers of functions and we have too many different ways of
            #     overriding things! This should get handled in a way more consistent with the other
            #     use of AddsMaskLatents.
            latents = AddsMaskLatents(
                self._unet_forward,
                mask=torch.ones_like(latents[:1, :1], device=latents.device, dtype=latents.dtype),
                initial_image_latents=torch.zeros_like(latents[:1], device=latents.device, dtype=latents.dtype)
            ).add_mask_channels(latents)

        # First three args should be positional, not keywords, so torch hooks can see them.
        return self.unet(latents, t, text_embeddings,
                         cross_attention_kwargs=cross_attention_kwargs).sample

    def img2img_from_embeddings(self,
                                init_image: Union[torch.FloatTensor, PIL.Image.Image],
                                strength: float,
                                num_inference_steps: int,
                                conditioning_data: ConditioningData,
                                *, callback: Callable[[PipelineIntermediateState], None] = None,
                                run_id=None,
                                noise_func=None
                                ) -> InvokeAIStableDiffusionPipelineOutput:
        if isinstance(init_image, PIL.Image.Image):
            init_image = image_resized_to_grid_as_tensor(init_image.convert('RGB'))

        if init_image.dim() == 3:
            init_image = einops.rearrange(init_image, 'c h w -> 1 c h w')

        # 6. Prepare latent variables
        initial_latents = self.non_noised_latents_from_image(
            init_image, device=self._model_group.device_for(self.unet),
            dtype=self.unet.dtype)
        noise = noise_func(initial_latents)

        return self.img2img_from_latents_and_embeddings(initial_latents, num_inference_steps,
                                                        conditioning_data,
                                                        strength,
                                                        noise, run_id, callback)

    def img2img_from_latents_and_embeddings(self, initial_latents, num_inference_steps,
                                            conditioning_data: ConditioningData,
                                            strength,
                                            noise: torch.Tensor, run_id=None, callback=None
                                            ) -> InvokeAIStableDiffusionPipelineOutput:
        timesteps, _ = self.get_img2img_timesteps(num_inference_steps, strength,
                                                  device=self._model_group.device_for(self.unet))
        result_latents, result_attention_maps = self.latents_from_embeddings(
            initial_latents, num_inference_steps, conditioning_data,
            timesteps=timesteps,
            noise=noise,
            run_id=run_id,
            callback=callback)

        # https://discuss.huggingface.co/t/memory-usage-by-later-pipeline-stages/23699
        torch.cuda.empty_cache()

        with torch.inference_mode():
            image = self.decode_latents(result_latents)
            output = InvokeAIStableDiffusionPipelineOutput(images=image, nsfw_content_detected=[], attention_map_saver=result_attention_maps)
            return self.check_for_safety(output, dtype=conditioning_data.dtype)

    def get_img2img_timesteps(self, num_inference_steps: int, strength: float, device) -> (torch.Tensor, int):
        img2img_pipeline = StableDiffusionImg2ImgPipeline(**self.components)
        assert img2img_pipeline.scheduler is self.scheduler
        img2img_pipeline.scheduler.set_timesteps(num_inference_steps, device=device)
        timesteps, adjusted_steps = img2img_pipeline.get_timesteps(num_inference_steps, strength, device=device)
        # Workaround for low strength resulting in zero timesteps.
        # TODO: submit upstream fix for zero-step img2img
        if timesteps.numel() == 0:
            timesteps = self.scheduler.timesteps[-1:]
            adjusted_steps = timesteps.numel()
        return timesteps, adjusted_steps

    def inpaint_from_embeddings(
            self,
            init_image: torch.FloatTensor,
            mask: torch.FloatTensor,
            strength: float,
            num_inference_steps: int,
            conditioning_data: ConditioningData,
            *, callback: Callable[[PipelineIntermediateState], None] = None,
            run_id=None,
            noise_func=None,
            ) -> InvokeAIStableDiffusionPipelineOutput:
        device = self._model_group.device_for(self.unet)
        latents_dtype = self.unet.dtype

        if isinstance(init_image, PIL.Image.Image):
            init_image = image_resized_to_grid_as_tensor(init_image.convert('RGB'))

        init_image = init_image.to(device=device, dtype=latents_dtype)
        mask = mask.to(device=device, dtype=latents_dtype)

        if init_image.dim() == 3:
            init_image = init_image.unsqueeze(0)

        timesteps, _ = self.get_img2img_timesteps(num_inference_steps, strength, device=device)

        # 6. Prepare latent variables
        # can't quite use upstream StableDiffusionImg2ImgPipeline.prepare_latents
        # because we have our own noise function
        init_image_latents = self.non_noised_latents_from_image(init_image, device=device, dtype=latents_dtype)
        noise = noise_func(init_image_latents)

        if mask.dim() == 3:
            mask = mask.unsqueeze(0)
        latent_mask = tv_resize(mask, init_image_latents.shape[-2:], T.InterpolationMode.BILINEAR) \
            .to(device=device, dtype=latents_dtype)

        guidance: List[Callable] = []

        if is_inpainting_model(self.unet):
            # You'd think the inpainting model wouldn't be paying attention to the area it is going to repaint
            # (that's why there's a mask!) but it seems to really want that blanked out.
            masked_init_image = init_image * torch.where(mask < 0.5, 1, 0)
            masked_latents = self.non_noised_latents_from_image(masked_init_image, device=device, dtype=latents_dtype)

            # TODO: we should probably pass this in so we don't have to try/finally around setting it.
            self.invokeai_diffuser.model_forward_callback = \
                AddsMaskLatents(self._unet_forward, latent_mask, masked_latents)
        else:
            guidance.append(AddsMaskGuidance(latent_mask, init_image_latents, self.scheduler, noise))

        try:
            result_latents, result_attention_maps = self.latents_from_embeddings(
                init_image_latents, num_inference_steps,
                conditioning_data, noise=noise, timesteps=timesteps,
                additional_guidance=guidance,
                run_id=run_id, callback=callback)
        finally:
            self.invokeai_diffuser.model_forward_callback = self._unet_forward

        # https://discuss.huggingface.co/t/memory-usage-by-later-pipeline-stages/23699
        torch.cuda.empty_cache()

        with torch.inference_mode():
            image = self.decode_latents(result_latents)
            output = InvokeAIStableDiffusionPipelineOutput(images=image, nsfw_content_detected=[], attention_map_saver=result_attention_maps)
            return self.check_for_safety(output, dtype=conditioning_data.dtype)

    def non_noised_latents_from_image(self, init_image, *, device: torch.device, dtype):
        init_image = init_image.to(device=device, dtype=dtype)
        with torch.inference_mode():
            if device.type == 'mps':
                # workaround for torch MPS bug that has been fixed in https://github.com/kulinseth/pytorch/pull/222
                # TODO remove this workaround once kulinseth#222 is merged to pytorch mainline
                self.vae.to('cpu')
                init_image = init_image.to('cpu')
            else:
                self._model_group.load(self.vae)
            init_latent_dist = self.vae.encode(init_image).latent_dist
            init_latents = init_latent_dist.sample().to(dtype=dtype)  # FIXME: uses torch.randn. make reproducible!
            if device.type == 'mps':
                self.vae.to(device)
                init_latents = init_latents.to(device)

        init_latents = 0.18215 * init_latents
        return init_latents

    def check_for_safety(self, output, dtype):
        with torch.inference_mode():
            screened_images, has_nsfw_concept = self.run_safety_checker(output.images, dtype=dtype)
        screened_attention_map_saver = None
        if has_nsfw_concept is None or not has_nsfw_concept:
            screened_attention_map_saver = output.attention_map_saver
        return InvokeAIStableDiffusionPipelineOutput(screened_images,
                                                     has_nsfw_concept,
                                                     # block the attention maps if NSFW content is detected
                                                     attention_map_saver=screened_attention_map_saver)

    def run_safety_checker(self, image, device=None, dtype=None):
        # overriding to use the model group for device info instead of requiring the caller to know.
        if self.safety_checker is not None:
            device = self._model_group.device_for(self.safety_checker)
        return super().run_safety_checker(image, device, dtype)

    @torch.inference_mode()
    def get_learned_conditioning(self, c: List[List[str]], *, return_tokens=True, fragment_weights=None):
        """
        Compatibility function for ldm.models.diffusion.ddpm.LatentDiffusion.
        """
        return self.prompt_fragments_to_embeddings_converter.get_embeddings_for_weighted_prompt_fragments(
            text=c,
            fragment_weights=fragment_weights,
            should_return_tokens=return_tokens,
            device=self._model_group.device_for(self.unet))

    @property
    def cond_stage_model(self):
        return self.prompt_fragments_to_embeddings_converter

    @torch.inference_mode()
    def _tokenize(self, prompt: Union[str, List[str]]):
        return self.tokenizer(
            prompt,
            padding="max_length",
            max_length=self.tokenizer.model_max_length,
            truncation=True,
            return_tensors="pt",
        )

    @property
    def channels(self) -> int:
        """Compatible with DiffusionWrapper"""
        return self.unet.in_channels

    def decode_latents(self, latents):
        # Explicit call to get the vae loaded, since `decode` isn't the forward method.
        self._model_group.load(self.vae)
        return super().decode_latents(latents)

    def debug_latents(self, latents, msg):
        with torch.inference_mode():
            from ldm.util import debug_image
            decoded = self.numpy_to_pil(self.decode_latents(latents))
            for i, img in enumerate(decoded):
                debug_image(img, f"latents {msg} {i+1}/{len(decoded)}", debug_status=True)<|MERGE_RESOLUTION|>--- conflicted
+++ resolved
@@ -295,16 +295,11 @@
             textual_inversion_manager=self.textual_inversion_manager
         )
 
-<<<<<<< HEAD
-        self._enable_memory_efficient_attention()
         self._model_group = SimpleModelGroup(self.unet.device)
         self._model_group.install(*self._submodels)
 
-    def _enable_memory_efficient_attention(self):
-=======
 
     def _adjust_memory_efficient_attention(self, latents: Torch.tensor):
->>>>>>> 628e82fa
         """
         if xformers is available, use it, otherwise use sliced attention.
         """
