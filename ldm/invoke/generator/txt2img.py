'''
ldm.invoke.generator.txt2img inherits from ldm.invoke.generator
'''
import PIL.Image
import torch

from .base import Generator
from .diffusers_pipeline import StableDiffusionGeneratorPipeline


class Txt2Img(Generator):
    def __init__(self, model, precision):
        super().__init__(model, precision)

    @torch.no_grad()
    def get_make_image(self,prompt,sampler,steps,cfg_scale,ddim_eta,
                       conditioning,width,height,step_callback=None,threshold=0.0,perlin=0.0,
<<<<<<< HEAD
=======
                       attention_maps_callback=None,
>>>>>>> 786b8878
                       **kwargs):
        """
        Returns a function returning an image derived from the prompt and the initial image
        Return value depends on the seed at the time you call it
        kwargs are 'width' and 'height'
        """
        self.perlin = perlin
        uc, c, extra_conditioning_info   = conditioning

        # noinspection PyTypeChecker
        pipeline: StableDiffusionGeneratorPipeline = self.model
        pipeline.scheduler = sampler

<<<<<<< HEAD
        def make_image(x_T) -> PIL.Image.Image:
            pipeline_output = pipeline.image_from_embeddings(
                latents=x_T,
                num_inference_steps=steps,
                text_embeddings=c,
                unconditioned_embeddings=uc,
                guidance_scale=cfg_scale,
                callback=step_callback,
                extra_conditioning_info=extra_conditioning_info,
                # TODO: eta = ddim_eta,
                # TODO: threshold = threshold,
=======
            if self.free_gpu_mem and self.model.model.device != self.model.device:
                self.model.model.to(self.model.device)

            sampler.make_schedule(ddim_num_steps=steps, ddim_eta=ddim_eta, verbose=False)

            samples, _ = sampler.sample(
                batch_size                   = 1,
                S                            = steps,
                x_T                          = x_T,
                conditioning                 = c,
                shape                        = shape,
                verbose                      = False,
                unconditional_guidance_scale = cfg_scale,
                unconditional_conditioning   = uc,
                extra_conditioning_info      = extra_conditioning_info,
                eta                          = ddim_eta,
                img_callback                 = step_callback,
                threshold                    = threshold,
                attention_maps_callback      = attention_maps_callback,
>>>>>>> 786b8878
            )

            return pipeline.numpy_to_pil(pipeline_output.images)[0]

        return make_image


    # returns a tensor filled with random numbers from a normal distribution
    def get_noise(self,width,height):
        device         = self.model.device
        if self.use_mps_noise or device.type == 'mps':
            x = torch.randn([1,
                                self.latent_channels,
                                height // self.downsampling_factor,
                                width  // self.downsampling_factor],
                               device='cpu').to(device)
        else:
            x = torch.randn([1,
                                self.latent_channels,
                                height // self.downsampling_factor,
                                width  // self.downsampling_factor],
                               device=device)
        if self.perlin > 0.0:
            x = (1-self.perlin)*x + self.perlin*self.get_perlin_noise(width  // self.downsampling_factor, height // self.downsampling_factor)
        return x
<|MERGE_RESOLUTION|>--- conflicted
+++ resolved
@@ -15,10 +15,7 @@
     @torch.no_grad()
     def get_make_image(self,prompt,sampler,steps,cfg_scale,ddim_eta,
                        conditioning,width,height,step_callback=None,threshold=0.0,perlin=0.0,
-<<<<<<< HEAD
-=======
                        attention_maps_callback=None,
->>>>>>> 786b8878
                        **kwargs):
         """
         Returns a function returning an image derived from the prompt and the initial image
@@ -32,7 +29,6 @@
         pipeline: StableDiffusionGeneratorPipeline = self.model
         pipeline.scheduler = sampler
 
-<<<<<<< HEAD
         def make_image(x_T) -> PIL.Image.Image:
             pipeline_output = pipeline.image_from_embeddings(
                 latents=x_T,
@@ -44,27 +40,7 @@
                 extra_conditioning_info=extra_conditioning_info,
                 # TODO: eta = ddim_eta,
                 # TODO: threshold = threshold,
-=======
-            if self.free_gpu_mem and self.model.model.device != self.model.device:
-                self.model.model.to(self.model.device)
-
-            sampler.make_schedule(ddim_num_steps=steps, ddim_eta=ddim_eta, verbose=False)
-
-            samples, _ = sampler.sample(
-                batch_size                   = 1,
-                S                            = steps,
-                x_T                          = x_T,
-                conditioning                 = c,
-                shape                        = shape,
-                verbose                      = False,
-                unconditional_guidance_scale = cfg_scale,
-                unconditional_conditioning   = uc,
-                extra_conditioning_info      = extra_conditioning_info,
-                eta                          = ddim_eta,
-                img_callback                 = step_callback,
-                threshold                    = threshold,
                 attention_maps_callback      = attention_maps_callback,
->>>>>>> 786b8878
             )
 
             return pipeline.numpy_to_pil(pipeline_output.images)[0]
