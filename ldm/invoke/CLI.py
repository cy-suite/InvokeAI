import os
import re
import shlex
import sys
import traceback
from argparse import Namespace
from pathlib import Path
from typing import List, Optional, Union

import click

from compel import PromptParser

if sys.platform == "darwin":
    os.environ["PYTORCH_ENABLE_MPS_FALLBACK"] = "1"

import pyparsing  # type: ignore

import ldm.invoke
from ..generate import Generate
from .args import (Args, dream_cmd_from_png, metadata_dumps,
                             metadata_from_png)
<<<<<<< HEAD
from ldm.invoke.globals import Globals
from ldm.invoke.image_util import make_grid
from ldm.invoke.log import write_log
from ldm.invoke.model_manager import ModelManager
from ldm.invoke.pngwriter import PngWriter, retrieve_metadata, write_metadata
from ldm.invoke.readline import Completer, get_completer
from ldm.util import url_attachment_name
=======
from .generator.diffusers_pipeline import PipelineIntermediateState
from .globals import Globals
from .image_util import make_grid
from .log import write_log
from .model_manager import ModelManager
from .pngwriter import PngWriter, retrieve_metadata, write_metadata
from .prompt_parser import PromptParser
from .readline import Completer, get_completer
from ..util import url_attachment_name
>>>>>>> 694d5aa2

# global used in multiple functions (fix)
infile = None


def main():
    """Initialize command-line parsers and the diffusion model"""
    global infile

    opt = Args()
    args = opt.parse_args()
    if not args:
        sys.exit(-1)

    if args.laion400m:
        print(
            "--laion400m flag has been deprecated. Please use --model laion400m instead."
        )
        sys.exit(-1)
    if args.weights:
        print(
            "--weights argument has been deprecated. Please edit ./configs/models.yaml, and select the weights using --model instead."
        )
        sys.exit(-1)
    if args.max_loaded_models is not None:
        if args.max_loaded_models <= 0:
            print("--max_loaded_models must be >= 1; using 1")
            args.max_loaded_models = 1

    # alert - setting a few globals here
    Globals.try_patchmatch = args.patchmatch
    Globals.always_use_cpu = args.always_use_cpu
    Globals.internet_available = args.internet_available and check_internet()
    Globals.disable_xformers = not args.xformers
    Globals.ckpt_convert = args.ckpt_convert

    print(f">> Internet connectivity is {Globals.internet_available}")

    if not args.conf:
        config_file = os.path.join(Globals.root, "configs", "models.yaml")
        if not os.path.exists(config_file):
            report_model_error(
                opt, FileNotFoundError(f"The file {config_file} could not be found.")
            )

    print(f">> {ldm.invoke.__app_name__}, version {ldm.invoke.__version__}")
    print(f'>> InvokeAI runtime directory is "{Globals.root}"')

    # loading here to avoid long delays on startup
    # these two lines prevent a horrible warning message from appearing
    # when the frozen CLIP tokenizer is imported
    import transformers  # type: ignore

    from ldm.generate import Generate
    transformers.logging.set_verbosity_error()
    import diffusers

    diffusers.logging.set_verbosity_error()

    # Loading Face Restoration and ESRGAN Modules
    gfpgan, codeformer, esrgan = load_face_restoration(opt)

    # normalize the config directory relative to root
    if not os.path.isabs(opt.conf):
        opt.conf = os.path.normpath(os.path.join(Globals.root, opt.conf))

    if opt.embeddings:
        if not os.path.isabs(opt.embedding_path):
            embedding_path = os.path.normpath(
                os.path.join(Globals.root, opt.embedding_path)
            )
        else:
            embedding_path = opt.embedding_path
    else:
        embedding_path = None

    # migrate legacy models
    ModelManager.migrate_models()

    # load the infile as a list of lines
    if opt.infile:
        try:
            if os.path.isfile(opt.infile):
                infile = open(opt.infile, "r", encoding="utf-8")
            elif opt.infile == "-":  # stdin
                infile = sys.stdin
            else:
                raise FileNotFoundError(f"{opt.infile} not found.")
        except (FileNotFoundError, IOError) as e:
            print(f"{e}. Aborting.")
            sys.exit(-1)

    # creating a Generate object:
    try:
        gen = Generate(
            conf=opt.conf,
            model=opt.model,
            sampler_name=opt.sampler_name,
            embedding_path=embedding_path,
            full_precision=opt.full_precision,
            precision=opt.precision,
            gfpgan=gfpgan,
            codeformer=codeformer,
            esrgan=esrgan,
            free_gpu_mem=opt.free_gpu_mem,
            safety_checker=opt.safety_checker,
            max_loaded_models=opt.max_loaded_models,
        )
    except (FileNotFoundError, TypeError, AssertionError) as e:
        report_model_error(opt, e)
    except (IOError, KeyError) as e:
        print(f"{e}. Aborting.")
        sys.exit(-1)

    if opt.seamless:
        print(">> changed to seamless tiling mode")

    # preload the model
    try:
        gen.load_model()
    except KeyError:
        pass
    except Exception as e:
        report_model_error(opt, e)

    # try to autoconvert new models
    # autoimport new .ckpt files
    if path := opt.autoconvert:
        gen.model_manager.autoconvert_weights(
            conf_path=opt.conf,
            weights_directory=path,
        )

    # web server loops forever
    if opt.web or opt.gui:
        invoke_ai_web_server_loop(gen, gfpgan, codeformer, esrgan)
        sys.exit(0)

    if not infile:
        print(
            "\n* Initialization done! Awaiting your command (-h for help, 'q' to quit)"
        )

    try:
        main_loop(gen, opt)
    except KeyboardInterrupt:
        print(
            f'\nGoodbye!\nYou can start InvokeAI again by running the "invoke.bat" (or "invoke.sh") script from {Globals.root}'
        )
    except Exception:
        print(">> An error occurred:")
        traceback.print_exc()


# TODO: main_loop() has gotten busy. Needs to be refactored.
def main_loop(gen, opt):
    """prompt/read/execute loop"""
    global infile
    done = False
    doneAfterInFile = infile is not None
    path_filter = re.compile(r'[<>:"/\\|?*]')
    last_results = list()

    # The readline completer reads history from the .dream_history file located in the
    # output directory specified at the time of script launch. We do not currently support
    # changing the history file midstream when the output directory is changed.
    completer = get_completer(opt, models=gen.model_manager.list_models())
    set_default_output_dir(opt, completer)
    if gen.model:
        add_embedding_terms(gen, completer)
    output_cntr = completer.get_current_history_length() + 1

    # os.pathconf is not available on Windows
    if hasattr(os, "pathconf"):
        path_max = os.pathconf(opt.outdir, "PC_PATH_MAX")
        name_max = os.pathconf(opt.outdir, "PC_NAME_MAX")
    else:
        path_max = 260
        name_max = 255

    while not done:
        operation = "generate"

        try:
            command = get_next_command(infile, gen.model_name)
        except EOFError:
            done = infile is None or doneAfterInFile
            infile = None
            continue

        # skip empty lines
        if not command.strip():
            continue

        if command.startswith(("#", "//")):
            continue

        if len(command.strip()) == 1 and command.startswith("q"):
            done = True
            break

        if not command.startswith("!history"):
            completer.add_history(command)

        if command.startswith("!"):
            command, operation = do_command(command, gen, opt, completer)

        if operation is None:
            continue

        if opt.parse_cmd(command) is None:
            continue

        if opt.init_img:
            try:
                if not opt.prompt:
                    oldargs = metadata_from_png(opt.init_img)
                    opt.prompt = oldargs.prompt
                    print(f'>> Retrieved old prompt "{opt.prompt}" from {opt.init_img}')
            except (OSError, AttributeError, KeyError):
                pass

        if len(opt.prompt) == 0:
            opt.prompt = ""

        # width and height are set by model if not specified
        if not opt.width:
            opt.width = gen.width
        if not opt.height:
            opt.height = gen.height

        # retrieve previous value of init image if requested
        if opt.init_img is not None and re.match("^-\\d+$", opt.init_img):
            try:
                opt.init_img = last_results[int(opt.init_img)][0]
                print(f">> Reusing previous image {opt.init_img}")
            except IndexError:
                print(f">> No previous initial image at position {opt.init_img} found")
                opt.init_img = None
                continue

        # the outdir can change with each command, so we adjust it here
        set_default_output_dir(opt, completer)

        # try to relativize pathnames
        for attr in ("init_img", "init_mask", "init_color"):
            if getattr(opt, attr) and not os.path.exists(getattr(opt, attr)):
                basename = getattr(opt, attr)
                path = os.path.join(opt.outdir, basename)
                setattr(opt, attr, path)

        # retrieve previous value of seed if requested
        # Exception: for postprocess operations negative seed values
        # mean "discard the original seed and generate a new one"
        # (this is a non-obvious hack and needs to be reworked)
        if opt.seed is not None and opt.seed < 0 and operation != "postprocess":
            try:
                opt.seed = last_results[opt.seed][1]
                print(f">> Reusing previous seed {opt.seed}")
            except IndexError:
                print(f">> No previous seed at position {opt.seed} found")
                opt.seed = None
                continue

        if opt.strength is None:
            opt.strength = 0.75 if opt.out_direction is None else 0.83

        if opt.with_variations is not None:
            opt.with_variations = split_variations(opt.with_variations)

        if opt.prompt_as_dir and operation == "generate":
            # sanitize the prompt to a valid folder name
            subdir = path_filter.sub("_", opt.prompt)[:name_max].rstrip(" .")

            # truncate path to maximum allowed length
            # 39 is the length of '######.##########.##########-##.png', plus two separators and a NUL
            subdir = subdir[: (path_max - 39 - len(os.path.abspath(opt.outdir)))]
            current_outdir = os.path.join(opt.outdir, subdir)

            print('Writing files to directory: "' + current_outdir + '"')

            # make sure the output directory exists
            if not os.path.exists(current_outdir):
                os.makedirs(current_outdir)
        else:
            if not os.path.exists(opt.outdir):
                os.makedirs(opt.outdir)
            current_outdir = opt.outdir

        # Here is where the images are actually generated!
        last_results = []
        try:
            file_writer = PngWriter(current_outdir)
            results = []  # list of filename, prompt pairs
            grid_images = dict()  # seed -> Image, only used if `opt.grid`
            prior_variations = opt.with_variations or []
            prefix = file_writer.unique_prefix()
            step_callback = (
                make_step_callback(gen, opt, prefix)
                if opt.save_intermediates > 0
                else None
            )

            def image_writer(
                image,
                seed,
                upscaled=False,
                first_seed=None,
                use_prefix=None,
                prompt_in=None,
                attention_maps_image=None,
            ):
                # note the seed is the seed of the current image
                # the first_seed is the original seed that noise is added to
                # when the -v switch is used to generate variations
                nonlocal prior_variations
                nonlocal prefix

                path = None
                if opt.grid:
                    grid_images[seed] = image

                elif operation == "mask":
                    filename = f"{prefix}.{use_prefix}.{seed}.png"
                    tm = opt.text_mask[0]
                    th = opt.text_mask[1] if len(opt.text_mask) > 1 else 0.5
                    formatted_dream_prompt = (
                        f"!mask {opt.input_file_path} -tm {tm} {th}"
                    )
                    path = file_writer.save_image_and_prompt_to_png(
                        image=image,
                        dream_prompt=formatted_dream_prompt,
                        metadata={},
                        name=filename,
                        compress_level=opt.png_compression,
                    )
                    results.append([path, formatted_dream_prompt])

                else:
                    if use_prefix is not None:
                        prefix = use_prefix
                    postprocessed = upscaled if upscaled else operation == "postprocess"
                    opt.prompt = (
                        gen.huggingface_concepts_library.replace_triggers_with_concepts(
                            opt.prompt or prompt_in
                        )
                    )  # to avoid the problem of non-unique concept triggers
                    filename, formatted_dream_prompt = prepare_image_metadata(
                        opt,
                        prefix,
                        seed,
                        operation,
                        prior_variations,
                        postprocessed,
                        first_seed,
                    )
                    path = file_writer.save_image_and_prompt_to_png(
                        image=image,
                        dream_prompt=formatted_dream_prompt,
                        metadata=metadata_dumps(
                            opt,
                            seeds=[
                                seed
                                if opt.variation_amount == 0
                                and len(prior_variations) == 0
                                else first_seed
                            ],
                            model_hash=gen.model_hash,
                        ),
                        name=filename,
                        compress_level=opt.png_compression,
                    )

                    # update rfc metadata
                    if operation == "postprocess":
                        tool = re.match(
                            "postprocess:(\w+)", opt.last_operation
                        ).groups()[0]
                        add_postprocessing_to_metadata(
                            opt,
                            opt.input_file_path,
                            filename,
                            tool,
                            formatted_dream_prompt,
                        )

                    if (not postprocessed) or opt.save_original:
                        # only append to results if we didn't overwrite an earlier output
                        results.append([path, formatted_dream_prompt])

                # so that the seed autocompletes (on linux|mac when -S or --seed specified
                if completer and operation == "generate":
                    completer.add_seed(seed)
                    completer.add_seed(first_seed)
                last_results.append([path, seed])

            if operation == "generate":
                catch_ctrl_c = (
                    infile is None
                )  # if running interactively, we catch keyboard interrupts
                opt.last_operation = "generate"
                try:
                    gen.prompt2image(
                        image_callback=image_writer,
                        step_callback=step_callback,
                        catch_interrupts=catch_ctrl_c,
                        **vars(opt),
                    )
                except (PromptParser.ParsingException, pyparsing.ParseException) as e:
                    print("** An error occurred while processing your prompt **")
                    print(f"** {str(e)} **")
            elif operation == "postprocess":
                print(f">> fixing {opt.prompt}")
                opt.last_operation = do_postprocess(gen, opt, image_writer)

            elif operation == "mask":
                print(f">> generating masks from {opt.prompt}")
                do_textmask(gen, opt, image_writer)

            if opt.grid and len(grid_images) > 0:
                grid_img = make_grid(list(grid_images.values()))
                grid_seeds = list(grid_images.keys())
                first_seed = last_results[0][1]
                filename = f"{prefix}.{first_seed}.png"
                formatted_dream_prompt = opt.dream_prompt_str(
                    seed=first_seed, grid=True, iterations=len(grid_images)
                )
                formatted_dream_prompt += f" # {grid_seeds}"
                metadata = metadata_dumps(
                    opt, seeds=grid_seeds, model_hash=gen.model_hash
                )
                path = file_writer.save_image_and_prompt_to_png(
                    image=grid_img,
                    dream_prompt=formatted_dream_prompt,
                    metadata=metadata,
                    name=filename,
                )
                results = [[path, formatted_dream_prompt]]

        except AssertionError as e:
            print(e)
            continue

        except OSError as e:
            print(e)
            continue

        print("Outputs:")
        log_path = os.path.join(current_outdir, "invoke_log")
        output_cntr = write_log(results, log_path, ("txt", "md"), output_cntr)
        print()

    print(
        f'\nGoodbye!\nYou can start InvokeAI again by running the "invoke.bat" (or "invoke.sh") script from {Globals.root}'
    )


# TO DO: remove repetitive code and the awkward command.replace() trope
# Just do a simple parse of the command!
def do_command(command: str, gen, opt: Args, completer) -> tuple:
    global infile
    operation = "generate"  # default operation, alternative is 'postprocess'

    if command.startswith(
        "!dream"
    ):  # in case a stored prompt still contains the !dream command
        command = command.replace("!dream ", "", 1)

    elif command.startswith("!fix"):
        command = command.replace("!fix ", "", 1)
        operation = "postprocess"

    elif command.startswith("!mask"):
        command = command.replace("!mask ", "", 1)
        operation = "mask"

    elif command.startswith("!switch"):
        model_name = command.replace("!switch ", "", 1)
        try:
            gen.set_model(model_name)
            add_embedding_terms(gen, completer)
        except KeyError as e:
            print(str(e))
        except Exception as e:
            report_model_error(opt, e)
        completer.add_history(command)
        operation = None

    elif command.startswith("!models"):
        gen.model_manager.print_models()
        completer.add_history(command)
        operation = None

    elif command.startswith("!import"):
        path = shlex.split(command)
        if len(path) < 2:
            print(
                "** please provide (1) a URL to a .ckpt file to import; (2) a local path to a .ckpt file; or (3) a diffusers repository id in the form stabilityai/stable-diffusion-2-1"
            )
        else:
            import_model(path[1], gen, opt, completer)
        completer.add_history(command)
        operation = None

    elif command.startswith("!convert"):
        path = shlex.split(command)
        if len(path) < 2:
            print("** please provide the path to a .ckpt or .safetensors model")
        elif not os.path.exists(path[1]):
            print(f"** {path[1]}: model not found")
        else:
            optimize_model(path[1], gen, opt, completer)
        completer.add_history(command)
        operation = None

    elif command.startswith("!optimize"):
        path = shlex.split(command)
        if len(path) < 2:
            print("** please provide an installed model name")
        elif not path[1] in gen.model_manager.list_models():
            print(f"** {path[1]}: model not found")
        else:
            optimize_model(path[1], gen, opt, completer)
        completer.add_history(command)
        operation = None

    elif command.startswith("!edit"):
        path = shlex.split(command)
        if len(path) < 2:
            print("** please provide the name of a model")
        else:
            edit_model(path[1], gen, opt, completer)
        completer.add_history(command)
        operation = None

    elif command.startswith("!del"):
        path = shlex.split(command)
        if len(path) < 2:
            print("** please provide the name of a model")
        else:
            del_config(path[1], gen, opt, completer)
        completer.add_history(command)
        operation = None

    elif command.startswith("!fetch"):
        file_path = command.replace("!fetch", "", 1).strip()
        retrieve_dream_command(opt, file_path, completer)
        completer.add_history(command)
        operation = None

    elif command.startswith("!replay"):
        file_path = command.replace("!replay", "", 1).strip()
        if infile is None and os.path.isfile(file_path):
            infile = open(file_path, "r", encoding="utf-8")
        completer.add_history(command)
        operation = None

    elif command.startswith("!trigger"):
        print("Embedding trigger strings: ", ", ".join(gen.embedding_trigger_strings))
        operation = None

    elif command.startswith("!history"):
        completer.show_history()
        operation = None

    elif command.startswith("!search"):
        search_str = command.replace("!search", "", 1).strip()
        completer.show_history(search_str)
        operation = None

    elif command.startswith("!clear"):
        completer.clear_history()
        operation = None

    elif re.match("^!(\d+)", command):
        command_no = re.match("^!(\d+)", command).groups()[0]
        command = completer.get_line(int(command_no))
        completer.set_line(command)
        operation = None

    else:  # not a recognized command, so give the --help text
        command = "-h"
    return command, operation


def set_default_output_dir(opt: Args, completer: Completer):
    """
    If opt.outdir is relative, we add the root directory to it
    normalize the outdir relative to root and make sure it exists.
    """
    if not os.path.isabs(opt.outdir):
        opt.outdir = os.path.normpath(os.path.join(Globals.root, opt.outdir))
    if not os.path.exists(opt.outdir):
        os.makedirs(opt.outdir)
    completer.set_default_dir(opt.outdir)


def import_model(model_path: str, gen, opt, completer):
    """
    model_path can be (1) a URL to a .ckpt file; (2) a local .ckpt file path;
    (3) a huggingface repository id; or (4) a local directory containing a
    diffusers model.
    """
    model_path = model_path.replace('\\','/') # windows
    model_name = None

    if model_path.startswith(("http:", "https:", "ftp:")):
        model_name = import_ckpt_model(model_path, gen, opt, completer)

    elif (
        os.path.exists(model_path)
        and model_path.endswith((".ckpt", ".safetensors"))
        and os.path.isfile(model_path)
    ):
        model_name = import_ckpt_model(model_path, gen, opt, completer)

    elif os.path.isdir(model_path):
        # Allow for a directory containing multiple models.
        models = list(Path(model_path).rglob("*.ckpt")) + list(
            Path(model_path).rglob("*.safetensors")
        )

        if models:
            # Only the last model name will be used below.
            for model in sorted(models):
                if click.confirm(f"Import {model.stem} ?", default=True):
                    model_name = import_ckpt_model(model, gen, opt, completer)
                    print()
        else:
            model_name = import_diffuser_model(Path(model_path), gen, opt, completer)

    elif re.match(r"^[\w.+-]+/[\w.+-]+$", model_path):
        model_name = import_diffuser_model(model_path, gen, opt, completer)

    else:
        print(
            f"** {model_path} is neither the path to a .ckpt file nor a diffusers repository id. Can't import."
        )

    if not model_name:
        return

    if not _verify_load(model_name, gen):
        print("** model failed to load. Discarding configuration entry")
        gen.model_manager.del_model(model_name)
        return
    if click.confirm('Make this the default model?', default=False):
        gen.model_manager.set_default_model(model_name)

    gen.model_manager.commit(opt.conf)
    completer.update_models(gen.model_manager.list_models())
    print(f">> {model_name} successfully installed")


def import_checkpoint_list(models: List[Path], gen, opt, completer)->List[str]:
    '''
    Does a mass import of all the checkpoint/safetensors on a path list
    '''
    model_names = list()
    choice = input('** Directory of checkpoint/safetensors models detected. Install <a>ll or <s>elected models? [a] ') or 'a'
    do_all = choice.startswith('a')
    if do_all:
        config_file = _ask_for_config_file(models[0], completer, plural=True)
        manager = gen.model_manager
        for model in sorted(models):
            model_name = f'{model.stem}'
            model_description = f'Imported model {model_name}'
            if model_name in manager.model_names():
                print(f'** {model_name} is already imported. Skipping.')
            elif manager.import_ckpt_model(
                    model,
                    config = config_file,
                    model_name = model_name,
                    model_description = model_description,
                    commit_to_conf = opt.conf):
                model_names.append(model_name)
                print(f'>> Model {model_name} imported successfully')
            else:
                print(f'** Model {model} failed to import')
    else:
        for model in sorted(models):
            if click.confirm(f'Import {model.stem} ?', default=True):
                if model_name := import_ckpt_model(model, gen, opt, completer):
                    print(f'>> Model {model.stem} imported successfully')
                    model_names.append(model_name)
                else:
                    print(f'** Model {model} failed to import')
                print()
    return model_names

def import_diffuser_model(
    path_or_repo: Union[Path, str], gen, _, completer
) -> Optional[str]:
    path_or_repo = path_or_repo.replace('\\','/') # windows
    manager = gen.model_manager
    default_name = Path(path_or_repo).stem
    default_description = f"Imported model {default_name}"
    model_name, model_description = _get_model_name_and_desc(
        manager,
        completer,
        model_name=default_name,
        model_description=default_description,
    )
    vae = None
    if click.confirm('Replace this model\'s VAE with "stabilityai/sd-vae-ft-mse"?', default=False):
        vae = dict(repo_id='stabilityai/sd-vae-ft-mse')

    if not manager.import_diffuser_model(
        path_or_repo, model_name=model_name, vae=vae, description=model_description
    ):
        print("** model failed to import")
        return None
    return model_name

def import_ckpt_model(
    path_or_url: Union[Path, str], gen, opt, completer
) -> Optional[str]:
    path_or_url = path_or_url.replace('\\','/')
    manager = gen.model_manager
    is_a_url = str(path_or_url).startswith(('http:','https:'))
    base_name = Path(url_attachment_name(path_or_url)).name if is_a_url else Path(path_or_url).name
    default_name = Path(base_name).stem
    default_description = f"Imported model {default_name}"

    model_name, model_description = _get_model_name_and_desc(
        manager,
        completer,
        model_name=default_name,
        model_description=default_description,
    )
    config_file = None
    default = (
        Path(Globals.root, "configs/stable-diffusion/v1-inpainting-inference.yaml")
        if re.search("inpaint", default_name, flags=re.IGNORECASE)
        else Path(Globals.root, "configs/stable-diffusion/v1-inference.yaml")
    )

    completer.complete_extensions((".yaml", ".yml"))
    completer.set_line(str(default))
    done = False
    while not done:
        config_file = input("Configuration file for this model: ").strip()
        done = os.path.exists(config_file)

    completer.complete_extensions((".ckpt", ".safetensors"))
    vae = None
    default = Path(
        Globals.root, "models/ldm/stable-diffusion-v1/vae-ft-mse-840000-ema-pruned.ckpt"
    )
    completer.set_line(str(default))
    done = False
    while not done:
        vae = input("VAE file for this model (leave blank for none): ").strip() or None
        done = (not vae) or os.path.exists(vae)
    completer.complete_extensions(None)

    if not manager.import_ckpt_model(
        path_or_url,
        config=config_file,
        vae=vae,
        model_name=model_name,
        model_description=model_description,
        commit_to_conf=opt.conf,
    ):
        print("** model failed to import")
        return None

    return model_name


def _verify_load(model_name: str, gen) -> bool:
    print(">> Verifying that new model loads...")
    current_model = gen.model_name
    try:
        if not gen.model_manager.get_model(model_name):
            return False
    except Exception as e:
        print(f'** model failed to load: {str(e)}')
        print('** note that importing 2.X checkpoints is not supported. Please use !convert_model instead.')
        return False
    if click.confirm('Keep model loaded?', default=True):
        gen.set_model(model_name)
    else:
        print(">> Restoring previous model")
        gen.set_model(current_model)
    return True


def _get_model_name_and_desc(
    model_manager, completer, model_name: str = "", model_description: str = ""
):
    model_name = _get_model_name(model_manager.list_models(), completer, model_name)
    completer.set_line(model_description)
    model_description = (
        input(f"Description for this model [{model_description}]: ").strip()
        or model_description
    )
    return model_name, model_description

def _ask_for_config_file(model_path: Union[str,Path], completer, plural: bool=False)->Path:
    default = '1'
    if re.search('inpaint',str(model_path),flags=re.IGNORECASE):
        default = '3'
    choices={
        '1': 'v1-inference.yaml',
        '2': 'v2-inference-v.yaml',
        '3': 'v1-inpainting-inference.yaml',
    }

    prompt = '''What type of models are these?:
[1] Models based on Stable Diffusion 1.X
[2] Models based on Stable Diffusion 2.X
[3] Inpainting models based on Stable Diffusion 1.X
[4] Something else''' if plural else '''What type of model is this?:
[1] A model based on Stable Diffusion 1.X
[2] A model based on Stable Diffusion 2.X
[3] An inpainting models based on Stable Diffusion 1.X
[4] Something else'''
    print(prompt)
    choice = input(f'Your choice: [{default}] ')
    choice = choice.strip() or default
    if config_file := choices.get(choice,None):
        return Path('configs','stable-diffusion',config_file)

    # otherwise ask user to select
    done = False
    completer.complete_extensions(('.yaml','.yml'))
    completer.set_line(str(Path(Globals.root,'configs/stable-diffusion/')))
    while not done:
        config_path = input('Configuration file for this model (leave blank to abort): ').strip()
        done = not config_path or os.path.exists(config_path)
    return config_path

def optimize_model(model_name_or_path: Union[Path,str], gen, opt, completer):
    model_name_or_path = model_name_or_path.replace('\\','/') # windows
    manager = gen.model_manager
    ckpt_path = None
    original_config_file=None

    if model_name_or_path == gen.model_name:
        print("** Can't convert the active model. !switch to another model first. **")
        return
    elif model_info := manager.model_info(model_name_or_path):
        if "weights" in model_info:
            ckpt_path = Path(model_info["weights"])
            original_config_file = Path(model_info["config"])
            model_name = model_name_or_path
            model_description = model_info["description"]
        else:
            print(f"** {model_name_or_path} is not a legacy .ckpt weights file")
            return
    elif os.path.exists(model_name_or_path):
        original_config_file = original_config_file or _ask_for_config_file(model_name_or_path, completer)
        if not original_config_file:
            return
        ckpt_path = Path(model_name_or_path)
        model_name, model_description = _get_model_name_and_desc(
            manager, completer, ckpt_path.stem, f"Converted model {ckpt_path.stem}"
        )
    else:
        print(
            f"** {model_name_or_path} is neither an existing model nor the path to a .ckpt file"
        )
        return

    if not ckpt_path.is_absolute():
        ckpt_path = Path(Globals.root, ckpt_path)

    if original_config_file and not original_config_file.is_absolute():
        original_config_file = Path(Globals.root, original_config_file)

    diffuser_path = Path(
        Globals.root, "models", Globals.converted_ckpts_dir, model_name
    )
    if diffuser_path.exists():
        print(
            f"** {model_name_or_path} is already optimized. Will not overwrite. If this is an error, please remove the directory {diffuser_path} and try again."
        )
        return

    vae = None
    if click.confirm('Replace this model\'s VAE with "stabilityai/sd-vae-ft-mse"?', default=False):
        vae = dict(repo_id='stabilityai/sd-vae-ft-mse')

    new_config = gen.model_manager.convert_and_import(
        ckpt_path,
        diffuser_path,
        model_name=model_name,
        model_description=model_description,
        vae=vae,
        original_config_file=original_config_file,
        commit_to_conf=opt.conf,
    )
    if not new_config:
        return

    completer.update_models(gen.model_manager.list_models())
    if click.confirm(f'Load optimized model {model_name}?', default=True):
        gen.set_model(model_name)

    if click.confirm(f'Delete the original .ckpt file at {ckpt_path}?',default=False):
        ckpt_path.unlink(missing_ok=True)
        print(f"{ckpt_path} deleted")


def del_config(model_name: str, gen, opt, completer):
    current_model = gen.model_name
    if model_name == current_model:
        print("** Can't delete active model. !switch to another model first. **")
        return
    if model_name not in gen.model_manager.config:
        print(f"** Unknown model {model_name}")
        return

    if not click.confirm(f'Remove {model_name} from the list of models known to InvokeAI?',default=True):
        return

    delete_completely = click.confirm('Completely remove the model file or directory from disk?',default=False)
    gen.model_manager.del_model(model_name,delete_files=delete_completely)
    gen.model_manager.commit(opt.conf)
    print(f"** {model_name} deleted")
    completer.update_models(gen.model_manager.list_models())


def edit_model(model_name: str, gen, opt, completer):
    manager = gen.model_manager
    if not (info := manager.model_info(model_name)):
        print(f"** Unknown model {model_name}")
        return

    print(f"\n>> Editing model {model_name} from configuration file {opt.conf}")
    new_name = _get_model_name(manager.list_models(), completer, model_name)

    for attribute in info.keys():
        if type(info[attribute]) != str:
            continue
        if attribute == "format":
            continue
        completer.set_line(info[attribute])
        info[attribute] = input(f"{attribute}: ") or info[attribute]

    if new_name != model_name:
        manager.del_model(model_name)

    # this does the update
    manager.add_model(new_name, info, True)

    if click.confirm('Make this the default model?',default=False):
        manager.set_default_model(new_name)
    manager.commit(opt.conf)
    completer.update_models(manager.list_models())
    print(">> Model successfully updated")


def _get_model_name(existing_names, completer, default_name: str = "") -> str:
    done = False
    completer.set_line(default_name)
    while not done:
        model_name = input(f"Short name for this model [{default_name}]: ").strip()
        if len(model_name) == 0:
            model_name = default_name
        if not re.match("^[\w._+:/-]+$", model_name):
            print(
                '** model name must contain only words, digits and the characters "._+:/-" **'
            )
        elif model_name != default_name and model_name in existing_names:
            print(f"** the name {model_name} is already in use. Pick another.")
        else:
            done = True
    return model_name


def do_textmask(gen, opt, callback):
    image_path = opt.prompt
    if not os.path.exists(image_path):
        image_path = os.path.join(opt.outdir, image_path)
    assert os.path.exists(
        image_path
    ), '** "{opt.prompt}" not found. Please enter the name of an existing image file to mask **'
    assert (
        opt.text_mask is not None and len(opt.text_mask) >= 1
    ), "** Please provide a text mask with -tm **"
    opt.input_file_path = image_path
    tm = opt.text_mask[0]
    threshold = float(opt.text_mask[1]) if len(opt.text_mask) > 1 else 0.5
    gen.apply_textmask(
        image_path=image_path,
        prompt=tm,
        threshold=threshold,
        callback=callback,
    )


def do_postprocess(gen, opt, callback):
    file_path = opt.prompt  # treat the prompt as the file pathname
    if opt.new_prompt is not None:
        opt.prompt = opt.new_prompt
    else:
        opt.prompt = None

    if os.path.dirname(file_path) == "":  # basename given
        file_path = os.path.join(opt.outdir, file_path)

    opt.input_file_path = file_path

    tool = None
    if opt.facetool_strength > 0:
        tool = opt.facetool
    elif opt.embiggen:
        tool = "embiggen"
    elif opt.upscale:
        tool = "upscale"
    elif opt.out_direction:
        tool = "outpaint"
    elif opt.outcrop:
        tool = "outcrop"
    opt.save_original = True  # do not overwrite old image!
    opt.last_operation = f"postprocess:{tool}"
    try:
        gen.apply_postprocessor(
            image_path=file_path,
            tool=tool,
            facetool_strength=opt.facetool_strength,
            codeformer_fidelity=opt.codeformer_fidelity,
            save_original=opt.save_original,
            upscale=opt.upscale,
            upscale_denoise_str=opt.esrgan_denoise_str,
            out_direction=opt.out_direction,
            outcrop=opt.outcrop,
            callback=callback,
            opt=opt,
        )
    except OSError:
        print(traceback.format_exc(), file=sys.stderr)
        print(f"** {file_path}: file could not be read")
        return
    except (KeyError, AttributeError):
        print(traceback.format_exc(), file=sys.stderr)
        return
    return opt.last_operation


def add_postprocessing_to_metadata(opt, original_file, new_file, tool, command):
    original_file = (
        original_file
        if os.path.exists(original_file)
        else os.path.join(opt.outdir, original_file)
    )
    new_file = (
        new_file if os.path.exists(new_file) else os.path.join(opt.outdir, new_file)
    )
    try:
        meta = retrieve_metadata(original_file)["sd-metadata"]
    except AttributeError:
        try:
            meta = retrieve_metadata(new_file)["sd-metadata"]
        except AttributeError:
            meta = {}

    if "image" not in meta:
        meta = metadata_dumps(opt, seeds=[opt.seed])["image"]
        meta["image"] = {}
    img_data = meta.get("image")
    pp = img_data.get("postprocessing", []) or []
    pp.append(
        {
            "tool": tool,
            "dream_command": command,
        }
    )
    meta["image"]["postprocessing"] = pp
    write_metadata(new_file, meta)


def prepare_image_metadata(
    opt,
    prefix,
    seed,
    operation="generate",
    prior_variations=[],
    postprocessed=False,
    first_seed=None,
):
    if postprocessed and opt.save_original:
        filename = choose_postprocess_name(opt, prefix, seed)
    else:
        wildcards = dict(opt.__dict__)
        wildcards["prefix"] = prefix
        wildcards["seed"] = seed
        try:
            filename = opt.fnformat.format(**wildcards)
        except KeyError as e:
            print(
                f"** The filename format contains an unknown key '{e.args[0]}'. Will use {{prefix}}.{{seed}}.png' instead"
            )
            filename = f"{prefix}.{seed}.png"
        except IndexError:
            print(
                "** The filename format is broken or complete. Will use '{prefix}.{seed}.png' instead"
            )
            filename = f"{prefix}.{seed}.png"

    if opt.variation_amount > 0:
        first_seed = first_seed or seed
        this_variation = [[seed, opt.variation_amount]]
        opt.with_variations = prior_variations + this_variation
        formatted_dream_prompt = opt.dream_prompt_str(seed=first_seed)
    elif len(prior_variations) > 0:
        formatted_dream_prompt = opt.dream_prompt_str(seed=first_seed)
    elif operation == "postprocess":
        formatted_dream_prompt = "!fix " + opt.dream_prompt_str(
            seed=seed, prompt=opt.input_file_path
        )
    else:
        formatted_dream_prompt = opt.dream_prompt_str(seed=seed)
    return filename, formatted_dream_prompt


def choose_postprocess_name(opt, prefix, seed) -> str:
    match = re.search("postprocess:(\w+)", opt.last_operation)
    if match:
        modifier = match.group(
            1
        )  # will look like "gfpgan", "upscale", "outpaint" or "embiggen"
    else:
        modifier = "postprocessed"

    counter = 0
    filename = None
    available = False
    while not available:
        if counter == 0:
            filename = f"{prefix}.{seed}.{modifier}.png"
        else:
            filename = f"{prefix}.{seed}.{modifier}-{counter:02d}.png"
        available = not os.path.exists(os.path.join(opt.outdir, filename))
        counter += 1
    return filename


def get_next_command(infile=None, model_name="no model") -> str:  # command string
    if infile is None:
        command = input(f"({model_name}) invoke> ").strip()
    else:
        command = infile.readline()
        if not command:
            raise EOFError
        else:
            command = command.strip()
        if len(command) > 0:
            print(f"#{command}")
    return command


def invoke_ai_web_server_loop(gen: Generate, gfpgan, codeformer, esrgan):
    print("\n* --web was specified, starting web server...")
    from invokeai.backend import InvokeAIWebServer

    # Change working directory to the stable-diffusion directory
    os.chdir(os.path.abspath(os.path.join(os.path.dirname(__file__), "..")))

    invoke_ai_web_server = InvokeAIWebServer(
        generate=gen, gfpgan=gfpgan, codeformer=codeformer, esrgan=esrgan
    )

    try:
        invoke_ai_web_server.run()
    except KeyboardInterrupt:
        pass


def add_embedding_terms(gen, completer):
    """
    Called after setting the model, updates the autocompleter with
    any terms loaded by the embedding manager.
    """
    trigger_strings = gen.model.textual_inversion_manager.get_all_trigger_strings()
    completer.add_embedding_terms(trigger_strings)


def split_variations(variations_string) -> list:
    # shotgun parsing, woo
    parts = []
    broken = False  # python doesn't have labeled loops...
    for part in variations_string.split(","):
        seed_and_weight = part.split(":")
        if len(seed_and_weight) != 2:
            print(f'** Could not parse with_variation part "{part}"')
            broken = True
            break
        try:
            seed = int(seed_and_weight[0])
            weight = float(seed_and_weight[1])
        except ValueError:
            print(f'** Could not parse with_variation part "{part}"')
            broken = True
            break
        parts.append([seed, weight])
    if broken:
        return None
    elif len(parts) == 0:
        return None
    else:
        return parts


def load_face_restoration(opt):
    try:
        gfpgan, codeformer, esrgan = None, None, None
        if opt.restore or opt.esrgan:
            from ldm.invoke.restoration import Restoration

            restoration = Restoration()
            if opt.restore:
                gfpgan, codeformer = restoration.load_face_restore_models(
                    opt.gfpgan_model_path
                )
            else:
                print(">> Face restoration disabled")
            if opt.esrgan:
                esrgan = restoration.load_esrgan(opt.esrgan_bg_tile)
            else:
                print(">> Upscaling disabled")
        else:
            print(">> Face restoration and upscaling disabled")
    except (ModuleNotFoundError, ImportError):
        print(traceback.format_exc(), file=sys.stderr)
        print(">> You may need to install the ESRGAN and/or GFPGAN modules")
    return gfpgan, codeformer, esrgan


def make_step_callback(gen, opt, prefix):
    destination = os.path.join(opt.outdir, "intermediates", prefix)
    os.makedirs(destination, exist_ok=True)
    print(f">> Intermediate images will be written into {destination}")

    def callback(state: PipelineIntermediateState):
        latents = state.latents
        step = state.step
        if step % opt.save_intermediates == 0 or step == opt.steps - 1:
            filename = os.path.join(destination, f"{step:04}.png")
            image = gen.sample_to_lowres_estimated_image(latents)
            image = image.resize((image.size[0]*8,image.size[1]*8))
            image.save(filename, "PNG")

    return callback


def retrieve_dream_command(opt, command, completer):
    """
    Given a full or partial path to a previously-generated image file,
    will retrieve and format the dream command used to generate the image,
    and pop it into the readline buffer (linux, Mac), or print out a comment
    for cut-and-paste (windows)

    Given a wildcard path to a folder with image png files,
    will retrieve and format the dream command used to generate the images,
    and save them to a file commands.txt for further processing
    """
    if len(command) == 0:
        return

    tokens = command.split()
    dir, basename = os.path.split(tokens[0])
    if len(dir) == 0:
        path = os.path.join(opt.outdir, basename)
    else:
        path = tokens[0]

    if len(tokens) > 1:
        return write_commands(opt, path, tokens[1])

    cmd = ""
    try:
        cmd = dream_cmd_from_png(path)
    except OSError:
        print(f"## {tokens[0]}: file could not be read")
    except (KeyError, AttributeError, IndexError):
        print(f"## {tokens[0]}: file has no metadata")
    except:
        print(f"## {tokens[0]}: file could not be processed")
    if len(cmd) > 0:
        completer.set_line(cmd)


def write_commands(opt, file_path: str, outfilepath: str):
    dir, basename = os.path.split(file_path)
    try:
        paths = sorted(list(Path(dir).glob(basename)))
    except ValueError:
        print(f'## "{basename}": unacceptable pattern')
        return

    commands = []
    cmd = None
    for path in paths:
        try:
            cmd = dream_cmd_from_png(path)
        except (KeyError, AttributeError, IndexError):
            print(f"## {path}: file has no metadata")
        except:
            print(f"## {path}: file could not be processed")
        if cmd:
            commands.append(f"# {path}")
            commands.append(cmd)
    if len(commands) > 0:
        dir, basename = os.path.split(outfilepath)
        if len(dir) == 0:
            outfilepath = os.path.join(opt.outdir, basename)
        with open(outfilepath, "w", encoding="utf-8") as f:
            f.write("\n".join(commands))
        print(f">> File {outfilepath} with commands created")


def report_model_error(opt: Namespace, e: Exception):
    print(f'** An error occurred while attempting to initialize the model: "{str(e)}"')
    print(
        "** This can be caused by a missing or corrupted models file, and can sometimes be fixed by (re)installing the models."
    )
    yes_to_all = os.environ.get("INVOKE_MODEL_RECONFIGURE")
    if yes_to_all:
        print(
            "** Reconfiguration is being forced by environment variable INVOKE_MODEL_RECONFIGURE"
        )
    else:
        if click.confirm('Do you want to run invokeai-configure script to select and/or reinstall models?', default=True):
            return

    print("invokeai-configure is launching....\n")

    # Match arguments that were set on the CLI
    # only the arguments accepted by the configuration script are parsed
    root_dir = ["--root", opt.root_dir] if opt.root_dir is not None else []
    config = ["--config", opt.conf] if opt.conf is not None else []
    previous_args = sys.argv
    sys.argv = ["invokeai-configure"]
    sys.argv.extend(root_dir)
    sys.argv.extend(config)
    if yes_to_all is not None:
        for arg in yes_to_all.split():
            sys.argv.append(arg)

    from ldm.invoke.config import invokeai_configure

    invokeai_configure.main()
    print("** InvokeAI will now restart")
    sys.argv = previous_args
    main()  # would rather do a os.exec(), but doesn't exist?
    sys.exit(0)


def check_internet() -> bool:
    """
    Return true if the internet is reachable.
    It does this by pinging huggingface.co.
    """
    import urllib.request

    host = "http://huggingface.co"
    try:
        urllib.request.urlopen(host, timeout=1)
        return True
    except:
        return False

if __name__ == '__main__':
    main()
    <|MERGE_RESOLUTION|>--- conflicted
+++ resolved
@@ -20,25 +20,14 @@
 from ..generate import Generate
 from .args import (Args, dream_cmd_from_png, metadata_dumps,
                              metadata_from_png)
-<<<<<<< HEAD
-from ldm.invoke.globals import Globals
-from ldm.invoke.image_util import make_grid
-from ldm.invoke.log import write_log
-from ldm.invoke.model_manager import ModelManager
-from ldm.invoke.pngwriter import PngWriter, retrieve_metadata, write_metadata
-from ldm.invoke.readline import Completer, get_completer
-from ldm.util import url_attachment_name
-=======
 from .generator.diffusers_pipeline import PipelineIntermediateState
 from .globals import Globals
 from .image_util import make_grid
 from .log import write_log
 from .model_manager import ModelManager
 from .pngwriter import PngWriter, retrieve_metadata, write_metadata
-from .prompt_parser import PromptParser
 from .readline import Completer, get_completer
 from ..util import url_attachment_name
->>>>>>> 694d5aa2
 
 # global used in multiple functions (fix)
 infile = None
