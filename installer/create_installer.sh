#!/bin/bash

cd "$(dirname "$0")"

VERSION=$(grep ^VERSION ../setup.py | awk '{ print $3 }' | sed "s/'//g" )
<<<<<<< HEAD
VERSION="$VERSION-p3"
=======
VERSION="$VERSION-p5"
>>>>>>> f69fc68e

echo "Be certain that you're in the 'installer' directory before continuing."
read -p "Press any key to continue, or CTRL-C to exit..."

echo Building installer zip fles for InvokeAI v$VERSION

# get rid of any old ones
rm *.zip

rm -rf InvokeAI-Installer
mkdir InvokeAI-Installer

cp -pr ../environments-and-requirements templates readme.txt InvokeAI-Installer/
mkdir InvokeAI-Installer/templates/rootdir

cp -pr ../configs InvokeAI-Installer/templates/rootdir/

mkdir InvokeAI-Installer/templates/rootdir/{outputs,embeddings,models}

cp install.sh.in InvokeAI-Installer/install.sh
chmod a+rx InvokeAI-Installer/install.sh

zip -r InvokeAI-installer-$VERSION-linux.zip InvokeAI-Installer
zip -r InvokeAI-installer-$VERSION-mac.zip InvokeAI-Installer

# now do the windows installer
rm InvokeAI-Installer/install.sh
cp install.bat.in InvokeAI-Installer/install.bat
cp WinLongPathsEnabled.reg InvokeAI-Installer/

# this gets rid of the "-e ." at the end of the windows requirements file
# because it is easier to do it now than in the .bat install script
egrep -v '^-e .' InvokeAI-Installer/environments-and-requirements/requirements-win-colab-cuda.txt > InvokeAI-Installer/requirements.txt
cp InvokeAI-Installer/requirements.txt InvokeAI-Installer/environments-and-requirements/requirements-win-colab-cuda.txt
zip -r InvokeAI-installer-$VERSION-windows.zip InvokeAI-Installer

# clean up
rm -rf InvokeAI-Installer


exit 0

<|MERGE_RESOLUTION|>--- conflicted
+++ resolved
@@ -3,11 +3,7 @@
 cd "$(dirname "$0")"
 
 VERSION=$(grep ^VERSION ../setup.py | awk '{ print $3 }' | sed "s/'//g" )
-<<<<<<< HEAD
-VERSION="$VERSION-p3"
-=======
 VERSION="$VERSION-p5"
->>>>>>> f69fc68e
 
 echo "Be certain that you're in the 'installer' directory before continuing."
 read -p "Press any key to continue, or CTRL-C to exit..."
