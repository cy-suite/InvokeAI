#!/bin/bash

cd "$(dirname "$0")"

VERSION=$(cd ..; python -c "from ldm.invoke import __version__ as version; print(version)")
PATCH=""
VERSION="v${VERSION}${PATCH}"

echo Building installer for version $VERSION
echo "Be certain that you're in the 'installer' directory before continuing."
read -p "Press any key to continue, or CTRL-C to exit..."

<<<<<<< HEAD
read -e -p "Commit and tag this version? (otherwise, just build the zip files) [n]: " input
RESPONSE=${input:='n'}

if [ "$RESPONSE" == 'y' ]; then
    git commit -a
=======
read -e -p "Commit and tag this repo with ${VERSION} and 'latest'? [n]: " input
RESPONSE=${input:='n'}
if [ "$RESPONSE" == 'y' ]; then

    git commit -a

>>>>>>> 4dd74cdc
    if ! git tag $VERSION ; then
	echo "Existing/invalid tag"
	exit -1
    fi
<<<<<<< HEAD
    git push origin :refs/tags/latest
    git tag -fa latest
fi

=======

    git push origin :refs/tags/latest
    git tag -fa latest
fi

>>>>>>> 4dd74cdc
echo Building installer zip fles for InvokeAI $VERSION

# get rid of any old ones
rm *.zip

rm -rf InvokeAI-Installer
mkdir InvokeAI-Installer

cp -pr ../environments-and-requirements templates readme.txt InvokeAI-Installer/
mkdir InvokeAI-Installer/templates/rootdir

cp -pr ../configs InvokeAI-Installer/templates/rootdir/

mkdir InvokeAI-Installer/templates/rootdir/{outputs,embeddings,models}

perl -p -e "s/^INVOKEAI_VERSION=.*/INVOKEAI_VERSION=\"$VERSION\"/" install.sh.in > InvokeAI-Installer/install.sh
chmod a+rx InvokeAI-Installer/install.sh

zip -r InvokeAI-installer-$VERSION-linux.zip InvokeAI-Installer
zip -r InvokeAI-installer-$VERSION-mac.zip InvokeAI-Installer

# now do the windows installer
rm InvokeAI-Installer/install.sh
perl -p -e "s/^set INVOKEAI_VERSION=.*/set INVOKEAI_VERSION=$VERSION/" install.bat.in > InvokeAI-Installer/install.bat
cp WinLongPathsEnabled.reg InvokeAI-Installer/

# this gets rid of the "-e ." at the end of the windows requirements file
# because it is easier to do it now than in the .bat install script
egrep -v '^-e .' InvokeAI-Installer/environments-and-requirements/requirements-win-colab-cuda.txt > InvokeAI-Installer/requirements.txt
cp InvokeAI-Installer/requirements.txt InvokeAI-Installer/environments-and-requirements/requirements-win-colab-cuda.txt
zip -r InvokeAI-installer-$VERSION-windows.zip InvokeAI-Installer

mkdir tmp
cp templates/update.sh.in tmp/update.sh
cp templates/update.bat.in tmp/update.bat
chmod +x tmp/update.sh
chmod +x tmp/update.bat
cd tmp
zip InvokeAI-updater-$VERSION.zip update.sh update.bat
cd ..
mv tmp/InvokeAI-updater-$VERSION.zip .

# clean up
rm -rf InvokeAI-Installer tmp


exit 0

<|MERGE_RESOLUTION|>--- conflicted
+++ resolved
@@ -10,36 +10,19 @@
 echo "Be certain that you're in the 'installer' directory before continuing."
 read -p "Press any key to continue, or CTRL-C to exit..."
 
-<<<<<<< HEAD
-read -e -p "Commit and tag this version? (otherwise, just build the zip files) [n]: " input
-RESPONSE=${input:='n'}
-
-if [ "$RESPONSE" == 'y' ]; then
-    git commit -a
-=======
 read -e -p "Commit and tag this repo with ${VERSION} and 'latest'? [n]: " input
 RESPONSE=${input:='n'}
 if [ "$RESPONSE" == 'y' ]; then
-
     git commit -a
 
->>>>>>> 4dd74cdc
     if ! git tag $VERSION ; then
-	echo "Existing/invalid tag"
-	exit -1
+	    echo "Existing/invalid tag"
+	    exit -1
     fi
-<<<<<<< HEAD
     git push origin :refs/tags/latest
     git tag -fa latest
 fi
 
-=======
-
-    git push origin :refs/tags/latest
-    git tag -fa latest
-fi
-
->>>>>>> 4dd74cdc
 echo Building installer zip fles for InvokeAI $VERSION
 
 # get rid of any old ones
