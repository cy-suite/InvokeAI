name: ldm
channels:
  - pytorch
  - conda-forge
dependencies:
  - python==3.10.5
  - pip==22.2.2
 
  # pytorch left unpinned
  - pytorch
  - torchvision

  # I suggest to keep the other deps sorted for convenience.
  # To determine what the latest versions should be, run:
  #
  # ```shell
  # sed -E 's/ldm/ldm-updated/;20,99s/- ([^=]+)==.+/- \1/' environment-mac.yaml > environment-mac-updated.yml
  # CONDA_SUBDIR=osx-arm64 conda env create -f environment-mac-updated.yml && conda list -n ldm-updated | awk ' {print "  - " $1 "==" $2;} '
  # ```
  - albumentations==1.2.1
  - coloredlogs==15.0.1
  - einops==0.4.1
  - grpcio==1.46.4
  - humanfriendly==10.0
  - imageio==2.21.2
  - imageio-ffmpeg==0.4.7
  - imgaug==0.4.0
  - kornia==0.6.7
  - mpmath==1.2.1
  - nomkl
  - numpy==1.23.2
  - omegaconf==2.1.1
  - onnx==1.12.0
  - onnxruntime==1.12.1
  - pudb==2022.1
  - pytorch-lightning==1.6.5
  - scipy==1.9.1
  - streamlit==1.12.2
  - sympy==1.10.1
  - tensorboard==2.9.0
  - torchmetrics==0.9.3
  - pip:
<<<<<<< HEAD
    - invisible-watermark
    - test-tube
    - tokenizers
    - torch-fidelity
    - discord.py
    - -e git+https://github.com/huggingface/diffusers.git@v0.2.4#egg=diffusers
=======
    - opencv-python==4.6.0
    - realesrgan==0.2.5.0
    - test-tube==0.7.5
    - transformers==4.21.2
    - torch-fidelity==0.3.0
>>>>>>> 89da371f
    - -e git+https://github.com/CompVis/taming-transformers.git@master#egg=taming-transformers
    - -e git+https://github.com/openai/CLIP.git@main#egg=clip
    - -e git+https://github.com/Birch-san/k-diffusion.git@mps#egg=k_diffusion
    - -e git+https://github.com/lstein/GFPGAN@fix-dark-cast-images#egg=gfpgan
    - -e .
variables:
  PYTORCH_ENABLE_MPS_FALLBACK: 1<|MERGE_RESOLUTION|>--- conflicted
+++ resolved
@@ -40,20 +40,12 @@
   - tensorboard==2.9.0
   - torchmetrics==0.9.3
   - pip:
-<<<<<<< HEAD
-    - invisible-watermark
-    - test-tube
-    - tokenizers
-    - torch-fidelity
-    - discord.py
-    - -e git+https://github.com/huggingface/diffusers.git@v0.2.4#egg=diffusers
-=======
     - opencv-python==4.6.0
     - realesrgan==0.2.5.0
     - test-tube==0.7.5
     - transformers==4.21.2
     - torch-fidelity==0.3.0
->>>>>>> 89da371f
+    - discord.py
     - -e git+https://github.com/CompVis/taming-transformers.git@master#egg=taming-transformers
     - -e git+https://github.com/openai/CLIP.git@main#egg=clip
     - -e git+https://github.com/Birch-san/k-diffusion.git@mps#egg=k_diffusion
