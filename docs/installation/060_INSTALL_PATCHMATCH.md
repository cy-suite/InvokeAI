--- conflicted
+++ resolved
@@ -59,12 +59,7 @@
    `from patchmatch import patch_match`: It should look like the following:
 
     ```py
-<<<<<<< HEAD
-    Python 3.10.5 (default, Nov 23 2021, 15:27:38)
-    [GCC 9.3.0] on linux
-=======
     Python 3.10.12 (main, Jun 11 2023, 05:26:28) [GCC 11.4.0] on linux
->>>>>>> 252c9a5f
     Type "help", "copyright", "credits" or "license" for more information.
     >>> from patchmatch import patch_match
     Compiling and loading c extensions from "/home/lstein/Projects/InvokeAI/.invokeai-env/src/pypatchmatch/patchmatch".
