---
title: Inpainting
---

## **Creating Transparent Regions for Inpainting**

Inpainting is really cool. To do it, you start with an initial image and use a photoeditor to make
one or more regions transparent (i.e. they have a "hole" in them). You then provide the path to this
image at the dream> command line using the `-I` switch. Stable Diffusion will only paint within the
transparent region.

There's a catch. In the current implementation, you have to prepare the initial image correctly so
that the underlying colors are preserved under the transparent area. Many imaging editing
applications will by default erase the color information under the transparent pixels and replace
them with white or black, which will lead to suboptimal inpainting. You also must take care to
export the PNG file in such a way that the color information is preserved.

If your photoeditor is erasing the underlying color information, `dream.py` will give you a big fat
warning. If you can't find a way to coax your photoeditor to retain color values under transparent
areas, then you can combine the `-I` and `-M` switches to provide both the original unedited image
and the masked (partially transparent) image:

```bash
dream> "man with cat on shoulder" -I./images/man.png -M./images/man-transparent.png
```

We are hoping to get rid of the need for this workaround in an upcoming release.

## Recipe for GIMP

[GIMP](https://www.gimp.org/) is a popular Linux photoediting tool.

1. Open image in GIMP.
2. Layer->Transparency->Add Alpha Channel
3. Use lasoo tool to select region to mask
4. Choose Select -> Float to create a floating selection
5. Open the Layers toolbar (^L) and select "Floating Selection"
6. Set opacity to 0%
7. Export as PNG
<<<<<<< HEAD
8. In the export dialogue, Make sure the "Save colour values from
   transparent pixels" checkbox is selected.


## Recipe for Adobe Photoshop

1. Open image in Photoshop
<p align='left'>
<img src="../assets/step1.png"/>
</p>

2. Use any of the selection tools (Marquee, Lasso, or Wand) to select the area you desire to inpaint.
<p align='left'>
<img src="../assets/step2.png"/>
</p>

3. Because we'll be applying a mask over the area we want to preserve, you should now select the inverse by using the Shift + Ctrl + I shortcut, or right clicking and using the "Select Inverse" option.

4. You'll now create a mask by selecting the image layer, and Masking the selection. Make sure that you don't delete any of the underlying image, or your inpainting results will be dramatically impacted.
<p align='left'>
<img src="../assets/step4.png"/>
</p>

5. Make sure to hide any background layers that are present. You should see the mask applied to your image layer, and the image on your canvas should display the checkered background.
<p align='left'>
<img src="../assets/step5.png"/>
</p>

<p align='left'>
<img src="../assets/step6.png"/>
</p>

6. Save the image as a transparent PNG by using the "Save a Copy" option in the File menu, or using the Alt + Ctrl + S keyboard shortcut.

7. After following the inpainting instructions above (either through the CLI or the Web UI), marvel at your newfound ability to selectively dream. Lookin' good!
<p align='left'>
<img src="../assets/step7.png"/>
</p>
=======
8. In the export dialogue, Make sure the "Save colour values from transparent pixels" checkbox is
   selected.
>>>>>>> 2743e175
<|MERGE_RESOLUTION|>--- conflicted
+++ resolved
@@ -37,7 +37,6 @@
 5. Open the Layers toolbar (^L) and select "Floating Selection"
 6. Set opacity to 0%
 7. Export as PNG
-<<<<<<< HEAD
 8. In the export dialogue, Make sure the "Save colour values from
    transparent pixels" checkbox is selected.
 
@@ -76,7 +75,6 @@
 <p align='left'>
 <img src="../assets/step7.png"/>
 </p>
-=======
+
 8. In the export dialogue, Make sure the "Save colour values from transparent pixels" checkbox is
-   selected.
->>>>>>> 2743e175
+   selected.