---
title: Variations
---

Release 1.13 of SD-Dream adds support for image variations.

You are able to do the following:

1. Generate a series of systematic variations of an image, given a prompt. The
   amount of variation from one image to the next can be controlled.

2. Given two or more variations that you like, you can combine them in a
   weighted fashion.

---

This cheat sheet provides a quick guide for how this works in practice, using
variations to create the desired image of Xena, Warrior Princess.

---

## Step 1 -- Find a base image that you like

The prompt we will use throughout is
`lucy lawless as xena, warrior princess, character portrait, high resolution.`

This will be indicated as `prompt` in the examples below.

First we let SD create a series of images in the usual way, in this case
requesting six iterations:

```
dream> lucy lawless as xena, warrior princess, character portrait, high resolution -n6
...
Outputs:
./outputs/Xena/000001.1579445059.png: "prompt" -s50 -W512 -H512 -C7.5 -Ak_lms -S1579445059
./outputs/Xena/000001.1880768722.png: "prompt" -s50 -W512 -H512 -C7.5 -Ak_lms -S1880768722
./outputs/Xena/000001.332057179.png: "prompt" -s50 -W512 -H512 -C7.5 -Ak_lms -S332057179
./outputs/Xena/000001.2224800325.png: "prompt" -s50 -W512 -H512 -C7.5 -Ak_lms -S2224800325
./outputs/Xena/000001.465250761.png: "prompt" -s50 -W512 -H512 -C7.5 -Ak_lms -S465250761
./outputs/Xena/000001.3357757885.png: "prompt" -s50 -W512 -H512 -C7.5 -Ak_lms -S3357757885
```

The one with seed 3357757885 looks nice:

![var1](../assets/variation_walkthru/000001.3357757885.png)

---

## Step 2 - Generating Variations

Let's try to generate some variations. Using the same seed, we pass the argument
`-v0.1` (or --variant_amount), which generates a series of variations each
differing by a variation amount of 0.2. This number ranges from `0` to `1.0`,
with higher numbers being larger amounts of variation.

```bash
dream> "prompt" -n6 -S3357757885 -v0.2
...
Outputs:
./outputs/Xena/000002.784039624.png: "prompt" -s50 -W512 -H512 -C7.5 -Ak_lms -V 784039624:0.2 -S3357757885
./outputs/Xena/000002.3647897225.png: "prompt" -s50 -W512 -H512 -C7.5 -Ak_lms -V 3647897225:0.2 -S3357757885
./outputs/Xena/000002.917731034.png: "prompt" -s50 -W512 -H512 -C7.5 -Ak_lms -V 917731034:0.2 -S3357757885
./outputs/Xena/000002.4116285959.png: "prompt" -s50 -W512 -H512 -C7.5 -Ak_lms -V 4116285959:0.2 -S3357757885
./outputs/Xena/000002.1614299449.png: "prompt" -s50 -W512 -H512 -C7.5 -Ak_lms -V 1614299449:0.2 -S3357757885
./outputs/Xena/000002.1335553075.png: "prompt" -s50 -W512 -H512 -C7.5 -Ak_lms -V 1335553075:0.2 -S3357757885
```

### **Variation Sub Seeding**

Note that the output for each image has a `-V` option giving the "variant
subseed" for that image, consisting of a seed followed by the variation amount
used to generate it.

This gives us a series of closely-related variations, including the two shown
here.

![var2](../assets/variation_walkthru/000002.3647897225.png) 

![var3](../assets/variation_walkthru/000002.1614299449.png)

I like the expression on Xena's face in the first one (subseed 3647897225), and
the armor on her shoulder in the second one (subseed 1614299449). Can we combine
them to get the best of both worlds?

<<<<<<< HEAD
We combine the two variations using `-V` (--with_variations). Again, we must
provide the seed for the originally-chosen image in order for this to work.

```bash
dream> "prompt"  -S3357757885 -V3647897225,0.1;1614299449,0.1
=======
```
dream> "prompt"  -S3357757885 -V3647897225:0.1,1614299449:0.1
>>>>>>> 9df743e2
Outputs:
./outputs/Xena/000003.1614299449.png: "prompt" -s50 -W512 -H512 -C7.5 -Ak_lms -V 3647897225:0.1,1614299449:0.1 -S3357757885
```

Here we are providing equal weights (0.1 and 0.1) for both the subseeds. The
resulting image is close, but not exactly what I wanted:

![var4](../assets/variation_walkthru/000003.1614299449.png)

We could either try combining the images with different weights, or we can
generate more variations around the almost-but-not-quite image. We do the
latter, using both the `-V` (combining) and `-v` (variation strength) options.
Note that we use `-n6` to generate 6 variations:

<<<<<<< HEAD
```bash
dream> "prompt" -S3357757885 -V3647897225,0.1;1614299449,0.1 -v0.05 -n6
=======
```
dream> "prompt" -S3357757885 -V3647897225:0.1,1614299449:0.1 -v0.05 -n6
>>>>>>> 9df743e2
Outputs:
./outputs/Xena/000004.3279757577.png: "prompt" -s50 -W512 -H512 -C7.5 -Ak_lms -V 3647897225:0.1,1614299449:0.1,3279757577:0.05 -S3357757885
./outputs/Xena/000004.2853129515.png: "prompt" -s50 -W512 -H512 -C7.5 -Ak_lms -V 3647897225:0.1,1614299449:0.1,2853129515:0.05 -S3357757885
./outputs/Xena/000004.3747154981.png: "prompt" -s50 -W512 -H512 -C7.5 -Ak_lms -V 3647897225:0.1,1614299449:0.1,3747154981:0.05 -S3357757885
./outputs/Xena/000004.2664260391.png: "prompt" -s50 -W512 -H512 -C7.5 -Ak_lms -V 3647897225:0.1,1614299449:0.1,2664260391:0.05 -S3357757885
./outputs/Xena/000004.1642517170.png: "prompt" -s50 -W512 -H512 -C7.5 -Ak_lms -V 3647897225:0.1,1614299449:0.1,1642517170:0.05 -S3357757885
./outputs/Xena/000004.2183375608.png: "prompt" -s50 -W512 -H512 -C7.5 -Ak_lms -V 3647897225:0.1,1614299449:0.1,2183375608:0.05 -S3357757885
```

This produces six images, all slight variations on the combination of the chosen
two images. Here's the one I like best:

![var5](../assets/variation_walkthru/000004.3747154981.png)

As you can see, this is a very powerful tool, which when combined with subprompt
weighting, gives you great control over the content and quality of your
generated images.<|MERGE_RESOLUTION|>--- conflicted
+++ resolved
@@ -83,16 +83,11 @@
 the armor on her shoulder in the second one (subseed 1614299449). Can we combine
 them to get the best of both worlds?
 
-<<<<<<< HEAD
 We combine the two variations using `-V` (--with_variations). Again, we must
 provide the seed for the originally-chosen image in order for this to work.
 
 ```bash
-dream> "prompt"  -S3357757885 -V3647897225,0.1;1614299449,0.1
-=======
-```
-dream> "prompt"  -S3357757885 -V3647897225:0.1,1614299449:0.1
->>>>>>> 9df743e2
+dream> "prompt"  -S3357757885 -V3647897225,0.1,1614299449,0.1
 Outputs:
 ./outputs/Xena/000003.1614299449.png: "prompt" -s50 -W512 -H512 -C7.5 -Ak_lms -V 3647897225:0.1,1614299449:0.1 -S3357757885
 ```
@@ -107,13 +102,7 @@
 latter, using both the `-V` (combining) and `-v` (variation strength) options.
 Note that we use `-n6` to generate 6 variations:
 
-<<<<<<< HEAD
-```bash
-dream> "prompt" -S3357757885 -V3647897225,0.1;1614299449,0.1 -v0.05 -n6
-=======
-```
-dream> "prompt" -S3357757885 -V3647897225:0.1,1614299449:0.1 -v0.05 -n6
->>>>>>> 9df743e2
+dream> "prompt" -S3357757885 -V3647897225,0.1,1614299449,0.1 -v0.05 -n6
 Outputs:
 ./outputs/Xena/000004.3279757577.png: "prompt" -s50 -W512 -H512 -C7.5 -Ak_lms -V 3647897225:0.1,1614299449:0.1,3279757577:0.05 -S3357757885
 ./outputs/Xena/000004.2853129515.png: "prompt" -s50 -W512 -H512 -C7.5 -Ak_lms -V 3647897225:0.1,1614299449:0.1,2853129515:0.05 -S3357757885
