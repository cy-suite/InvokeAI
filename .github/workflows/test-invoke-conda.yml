name: Test invoke.py
on: [push, pull_request]

jobs:
  matrix:
    # Run on:
    # - pull requests
    # - pushes to forks (will run in the forked project with that fork's secrets)
    # - pushes to branches that are *not* pull requests
    if: |
      github.event_name == 'pull_request'
      || github.repository != 'invoke-ai/InvokeAI'
      || github.ref_protected
    strategy:
      matrix:
        stable-diffusion-model:
          - diffusers-1.4
        environment-yaml:
          - environment-lin-amd.yml
          - environment-lin-cuda.yml
          - environment-mac.yml
        include:
          - environment-yaml: environment-lin-amd.yml
            os: ubuntu-latest
            default-shell: bash -l {0}
          - environment-yaml: environment-lin-cuda.yml
            os: ubuntu-latest
            default-shell: bash -l {0}
          - environment-yaml: environment-mac.yml
            os: macos-12
            default-shell: bash -l {0}
    name: ${{ matrix.environment-yaml }} on ${{ matrix.os }}
    runs-on: ${{ matrix.os }}
    env:
      CONDA_ENV_NAME: invokeai
      INVOKEAI_ROOT: '${{ github.workspace }}/invokeai'
      PYTHONUNBUFFERED: 1
      HAVE_SECRETS: ${{ secrets.HUGGINGFACE_TOKEN != '' }}
    defaults:
      run:
        shell: ${{ matrix.default-shell }}
    steps:
      - name: Checkout sources
        id: checkout-sources
        uses: actions/checkout@v3

      - name: create models.yaml from example
        run: |
          mkdir -p ${{ env.INVOKEAI_ROOT }}/configs
          cp configs/models.yaml.example ${{ env.INVOKEAI_ROOT }}/configs/models.yaml

      - name: create environment.yml
        run: cp "environments-and-requirements/${{ matrix.environment-yaml }}" environment.yml

      - name: Use Cached Stable Diffusion Model
        id: cache-sd-model
        uses: actions/cache@v3
        env:
          cache-name: huggingface-${{ matrix.stable-diffusion-model }}
        with:
          path: ~/.cache/huggingface
          key: ${{ env.cache-name }}

      - name: Use cached conda packages
        id: use-cached-conda-packages
        uses: actions/cache@v3
        with:
          path: ~/conda_pkgs_dir
          key: conda-pkgs-${{ runner.os }}-${{ runner.arch }}-${{ hashFiles(matrix.environment-yaml) }}

      - name: Activate Conda Env
        id: activate-conda-env
        uses: conda-incubator/setup-miniconda@v2
        with:
          activate-environment: ${{ env.CONDA_ENV_NAME }}
          environment-file: environment.yml
          miniconda-version: latest

      - name: set test prompt to main branch validation
        if: ${{ github.ref == 'refs/heads/main' }}
        run: echo "TEST_PROMPTS=tests/preflight_prompts.txt" >> $GITHUB_ENV

      - name: set test prompt to development branch validation
        if: ${{ github.ref == 'refs/heads/development' }}
        run: echo "TEST_PROMPTS=tests/dev_prompts.txt" >> $GITHUB_ENV

      - name: set test prompt to Pull Request validation
        if: ${{ github.ref != 'refs/heads/main' && github.ref != 'refs/heads/development' }}
        run: echo "TEST_PROMPTS=tests/validate_pr_prompt.txt" >> $GITHUB_ENV

<<<<<<< HEAD
=======
      - name: Use Cached Stable Diffusion Model
        id: cache-sd-model
        uses: actions/cache@v3
        env:
          cache-name: cache-${{ matrix.stable-diffusion-model }}
        with:
          path: ${{ env.INVOKEAI_ROOT }}/${{ matrix.stable-diffusion-model-dl-path }}
          key: ${{ env.cache-name }}

      - name: Download ${{ matrix.stable-diffusion-model }}
        id: download-stable-diffusion-model
        if: ${{ steps.cache-sd-model.outputs.cache-hit != 'true' }}
        run: |
          mkdir -p "${{ env.INVOKEAI_ROOT }}/${{ matrix.stable-diffusion-model-dl-path }}"
          curl \
            -H "Authorization: Bearer ${{ secrets.HUGGINGFACE_TOKEN }}" \
            -o "${{ env.INVOKEAI_ROOT }}/${{ matrix.stable-diffusion-model-dl-path }}/${{ matrix.stable-diffusion-model-dl-name }}" \
            -L ${{ matrix.stable-diffusion-model-url }}

>>>>>>> f2d2a499
      - name: run configure_invokeai.py
        id: run-preload-models
        run: |
          if [ "${HAVE_SECRETS}" == true ] ; then
            mkdir -p ~/.huggingface
            echo -n '${{ secrets.HUGGINGFACE_TOKEN }}' > ~/.huggingface/token
          fi
          python scripts/configure_invokeai.py \
            --no-interactive --yes \
            --full-precision  # can't use fp16 weights without a GPU

      - name: Run the tests
        id: run-tests
        env:
          # Set offline mode to make sure configure preloaded successfully.
          HF_HUB_OFFLINE: 1
          HF_DATASETS_OFFLINE: 1
          TRANSFORMERS_OFFLINE: 1
        run: |
          time python scripts/invoke.py \
            --model ${{ matrix.stable-diffusion-model }} \
            --from_file ${{ env.TEST_PROMPTS }} \
            --root="${{ env.INVOKEAI_ROOT }}" \
            --outdir="${{ env.INVOKEAI_ROOT }}/outputs"

      - name: export conda env
        id: export-conda-env
        run: |
          mkdir -p outputs/img-samples
          conda env export --name ${{ env.CONDA_ENV_NAME }} > outputs/img-samples/environment-${{ runner.os }}-${{ runner.arch }}.yml

      - name: Archive results
        id: archive-results
        uses: actions/upload-artifact@v3
        with:
          name: results_${{ matrix.requirements-file }}_${{ matrix.python-version }}
          path: ${{ env.INVOKEAI_ROOT }}/outputs<|MERGE_RESOLUTION|>--- conflicted
+++ resolved
@@ -88,28 +88,6 @@
         if: ${{ github.ref != 'refs/heads/main' && github.ref != 'refs/heads/development' }}
         run: echo "TEST_PROMPTS=tests/validate_pr_prompt.txt" >> $GITHUB_ENV
 
-<<<<<<< HEAD
-=======
-      - name: Use Cached Stable Diffusion Model
-        id: cache-sd-model
-        uses: actions/cache@v3
-        env:
-          cache-name: cache-${{ matrix.stable-diffusion-model }}
-        with:
-          path: ${{ env.INVOKEAI_ROOT }}/${{ matrix.stable-diffusion-model-dl-path }}
-          key: ${{ env.cache-name }}
-
-      - name: Download ${{ matrix.stable-diffusion-model }}
-        id: download-stable-diffusion-model
-        if: ${{ steps.cache-sd-model.outputs.cache-hit != 'true' }}
-        run: |
-          mkdir -p "${{ env.INVOKEAI_ROOT }}/${{ matrix.stable-diffusion-model-dl-path }}"
-          curl \
-            -H "Authorization: Bearer ${{ secrets.HUGGINGFACE_TOKEN }}" \
-            -o "${{ env.INVOKEAI_ROOT }}/${{ matrix.stable-diffusion-model-dl-path }}/${{ matrix.stable-diffusion-model-dl-name }}" \
-            -L ${{ matrix.stable-diffusion-model-url }}
-
->>>>>>> f2d2a499
       - name: run configure_invokeai.py
         id: run-preload-models
         run: |
