--- conflicted
+++ resolved
@@ -1,941 +1,4 @@
 #!/usr/bin/env python
 
-<<<<<<< HEAD
-import os
-import re
-import sys
-import shlex
-import copy
-import warnings
-import time
-import traceback
-import yaml
-
-sys.path.append('.')    # corrects a weird problem on Macs
-from ldm.invoke.prompt_parser import PromptParser
-from ldm.invoke.readline import get_completer
-from ldm.invoke.args import Args, metadata_dumps, metadata_from_png, dream_cmd_from_png
-from ldm.invoke.pngwriter import PngWriter, retrieve_metadata, write_metadata
-from ldm.invoke.image_util import make_grid
-from ldm.invoke.log import write_log
-from omegaconf import OmegaConf
-from pathlib import Path
-import pyparsing
-
-# global used in multiple functions (fix)
-infile = None
-
-def main():
-    """Initialize command-line parsers and the diffusion model"""
-    global infile
-    print('* Initializing, be patient...')
-    
-    opt  = Args()
-    args = opt.parse_args()
-    if not args:
-        sys.exit(-1)
-
-    if args.laion400m:
-        print('--laion400m flag has been deprecated. Please use --model laion400m instead.')
-        sys.exit(-1)
-    if args.weights:
-        print('--weights argument has been deprecated. Please edit ./configs/models.yaml, and select the weights using --model instead.')
-        sys.exit(-1)
-    if args.max_loaded_models is not None:
-        if args.max_loaded_models <= 0:
-            print('--max_loaded_models must be >= 1; using 1')
-            args.max_loaded_models = 1
-
-    from ldm.generate import Generate
-
-    # these two lines prevent a horrible warning message from appearing
-    # when the frozen CLIP tokenizer is imported
-    import transformers
-    transformers.logging.set_verbosity_error()
-
-    # Loading Face Restoration and ESRGAN Modules
-    gfpgan,codeformer,esrgan = load_face_restoration(opt)
-
-    # make sure the output directory exists
-    if not os.path.exists(opt.outdir):
-        os.makedirs(opt.outdir)
-
-    # load the infile as a list of lines
-    if opt.infile:
-        try:
-            if os.path.isfile(opt.infile):
-                infile = open(opt.infile, 'r', encoding='utf-8')
-            elif opt.infile == '-':  # stdin
-                infile = sys.stdin
-            else:
-                raise FileNotFoundError(f'{opt.infile} not found.')
-        except (FileNotFoundError, IOError) as e:
-            print(f'{e}. Aborting.')
-            sys.exit(-1)
-
-    # creating a Generate object:
-    try:
-        gen = Generate(
-            conf = opt.conf,
-            model = opt.model,
-            sampler_name = opt.sampler_name,
-            embedding_path = opt.embedding_path,
-            full_precision = opt.full_precision,
-            precision = opt.precision,
-            gfpgan=gfpgan,
-            codeformer=codeformer,
-            esrgan=esrgan,
-            free_gpu_mem=opt.free_gpu_mem,
-            safety_checker=opt.safety_checker,
-            max_loaded_models=opt.max_loaded_models,
-            )
-    except FileNotFoundError:
-        print('** You appear to be missing configs/models.yaml')
-        print('** You can either exit this script and run scripts/preload_models.py, or fix the problem now.')
-        emergency_model_create(opt)
-        sys.exit(-1)
-    except (IOError, KeyError) as e:
-        print(f'{e}. Aborting.')
-        sys.exit(-1)
-
-    if opt.seamless:
-        print(">> changed to seamless tiling mode")
-
-    # preload the model
-    gen.load_model()
-
-    # web server loops forever
-    if opt.web or opt.gui:
-        invoke_ai_web_server_loop(gen, gfpgan, codeformer, esrgan)
-        sys.exit(0)
-
-    if not infile:
-        print(
-            "\n* Initialization done! Awaiting your command (-h for help, 'q' to quit)"
-        )
-
-    try:
-        main_loop(gen, opt)
-    except KeyboardInterrupt:
-        print("\ngoodbye!")
-
-# TODO: main_loop() has gotten busy. Needs to be refactored.
-def main_loop(gen, opt):
-    """prompt/read/execute loop"""
-    global infile
-    done = False
-    doneAfterInFile = infile is not None
-    path_filter = re.compile(r'[<>:"/\\|?*]')
-    last_results = list()
-    model_config = OmegaConf.load(opt.conf)
-
-    # The readline completer reads history from the .dream_history file located in the
-    # output directory specified at the time of script launch. We do not currently support
-    # changing the history file midstream when the output directory is changed.
-    completer   = get_completer(opt, models=list(model_config.keys()))
-    completer.set_default_dir(opt.outdir)
-    output_cntr = completer.get_current_history_length()+1
-
-    # os.pathconf is not available on Windows
-    if hasattr(os, 'pathconf'):
-        path_max = os.pathconf(opt.outdir, 'PC_PATH_MAX')
-        name_max = os.pathconf(opt.outdir, 'PC_NAME_MAX')
-    else:
-        path_max = 260
-        name_max = 255
-
-    while not done:
-
-        operation = 'generate'
-
-        try:
-            command = get_next_command(infile)
-        except EOFError:
-            done = infile is None or doneAfterInFile
-            infile = None
-            continue
-
-        # skip empty lines
-        if not command.strip():
-            continue
-
-        if command.startswith(('#', '//')):
-            continue
-
-        if len(command.strip()) == 1 and command.startswith('q'):
-            done = True
-            break
-
-        if command.startswith('!'):
-            command, operation = do_command(command, gen, opt, completer)
-
-        if operation is None:
-            continue
-
-        if opt.parse_cmd(command) is None:
-            continue
-
-        if opt.init_img:
-            try:
-                if not opt.prompt:
-                    oldargs    = metadata_from_png(opt.init_img)
-                    opt.prompt = oldargs.prompt
-                    print(f'>> Retrieved old prompt "{opt.prompt}" from {opt.init_img}')
-            except (OSError, AttributeError, KeyError):
-                pass
-
-        if len(opt.prompt) == 0:
-            opt.prompt = ''
-
-        # width and height are set by model if not specified
-        if not opt.width:
-            opt.width = gen.width
-        if not opt.height:
-            opt.height = gen.height
-
-        # retrieve previous value of init image if requested
-        if opt.init_img is not None and re.match('^-\\d+$', opt.init_img):
-            try:
-                opt.init_img = last_results[int(opt.init_img)][0]
-                print(f'>> Reusing previous image {opt.init_img}')
-            except IndexError:
-                print(
-                    f'>> No previous initial image at position {opt.init_img} found')
-                opt.init_img = None
-                continue
-
-        # try to relativize pathnames
-        for attr in ('init_img','init_mask','init_color','embedding_path'):
-            if getattr(opt,attr) and not os.path.exists(getattr(opt,attr)):
-                basename = getattr(opt,attr)
-                path     = os.path.join(opt.outdir,basename)
-                setattr(opt,attr,path)
-
-        # retrieve previous value of seed if requested
-        # Exception: for postprocess operations negative seed values
-        # mean "discard the original seed and generate a new one"
-        # (this is a non-obvious hack and needs to be reworked)
-        if opt.seed is not None and opt.seed < 0 and operation != 'postprocess':
-            try:
-                opt.seed = last_results[opt.seed][1]
-                print(f'>> Reusing previous seed {opt.seed}')
-            except IndexError:
-                print(f'>> No previous seed at position {opt.seed} found')
-                opt.seed = None
-                continue
-
-        if opt.strength is None:
-            opt.strength = 0.75 if opt.out_direction is None else 0.83
-
-        if opt.with_variations is not None:
-            opt.with_variations = split_variations(opt.with_variations)
-
-        if opt.prompt_as_dir and operation == 'generate':
-            # sanitize the prompt to a valid folder name
-            subdir = path_filter.sub('_', opt.prompt)[:name_max].rstrip(' .')
-
-            # truncate path to maximum allowed length
-            # 39 is the length of '######.##########.##########-##.png', plus two separators and a NUL
-            subdir = subdir[:(path_max - 39 - len(os.path.abspath(opt.outdir)))]
-            current_outdir = os.path.join(opt.outdir, subdir)
-
-            print('Writing files to directory: "' + current_outdir + '"')
-
-            # make sure the output directory exists
-            if not os.path.exists(current_outdir):
-                os.makedirs(current_outdir)
-        else:
-            if not os.path.exists(opt.outdir):
-                os.makedirs(opt.outdir)
-            current_outdir = opt.outdir
-
-        # Write out the history at this point.
-        # TODO: Fix the parsing of command-line parameters
-        # so that !operations don't need to be stripped and readded
-        if operation == 'postprocess':
-            completer.add_history(f'!fix {command}')
-        elif operation == 'mask':
-            completer.add_history(f'!mask {command}')
-        else:
-            completer.add_history(command)
-
-        # Here is where the images are actually generated!
-        last_results = []
-        try:
-            file_writer      = PngWriter(current_outdir)
-            results          = []  # list of filename, prompt pairs
-            grid_images      = dict()  # seed -> Image, only used if `opt.grid`
-            prior_variations = opt.with_variations or []
-            prefix = file_writer.unique_prefix()
-            step_callback = make_step_callback(gen, opt, prefix) if opt.save_intermediates > 0 else None
-
-            def image_writer(image, seed, upscaled=False, first_seed=None, use_prefix=None):
-                # note the seed is the seed of the current image
-                # the first_seed is the original seed that noise is added to
-                # when the -v switch is used to generate variations
-                nonlocal prior_variations
-                nonlocal prefix
-
-                path = None
-                if opt.grid:
-                    grid_images[seed] = image
-
-                elif operation == 'mask':
-                    filename = f'{prefix}.{use_prefix}.{seed}.png'
-                    tm = opt.text_mask[0]
-                    th = opt.text_mask[1] if len(opt.text_mask)>1 else 0.5
-                    formatted_dream_prompt = f'!mask {opt.input_file_path} -tm {tm} {th}'
-                    path = file_writer.save_image_and_prompt_to_png(
-                        image           = image,
-                        dream_prompt    = formatted_dream_prompt,
-                        metadata        = {},
-                        name      = filename,
-                        compress_level = opt.png_compression,
-                    )
-                    results.append([path, formatted_dream_prompt])
-
-                else:
-                    if use_prefix is not None:
-                        prefix = use_prefix
-                    postprocessed = upscaled if upscaled else operation=='postprocess'
-                    filename, formatted_dream_prompt = prepare_image_metadata(
-                        opt,
-                        prefix,
-                        seed,
-                        operation,
-                        prior_variations,
-                        postprocessed,
-                        first_seed
-                    )
-                    path = file_writer.save_image_and_prompt_to_png(
-                        image           = image,
-                        dream_prompt    = formatted_dream_prompt,
-                        metadata        = metadata_dumps(
-                            opt,
-                            seeds      = [seed if opt.variation_amount==0 and len(prior_variations)==0 else first_seed],
-                            model_hash = gen.model_hash,
-                        ),
-                        name      = filename,
-                        compress_level = opt.png_compression,
-                    )
-
-                    # update rfc metadata
-                    if operation == 'postprocess':
-                        tool = re.match('postprocess:(\w+)',opt.last_operation).groups()[0]
-                        add_postprocessing_to_metadata(
-                            opt,
-                            opt.input_file_path,
-                            filename,
-                            tool,
-                            formatted_dream_prompt,
-                        )                           
-                        
-                    if (not postprocessed) or opt.save_original:
-                        # only append to results if we didn't overwrite an earlier output
-                        results.append([path, formatted_dream_prompt])
-
-                # so that the seed autocompletes (on linux|mac when -S or --seed specified
-                if completer and operation == 'generate':
-                    completer.add_seed(seed)
-                    completer.add_seed(first_seed)
-                last_results.append([path, seed])
-
-            if operation == 'generate':
-                catch_ctrl_c = infile is None # if running interactively, we catch keyboard interrupts
-                opt.last_operation='generate'
-                try:
-                    gen.prompt2image(
-                        image_callback=image_writer,
-                        step_callback=step_callback,
-                        catch_interrupts=catch_ctrl_c,
-                        **vars(opt)
-                    )
-                except (PromptParser.ParsingException, pyparsing.ParseException) as e:
-                    print('** An error occurred while processing your prompt **')
-                    print(f'** {str(e)} **')
-            elif operation == 'postprocess':
-                print(f'>> fixing {opt.prompt}')
-                opt.last_operation = do_postprocess(gen,opt,image_writer)
-
-            elif operation == 'mask':
-                print(f'>> generating masks from {opt.prompt}')
-                do_textmask(gen, opt, image_writer)
-
-            if opt.grid and len(grid_images) > 0:
-                grid_img   = make_grid(list(grid_images.values()))
-                grid_seeds = list(grid_images.keys())
-                first_seed = last_results[0][1]
-                filename   = f'{prefix}.{first_seed}.png'
-                formatted_dream_prompt  = opt.dream_prompt_str(seed=first_seed,grid=True,iterations=len(grid_images))
-                formatted_dream_prompt += f' # {grid_seeds}'
-                metadata = metadata_dumps(
-                    opt,
-                    seeds      = grid_seeds,
-                    model_hash = gen.model_hash
-                    )
-                path = file_writer.save_image_and_prompt_to_png(
-                    image        = grid_img,
-                    dream_prompt = formatted_dream_prompt,
-                    metadata     = metadata,
-                    name         = filename
-                )
-                results = [[path, formatted_dream_prompt]]
-
-        except AssertionError as e:
-            print(e)
-            continue
-
-        except OSError as e:
-            print(e)
-            continue
-
-        print('Outputs:')
-        log_path = os.path.join(current_outdir, 'invoke_log')
-        output_cntr = write_log(results, log_path ,('txt', 'md'), output_cntr)
-        print()
-
-    print('goodbye!')
-
-# TO DO: remove repetitive code and the awkward command.replace() trope
-# Just do a simple parse of the command!
-def do_command(command:str, gen, opt:Args, completer) -> tuple:
-    global infile
-    operation = 'generate'   # default operation, alternative is 'postprocess'
-
-    if command.startswith('!dream'):   # in case a stored prompt still contains the !dream command
-        command = command.replace('!dream ','',1)
-
-    elif command.startswith('!fix'):
-        command = command.replace('!fix ','',1)
-        operation = 'postprocess'
-
-    elif command.startswith('!mask'):
-        command = command.replace('!mask ','',1)
-        operation = 'mask'
-
-    elif command.startswith('!switch'):
-        model_name = command.replace('!switch ','',1)
-        gen.set_model(model_name)
-        completer.add_history(command)
-        operation = None
-        
-    elif command.startswith('!models'):
-        gen.model_cache.print_models()
-        completer.add_history(command)
-        operation = None
-
-    elif command.startswith('!import'):
-        path = shlex.split(command)
-        if len(path) < 2:
-            print('** please provide a path to a .ckpt or .vae model file')
-        elif not os.path.exists(path[1]):
-            print(f'** {path[1]}: file not found')
-        else:
-            add_weights_to_config(path[1], gen, opt, completer)
-        completer.add_history(command)
-        operation = None
-
-    elif command.startswith('!edit'):
-        path = shlex.split(command)
-        if len(path) < 2:
-            print('** please provide the name of a model')
-        else:
-            edit_config(path[1], gen, opt, completer)
-        completer.add_history(command)
-        operation = None
-
-    elif command.startswith('!del'):
-        path = shlex.split(command)
-        if len(path) < 2:
-            print('** please provide the name of a model')
-        else:
-            del_config(path[1], gen, opt, completer)
-        completer.add_history(command)
-        operation = None
-
-    elif command.startswith('!fetch'):
-        file_path = command.replace('!fetch','',1).strip()
-        retrieve_dream_command(opt,file_path,completer)
-        completer.add_history(command)
-        operation = None
-
-    elif command.startswith('!replay'):
-        file_path = command.replace('!replay','',1).strip()
-        if infile is None and os.path.isfile(file_path):
-            infile = open(file_path, 'r', encoding='utf-8')
-        completer.add_history(command)
-        operation = None
-
-    elif command.startswith('!history'):
-        completer.show_history()
-        operation = None
-
-    elif command.startswith('!search'):
-        search_str = command.replace('!search','',1).strip()
-        completer.show_history(search_str)
-        operation = None
-
-    elif command.startswith('!clear'):
-        completer.clear_history()
-        operation = None
-
-    elif re.match('^!(\d+)',command):
-        command_no = re.match('^!(\d+)',command).groups()[0]
-        command    = completer.get_line(int(command_no))
-        completer.set_line(command)
-        operation = None
-
-    else:  # not a recognized command, so give the --help text
-        command = '-h'
-    return command, operation
-
-
-def add_weights_to_config(model_path:str, gen, opt, completer):
-    print(f'>> Model import in process. Please enter the values needed to configure this model:')
-    print()
-
-    new_config = {}
-    new_config['weights'] = model_path
-
-    done = False
-    while not done:
-        model_name = input('Short name for this model: ')
-        if not re.match('^[\w._-]+$',model_name):
-            print('** model name must contain only words, digits and the characters [._-] **')
-        else:
-            done = True
-    new_config['description'] = input('Description of this model: ')
-
-    completer.complete_extensions(('.yaml','.yml'))
-    completer.linebuffer = 'configs/stable-diffusion/v1-inference.yaml'
-    
-    done = False
-    while not done:
-        new_config['config'] = input('Configuration file for this model: ')
-        done = os.path.exists(new_config['config'])
-
-    done = False
-    completer.complete_extensions(('.vae.pt','.vae','.ckpt'))
-    while not done:
-        vae = input('VAE autoencoder file for this model [None]: ')
-        if os.path.exists(vae):
-            new_config['vae'] = vae
-            done = True
-        else:
-            done = len(vae)==0
-
-    completer.complete_extensions(None)
-
-    for field in ('width','height'):
-        done = False
-        while not done:
-            try:
-                completer.linebuffer = '512'
-                value = int(input(f'Default image {field}: '))
-                assert value >= 64 and value <= 2048
-                new_config[field] = value
-                done = True
-            except:
-                print('** Please enter a valid integer between 64 and 2048')
-
-    make_default = input('Make this the default model? [n] ') in ('y','Y')
-    
-    if write_config_file(opt.conf, gen, model_name, new_config, make_default=make_default):
-        completer.add_model(model_name)
-
-def del_config(model_name:str, gen, opt, completer):
-    current_model = gen.model_name
-    if model_name == current_model:
-        print("** Can't delete active model. !switch to another model first. **")
-        return
-    if gen.model_cache.del_model(model_name):
-        gen.model_cache.commit(opt.conf)
-    print(f'** {model_name} deleted')
-    completer.del_model(model_name)
-    
-def edit_config(model_name:str, gen, opt, completer):
-    config = gen.model_cache.config
-    
-    if model_name not in config:
-        print(f'** Unknown model {model_name}')
-        return
-    
-    print(f'\n>> Editing model {model_name} from configuration file {opt.conf}')
-
-    conf = config[model_name]
-    new_config = {}
-    completer.complete_extensions(('.yaml','.yml','.ckpt','.vae.pt'))
-    for field in ('description', 'weights', 'vae', 'config', 'width','height'):
-        completer.linebuffer = str(conf[field]) if field in conf else ''
-        new_value = input(f'{field}: ')
-        new_config[field] = int(new_value) if field in ('width','height') else new_value
-    make_default = input('Make this the default model? [n] ') in ('y','Y')
-    completer.complete_extensions(None)
-    write_config_file(opt.conf, gen, model_name, new_config, clobber=True, make_default=make_default)
-    
-def write_config_file(conf_path, gen, model_name, new_config, clobber=False, make_default=False):
-    current_model = gen.model_name
-    
-    op = 'modify' if clobber else 'import'
-    print('\n>> New configuration:')
-    if make_default:
-        new_config['default'] = True
-    print(yaml.dump({model_name:new_config}))
-    if input(f'OK to {op} [n]? ') not in ('y','Y'):
-        return False
-
-    try:
-        print('>> Verifying that new model loads...')
-        gen.model_cache.add_model(model_name, new_config, clobber)
-        assert gen.set_model(model_name) is not None, 'model failed to load'
-    except AssertionError as e:
-        print(f'** aborting **')
-        gen.model_cache.del_model(model_name)
-        return False
-
-    if make_default:
-        print('making this default')
-        gen.model_cache.set_default_model(model_name)
-
-    gen.model_cache.commit(conf_path)
-    
-    do_switch = input(f'Keep model loaded? [y]')
-    if len(do_switch)==0 or do_switch[0] in ('y','Y'):
-        pass
-    else:
-        gen.set_model(current_model)
-    return True
-
-def do_textmask(gen, opt, callback):
-    image_path = opt.prompt
-    if not os.path.exists(image_path):
-        image_path = os.path.join(opt.outdir,image_path)
-    assert os.path.exists(image_path), '** "{opt.prompt}" not found. Please enter the name of an existing image file to mask **'
-    assert opt.text_mask is not None and len(opt.text_mask) >= 1, '** Please provide a text mask with -tm **'
-    opt.input_file_path = image_path
-    tm = opt.text_mask[0]
-    threshold = float(opt.text_mask[1]) if len(opt.text_mask) > 1  else 0.5
-    gen.apply_textmask(
-        image_path = image_path,
-        prompt = tm,
-        threshold = threshold,
-        callback = callback,
-    )
-
-def do_postprocess (gen, opt, callback):
-    file_path = opt.prompt      # treat the prompt as the file pathname
-    if opt.new_prompt is not None:
-        opt.prompt = opt.new_prompt
-    else:
-        opt.prompt = None
-        
-    if os.path.dirname(file_path) == '': #basename given
-        file_path = os.path.join(opt.outdir,file_path)
-
-    opt.input_file_path = file_path
-
-    tool=None
-    if opt.facetool_strength > 0:
-        tool = opt.facetool
-    elif opt.embiggen:
-        tool = 'embiggen'
-    elif opt.upscale:
-        tool = 'upscale'
-    elif opt.out_direction:
-        tool = 'outpaint'
-    elif opt.outcrop:
-        tool = 'outcrop'
-    opt.save_original  = True # do not overwrite old image!
-    opt.last_operation = f'postprocess:{tool}'
-    try:
-        gen.apply_postprocessor(
-            image_path      = file_path,
-            tool            = tool,
-            facetool_strength = opt.facetool_strength,
-            codeformer_fidelity = opt.codeformer_fidelity,
-            save_original       = opt.save_original,
-            upscale             = opt.upscale,
-            out_direction       = opt.out_direction,
-            outcrop             = opt.outcrop,
-            callback            = callback,
-            opt                 = opt,
-        )
-    except OSError:
-        print(traceback.format_exc(), file=sys.stderr)
-        print(f'** {file_path}: file could not be read')
-        return
-    except (KeyError, AttributeError):
-        print(traceback.format_exc(), file=sys.stderr)
-        return
-    return opt.last_operation
-
-def add_postprocessing_to_metadata(opt,original_file,new_file,tool,command):
-    original_file = original_file if os.path.exists(original_file) else os.path.join(opt.outdir,original_file)
-    new_file       = new_file     if os.path.exists(new_file)      else os.path.join(opt.outdir,new_file)
-    try:
-        meta = retrieve_metadata(original_file)['sd-metadata']
-    except AttributeError:
-        try:
-            meta = retrieve_metadata(new_file)['sd-metadata']
-        except AttributeError:
-            meta = {}
-
-    if 'image' not in meta:
-        meta = metadata_dumps(opt,seeds=[opt.seed])['image']
-        meta['image'] = {}
-    img_data = meta.get('image')
-    pp = img_data.get('postprocessing',[]) or []
-    pp.append(
-        {
-            'tool':tool,
-            'dream_command':command,
-        }
-    )
-    meta['image']['postprocessing'] = pp
-    write_metadata(new_file,meta)
-    
-def prepare_image_metadata(
-        opt,
-        prefix,
-        seed,
-        operation='generate',
-        prior_variations=[],
-        postprocessed=False,
-        first_seed=None
-):
-
-    if postprocessed and opt.save_original:
-        filename = choose_postprocess_name(opt,prefix,seed)
-    else:
-        wildcards = dict(opt.__dict__)
-        wildcards['prefix'] = prefix
-        wildcards['seed'] = seed
-        try:
-            filename = opt.fnformat.format(**wildcards)
-        except KeyError as e:
-            print(f'** The filename format contains an unknown key \'{e.args[0]}\'. Will use \'{{prefix}}.{{seed}}.png\' instead')
-            filename = f'{prefix}.{seed}.png'
-        except IndexError as e:
-            print(f'** The filename format is broken or complete. Will use \'{{prefix}}.{{seed}}.png\' instead')
-            filename = f'{prefix}.{seed}.png'
-
-    if opt.variation_amount > 0:
-        first_seed             = first_seed or seed
-        this_variation         = [[seed, opt.variation_amount]]
-        opt.with_variations    = prior_variations + this_variation
-        formatted_dream_prompt = opt.dream_prompt_str(seed=first_seed)
-    elif len(prior_variations) > 0:
-        formatted_dream_prompt = opt.dream_prompt_str(seed=first_seed)
-    elif operation == 'postprocess':
-        formatted_dream_prompt = '!fix '+opt.dream_prompt_str(seed=seed,prompt=opt.input_file_path)
-    else:
-        formatted_dream_prompt = opt.dream_prompt_str(seed=seed)
-    return filename,formatted_dream_prompt
-
-def choose_postprocess_name(opt,prefix,seed) -> str:
-    match      = re.search('postprocess:(\w+)',opt.last_operation)
-    if match:
-        modifier = match.group(1)   # will look like "gfpgan", "upscale", "outpaint" or "embiggen"
-    else:
-        modifier = 'postprocessed'
-
-    counter   = 0
-    filename  = None
-    available = False
-    while not available:
-        if counter == 0:
-            filename = f'{prefix}.{seed}.{modifier}.png'
-        else:
-            filename = f'{prefix}.{seed}.{modifier}-{counter:02d}.png'
-        available = not os.path.exists(os.path.join(opt.outdir,filename))
-        counter += 1
-    return filename
-
-def get_next_command(infile=None) -> str:  # command string
-    if infile is None:
-        command = input('invoke> ')
-    else:
-        command = infile.readline()
-        if not command:
-            raise EOFError
-        else:
-            command = command.strip()
-        if len(command)>0:
-            print(f'#{command}')
-    return command
-
-def invoke_ai_web_server_loop(gen, gfpgan, codeformer, esrgan):
-    print('\n* --web was specified, starting web server...')
-    from backend.invoke_ai_web_server import InvokeAIWebServer
-    # Change working directory to the stable-diffusion directory
-    os.chdir(
-        os.path.abspath(os.path.join(os.path.dirname(__file__), '..'))
-    )
-    
-    invoke_ai_web_server = InvokeAIWebServer(generate=gen, gfpgan=gfpgan, codeformer=codeformer, esrgan=esrgan)
-
-    try:
-        invoke_ai_web_server.run()
-    except KeyboardInterrupt:
-        pass
-    
-
-def split_variations(variations_string) -> list:
-    # shotgun parsing, woo
-    parts = []
-    broken = False  # python doesn't have labeled loops...
-    for part in variations_string.split(','):
-        seed_and_weight = part.split(':')
-        if len(seed_and_weight) != 2:
-            print(f'** Could not parse with_variation part "{part}"')
-            broken = True
-            break
-        try:
-            seed   = int(seed_and_weight[0])
-            weight = float(seed_and_weight[1])
-        except ValueError:
-            print(f'** Could not parse with_variation part "{part}"')
-            broken = True
-            break
-        parts.append([seed, weight])
-    if broken:
-        return None
-    elif len(parts) == 0:
-        return None
-    else:
-        return parts
-
-def load_face_restoration(opt):
-    try:
-        gfpgan, codeformer, esrgan = None, None, None
-        if opt.restore or opt.esrgan:
-            from ldm.invoke.restoration import Restoration
-            restoration = Restoration()
-            if opt.restore:
-                gfpgan, codeformer = restoration.load_face_restore_models(opt.gfpgan_model_path)
-            else:
-                print('>> Face restoration disabled')
-            if opt.esrgan:
-                esrgan = restoration.load_esrgan(opt.esrgan_bg_tile)
-            else:
-                print('>> Upscaling disabled')
-        else:
-            print('>> Face restoration and upscaling disabled')
-    except (ModuleNotFoundError, ImportError):
-        print(traceback.format_exc(), file=sys.stderr)
-        print('>> You may need to install the ESRGAN and/or GFPGAN modules')
-    return gfpgan,codeformer,esrgan
-
-def make_step_callback(gen, opt, prefix):
-    destination = os.path.join(opt.outdir,'intermediates',prefix)
-    os.makedirs(destination,exist_ok=True)
-    print(f'>> Intermediate images will be written into {destination}')
-    def callback(img, step):
-        if step % opt.save_intermediates == 0 or step == opt.steps-1:
-            filename = os.path.join(destination,f'{step:04}.png')
-            image = gen.sample_to_image(img)
-            image.save(filename,'PNG')
-    return callback
-    
-def retrieve_dream_command(opt,command,completer):
-    '''
-    Given a full or partial path to a previously-generated image file,
-    will retrieve and format the dream command used to generate the image,
-    and pop it into the readline buffer (linux, Mac), or print out a comment
-    for cut-and-paste (windows)
-
-    Given a wildcard path to a folder with image png files, 
-    will retrieve and format the dream command used to generate the images,
-    and save them to a file commands.txt for further processing
-    '''
-    if len(command) == 0:
-        return
-
-    tokens = command.split()
-    dir,basename = os.path.split(tokens[0])
-    if len(dir) == 0:
-        path = os.path.join(opt.outdir,basename)
-    else:
-        path = tokens[0]
-
-    if len(tokens) > 1:
-        return write_commands(opt, path, tokens[1])
-
-    cmd = ''
-    try:
-        cmd = dream_cmd_from_png(path)
-    except OSError:
-        print(f'## {tokens[0]}: file could not be read')
-    except (KeyError, AttributeError, IndexError):
-        print(f'## {tokens[0]}: file has no metadata')
-    except:
-        print(f'## {tokens[0]}: file could not be processed')
-    if len(cmd)>0:
-        completer.set_line(cmd)
-
-def write_commands(opt, file_path:str, outfilepath:str):
-    dir,basename = os.path.split(file_path)
-    try:
-        paths = sorted(list(Path(dir).glob(basename)))
-    except ValueError:
-        print(f'## "{basename}": unacceptable pattern')
-        return
- 
-    commands = []
-    cmd = None
-    for path in paths:
-        try:
-            cmd = dream_cmd_from_png(path)
-        except (KeyError, AttributeError, IndexError):
-            print(f'## {path}: file has no metadata')
-        except:
-            print(f'## {path}: file could not be processed')
-        if cmd:
-            commands.append(f'# {path}')
-            commands.append(cmd)
-    if len(commands)>0:
-        dir,basename = os.path.split(outfilepath)
-        if len(dir)==0:
-            outfilepath = os.path.join(opt.outdir,basename)
-        with open(outfilepath, 'w', encoding='utf-8') as f:
-            f.write('\n'.join(commands))
-        print(f'>> File {outfilepath} with commands created')
-
-def emergency_model_create(opt:Args):
-    completer   = get_completer(opt)
-    completer.complete_extensions(('.yaml','.yml','.ckpt','.vae.pt'))
-    completer.set_default_dir('.')
-    valid_path = False
-    while not valid_path:
-        weights_file = input('Enter the path to a downloaded models file, or ^C to exit: ')
-        valid_path = os.path.exists(weights_file)
-    dir,basename = os.path.split(weights_file)
-
-    valid_name = False
-    while not valid_name:
-        name = input('Enter a short name for this model (no spaces): ')
-        name = 'unnamed model' if len(name)==0 else name
-        valid_name = ' ' not in name
-
-    description = input('Enter a description for this model: ')
-    description = 'no description' if len(description)==0 else description
-
-    with open(opt.conf, 'w', encoding='utf-8') as f:
-        f.write(f'{name}:\n')
-        f.write(f'  description: {description}\n')
-        f.write(f'  weights: {weights_file}\n')
-        f.write(f'  config: ./configs/stable-diffusion/v1-inference.yaml\n')
-        f.write(f'  width: 512\n')
-        f.write(f'  height: 512\n')
-        f.write(f'  default: true\n')
-    print(f'Config file {opt.conf} is created. This script will now exit.')
-    print(f'After restarting you may examine the entry with !models and edit it with !edit.')
-    
-######################################
-
-if __name__ == '__main__':
-    main()
-=======
 import ldm.invoke.CLI
 ldm.invoke.CLI.main()
->>>>>>> c79ec204
