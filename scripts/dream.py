--- conflicted
+++ resolved
@@ -240,13 +240,9 @@
             grid_images = dict()  # seed -> Image, only used if `opt.grid`
 
             def image_writer(image, seed, upscaled=False):
-<<<<<<< HEAD
                 allow_overwrite = False
-                if do_grid:
-=======
                 path = None
                 if opt.grid:
->>>>>>> 60b731e7
                     grid_images[seed] = image
                 else:
                     if upscaled and opt.save_original:
@@ -274,12 +270,7 @@
                         normalized_prompt = PromptFormatter(
                             gen, opt).normalize_prompt()
                         metadata_prompt = f'{normalized_prompt} -S{seed}'
-<<<<<<< HEAD
                     path = file_writer.save_image_and_prompt_to_png(image, metadata_prompt, filename, allow_overwrite)
-=======
-                    path = file_writer.save_image_and_prompt_to_png(
-                        image, metadata_prompt, filename)
->>>>>>> 60b731e7
                     if (not upscaled) or opt.save_original:
                         # only append to results if we didn't overwrite an earlier output
                         results.append([path, metadata_prompt])
