--- conflicted
+++ resolved
@@ -567,7 +567,6 @@
         help='Path to input image for img2img mode (supersedes width and height)',
     )
     parser.add_argument(
-<<<<<<< HEAD
         '-J',
         '--init_img_set',
         type=str,
@@ -579,13 +578,13 @@
         default=0.1,
         type=float,
         help='Sets the quantile below which melded latents have reduced seed noise',
-=======
+    )
+    parser.add_argument(
         '-T',
         '-fit',
         '--fit',
         action='store_true',
         help='If specified, will resize the input image to fit within the dimensions of width x height (512x512 default)',
->>>>>>> 6266d9e8
     )
     parser.add_argument(
         '-f',
