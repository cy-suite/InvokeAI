#!/usr/bin/env python3
# Copyright (c) 2022 Lincoln D. Stein (https://github.com/lstein)

import argparse
import shlex
import os
import re
import sys
import copy
import warnings
import time
import ldm.dream.readline
from ldm.dream.pngwriter import PngWriter, PromptFormatter
from ldm.dream.server import DreamServer, ThreadingDreamServer
from ldm.dream.image_util import make_grid
from omegaconf import OmegaConf

# Placeholder to be replaced with proper class that tracks the
# outputs and associates with the prompt that generated them.
# Just want to get the formatting look right for now.
output_cntr = 0


def main():
    """Initialize command-line parsers and the diffusion model"""
    arg_parser = create_argv_parser()
    opt = arg_parser.parse_args()

    if opt.laion400m:
        print('--laion400m flag has been deprecated. Please use --model laion400m instead.')
        sys.exit(-1)
    if opt.weights != 'model':
        print('--weights argument has been deprecated. Please configure ./configs/models.yaml, and call it using --model instead.')
        sys.exit(-1)

    print('* Initializing, be patient...\n')
    sys.path.append('.')
    from ldm.generate import Generate

    # these two lines prevent a horrible warning message from appearing
    # when the frozen CLIP tokenizer is imported
    import transformers
    transformers.logging.set_verbosity_error()

    # creating a simple Generate object with a handful of
    # defaults passed on the command line.
    # additional parameters will be added (or overriden) during
    # the user input loop
    try:
        gen = Generate(
            conf           = opt.config,
            model          = opt.model,
            sampler_name   = opt.sampler_name,
            embedding_path = opt.embedding_path,
            full_precision = opt.full_precision,
        )
    except (FileNotFoundError, IOError, KeyError) as e:
        print(f'{e}. Aborting.')
        sys.exit(-1)

    # make sure the output directory exists
    if not os.path.exists(opt.outdir):
        os.makedirs(opt.outdir)

    # load the infile as a list of lines
    infile = None
    if opt.infile:
        try:
            if os.path.isfile(opt.infile):
                infile = open(opt.infile, 'r', encoding='utf-8')
            elif opt.infile == '-':  # stdin
                infile = sys.stdin
            else:
                raise FileNotFoundError(f'{opt.infile} not found.')
        except (FileNotFoundError, IOError) as e:
            print(f'{e}. Aborting.')
            sys.exit(-1)

    if opt.seamless:
        print(">> changed to seamless tiling mode")

    # preload the model
    gen.load_model()

    if not infile:
        print(
            "\n* Initialization done! Awaiting your command (-h for help, 'q' to quit)"
        )

    # web server loops forever
    if opt.web:
        dream_server_loop(gen, opt.host, opt.port, opt.outdir)
        sys.exit(0)

    cmd_parser = create_cmd_parser()
    main_loop(gen, opt.outdir, opt.prompt_as_dir, cmd_parser, infile)

# TODO: main_loop() has gotten busy. Needs to be refactored.
def main_loop(gen, outdir, prompt_as_dir, parser, infile):
    """prompt/read/execute loop"""
    done = False
    path_filter = re.compile(r'[<>:"/\\|?*]')
    last_results = list()

    # os.pathconf is not available on Windows
    if hasattr(os, 'pathconf'):
        path_max = os.pathconf(outdir, 'PC_PATH_MAX')
        name_max = os.pathconf(outdir, 'PC_NAME_MAX')
    else:
        path_max = 260
        name_max = 255

    while not done:
        try:
            command = get_next_command(infile)
        except EOFError:
            done = True
            continue

        # skip empty lines
        if not command.strip():
            continue

        if command.startswith(('#', '//')):
            continue

        # before splitting, escape single quotes so as not to mess
        # up the parser
        command = command.replace("'", "\\'")

        try:
            elements = shlex.split(command)
        except ValueError as e:
            print(str(e))
            continue

        if elements[0] == 'q':
            done = True
            break

        if elements[0].startswith(
            '!dream'
        ):   # in case a stored prompt still contains the !dream command
            elements.pop(0)

        # rearrange the arguments to mimic how it works in the Dream bot.
        switches = ['']
        switches_started = False

        for el in elements:
            if el[0] == '-' and not switches_started:
                switches_started = True
            if switches_started:
                switches.append(el)
            else:
                switches[0] += el
                switches[0] += ' '
        switches[0] = switches[0][: len(switches[0]) - 1]

        try:
            opt = parser.parse_args(switches)
        except SystemExit:
            parser.print_help()
            continue
        if len(opt.prompt) == 0:
            print('Try again with a prompt!')
            continue

        # retrieve previous value!
        if opt.init_img is not None and re.match('^-\\d+$', opt.init_img):
            try:
                opt.init_img = last_results[int(opt.init_img)][0]
                print(f'>> Reusing previous image {opt.init_img}')
            except IndexError:
                print(
                    f'>> No previous initial image at position {opt.init_img} found')
                opt.init_img = None
                continue

        if opt.seed is not None and opt.seed < 0:   # retrieve previous value!
            try:
                opt.seed = last_results[opt.seed][1]
                print(f'>> Reusing previous seed {opt.seed}')
            except IndexError:
                print(f'>> No previous seed at position {opt.seed} found')
                opt.seed = None
                continue

        if opt.with_variations is not None:
            # shotgun parsing, woo
            parts = []
            broken = False  # python doesn't have labeled loops...
            for part in opt.with_variations.split(','):
                seed_and_weight = part.split(':')
                if len(seed_and_weight) != 2:
                    print(f'could not parse with_variation part "{part}"')
                    broken = True
                    break
                try:
                    seed = int(seed_and_weight[0])
                    weight = float(seed_and_weight[1])
                except ValueError:
                    print(f'could not parse with_variation part "{part}"')
                    broken = True
                    break
                parts.append([seed, weight])
            if broken:
                continue
            if len(parts) > 0:
                opt.with_variations = parts
            else:
                opt.with_variations = None

        if opt.outdir:
            if not os.path.exists(opt.outdir):
                os.makedirs(opt.outdir)
            current_outdir = opt.outdir
        elif prompt_as_dir:
            # sanitize the prompt to a valid folder name
            subdir = path_filter.sub('_', opt.prompt)[:name_max].rstrip(' .')

            # truncate path to maximum allowed length
            # 27 is the length of '######.##########.##.png', plus two separators and a NUL
            subdir = subdir[:(path_max - 27 - len(os.path.abspath(outdir)))]
            current_outdir = os.path.join(outdir, subdir)

            print('Writing files to directory: "' + current_outdir + '"')

            # make sure the output directory exists
            if not os.path.exists(current_outdir):
                os.makedirs(current_outdir)
        else:
            current_outdir = outdir

        # Here is where the images are actually generated!
        last_results = []
        try:
            file_writer = PngWriter(current_outdir)
            prefix = file_writer.unique_prefix()
            results = []  # list of filename, prompt pairs
            grid_images = dict()  # seed -> Image, only used if `opt.grid`

            def image_writer(image, seed, upscaled=False):
                path = None
                if opt.grid:
                    grid_images[seed] = image
                else:
                    if upscaled and opt.save_original:
                        filename = f'{prefix}.{seed}.postprocessed.png'
                    else:
                        filename = f'{prefix}.{seed}.png'
                    if opt.variation_amount > 0:
                        iter_opt = argparse.Namespace(**vars(opt))  # copy
                        this_variation = [[seed, opt.variation_amount]]
                        if opt.with_variations is None:
                            iter_opt.with_variations = this_variation
                        else:
                            iter_opt.with_variations = opt.with_variations + this_variation
                        iter_opt.variation_amount = 0
                        normalized_prompt = PromptFormatter(
                            gen, iter_opt).normalize_prompt()
                        metadata_prompt = f'{normalized_prompt} -S{iter_opt.seed}'
                    elif opt.with_variations is not None:
                        normalized_prompt = PromptFormatter(
                            gen, opt).normalize_prompt()
                        # use the original seed - the per-iteration value is the last variation-seed
                        metadata_prompt = f'{normalized_prompt} -S{opt.seed}'
                    else:
                        normalized_prompt = PromptFormatter(
                            gen, opt).normalize_prompt()
                        metadata_prompt = f'{normalized_prompt} -S{seed}'
                    path = file_writer.save_image_and_prompt_to_png(
                        image, metadata_prompt, filename)
                    if (not upscaled) or opt.save_original:
                        # only append to results if we didn't overwrite an earlier output
                        results.append([path, metadata_prompt])
                last_results.append([path, seed])

            catch_ctrl_c = infile is None # if running interactively, we catch keyboard interrupts
            gen.prompt2image(
                image_callback=image_writer,
                catch_interrupts=catch_ctrl_c,
                **vars(opt)
            )

            if opt.grid and len(grid_images) > 0:
                grid_img   = make_grid(list(grid_images.values()))
                grid_seeds = list(grid_images.keys())
                first_seed = last_results[0][1]
                filename = f'{prefix}.{first_seed}.png'
                # TODO better metadata for grid images
                normalized_prompt = PromptFormatter(
                    gen, opt).normalize_prompt()
                metadata_prompt = f'{normalized_prompt} -S{first_seed} --grid -n{len(grid_images)} # {grid_seeds}'
                path = file_writer.save_image_and_prompt_to_png(
                    grid_img, metadata_prompt, filename
                )
                results = [[path, metadata_prompt]]

        except AssertionError as e:
            print(e)
            continue

        except OSError as e:
            print(e)
            continue

        print('Outputs:')
        log_path = os.path.join(current_outdir, 'dream_log.txt')
        write_log_message(results, log_path)
        print()

    print('goodbye!')


def get_next_command(infile=None) -> str:  # command string
    if infile is None:
        command = input('dream> ')
    else:
        command = infile.readline()
        if not command:
            raise EOFError
        else:
            command = command.strip()
        if len(command)>0:
            print(f'#{command}')
    return command


def dream_server_loop(gen, host, port, outdir):
    print('\n* --web was specified, starting web server...')
    # Change working directory to the stable-diffusion directory
    os.chdir(
        os.path.abspath(os.path.join(os.path.dirname(__file__), '..'))
    )

    # Start server
<<<<<<< HEAD
    DreamServer.model  = t2i
=======
    DreamServer.model  = gen # misnomer in DreamServer - this is not the model you are looking for
>>>>>>> 6ec7eab8
    DreamServer.outdir = outdir
    dream_server = ThreadingDreamServer((host, port))
    print(">> Started Stable Diffusion dream server!")
    if host == '0.0.0.0':
        print(
            f"Point your browser at http://localhost:{port} or use the host's DNS name or IP address.")
    else:
        print(">> Default host address now 127.0.0.1 (localhost). Use --host 0.0.0.0 to bind any address.")
        print(f">> Point your browser at http://{host}:{port}.")

    try:
        dream_server.serve_forever()
    except KeyboardInterrupt:
        pass

    dream_server.server_close()


def write_log_message(results, log_path):
    """logs the name of the output image, prompt, and prompt args to the terminal and log file"""
    global output_cntr
    log_lines = [f'{path}: {prompt}\n' for path, prompt in results]
    for l in log_lines:
        output_cntr += 1
        print(f'[{output_cntr}] {l}',end='')


    with open(log_path, 'a', encoding='utf-8') as file:
        file.writelines(log_lines)


SAMPLER_CHOICES = [
    'ddim',
    'k_dpm_2_a',
    'k_dpm_2',
    'k_euler_a',
    'k_euler',
    'k_heun',
    'k_lms',
    'plms',
]


def create_argv_parser():
    parser = argparse.ArgumentParser(
        description="""Generate images using Stable Diffusion.
        Use --web to launch the web interface. 
        Use --from_file to load prompts from a file path or standard input ("-").
        Otherwise you will be dropped into an interactive command prompt (type -h for help.)
        Other command-line arguments are defaults that can usually be overridden
        prompt the command prompt.
"""
    )
    parser.add_argument(
        '--laion400m',
        '--latent_diffusion',
        '-l',
        dest='laion400m',
        action='store_true',
        help='Fallback to the latent diffusion (laion400m) weights and config',
    )
    parser.add_argument(
        '--from_file',
        dest='infile',
        type=str,
        help='If specified, load prompts from this file',
    )
    parser.add_argument(
        '-n',
        '--iterations',
        type=int,
        default=1,
        help='Number of images to generate',
    )
    parser.add_argument(
        '-F',
        '--full_precision',
        dest='full_precision',
        action='store_true',
        help='Use more memory-intensive full precision math for calculations',
    )
    parser.add_argument(
        '-g',
        '--grid',
        action='store_true',
        help='Generate a grid instead of individual images',
    )
    parser.add_argument(
        '-A',
        '-m',
        '--sampler',
        dest='sampler_name',
        choices=SAMPLER_CHOICES,
        metavar='SAMPLER_NAME',
        default='k_lms',
        help=f'Set the initial sampler. Default: k_lms. Supported samplers: {", ".join(SAMPLER_CHOICES)}',
    )
    parser.add_argument(
        '--outdir',
        '-o',
        type=str,
        default='outputs/img-samples',
        help='Directory to save generated images and a log of prompts and seeds. Default: outputs/img-samples',
    )
    parser.add_argument(
        '--seamless',
        action='store_true',
        help='Change the model to seamless tiling (circular) mode',
    )
    parser.add_argument(
        '--embedding_path',
        type=str,
        help='Path to a pre-trained embedding manager checkpoint - can only be set on command line',
    )
    parser.add_argument(
        '--prompt_as_dir',
        '-p',
        action='store_true',
        help='Place images in subdirectories named after the prompt.',
    )
    # GFPGAN related args
    parser.add_argument(
        '--gfpgan_bg_upsampler',
        type=str,
        default='realesrgan',
        help='Background upsampler. Default: realesrgan. Options: realesrgan, none.',

    )
    parser.add_argument(
        '--gfpgan_bg_tile',
        type=int,
        default=400,
        help='Tile size for background sampler, 0 for no tile during testing. Default: 400.',
    )
    parser.add_argument(
        '--gfpgan_model_path',
        type=str,
        default='experiments/pretrained_models/GFPGANv1.3.pth',
        help='Indicates the path to the GFPGAN model, relative to --gfpgan_dir.',
    )
    parser.add_argument(
        '--gfpgan_dir',
        type=str,
        default='./src/gfpgan',
        help='Indicates the directory containing the GFPGAN code.',
    )
    parser.add_argument(
        '--web',
        dest='web',
        action='store_true',
        help='Start in web server mode.',
    )
    parser.add_argument(
        '--host',
        type=str,
        default='127.0.0.1',
        help='Web server: Host or IP to listen on. Set to 0.0.0.0 to accept traffic from other devices on your network.'
    )
    parser.add_argument(
        '--port',
        type=int,
        default='9090',
        help='Web server: Port to listen on'
    )
    parser.add_argument(
        '--weights',
        default='model',
        help='Indicates the Stable Diffusion model to use.',
    )
    parser.add_argument(
        '--model',
        default='stable-diffusion-1.4',
        help='Indicates which diffusion model to load. (currently "stable-diffusion-1.4" (default) or "laion400m")',
    )
    parser.add_argument(
        '--config',
        default='configs/models.yaml',
        help='Path to configuration file for alternate models.',
    )
    return parser


def create_cmd_parser():
    parser = argparse.ArgumentParser(
        description='Example: dream> a fantastic alien landscape -W1024 -H960 -s100 -n12'
    )
    parser.add_argument('prompt')
    parser.add_argument('-s', '--steps', type=int, help='Number of steps')
    parser.add_argument(
        '-S',
        '--seed',
        type=int,
        help='Image seed; a +ve integer, or use -1 for the previous seed, -2 for the one before that, etc',
    )
    parser.add_argument(
        '-n',
        '--iterations',
        type=int,
        default=1,
        help='Number of samplings to perform (slower, but will provide seeds for individual images)',
    )
    parser.add_argument(
        '-W', '--width', type=int, help='Image width, multiple of 64'
    )
    parser.add_argument(
        '-H', '--height', type=int, help='Image height, multiple of 64'
    )
    parser.add_argument(
        '-C',
        '--cfg_scale',
        default=7.5,
        type=float,
        help='Classifier free guidance (CFG) scale - higher numbers cause generator to "try" harder.',
    )
    parser.add_argument(
        '-g', '--grid', action='store_true', help='generate a grid'
    )
    parser.add_argument(
        '--outdir',
        '-o',
        type=str,
        default=None,
        help='Directory to save generated images and a log of prompts and seeds',
    )
    parser.add_argument(
        '--seamless',
        action='store_true',
        help='Change the model to seamless tiling (circular) mode',
    )
    parser.add_argument(
        '-i',
        '--individual',
        action='store_true',
        help='Generate individual files (default)',
    )
    parser.add_argument(
        '-I',
        '--init_img',
        type=str,
        help='Path to input image for img2img mode (supersedes width and height)',
    )
    parser.add_argument(
        '-M',
        '--init_mask',
        type=str,
        help='Path to input mask for inpainting mode (supersedes width and height)',
    )
    parser.add_argument(
        '-T',
        '-fit',
        '--fit',
        action='store_true',
        help='If specified, will resize the input image to fit within the dimensions of width x height (512x512 default)',
    )
    parser.add_argument(
        '-f',
        '--strength',
        default=0.75,
        type=float,
        help='Strength for noising/unnoising. 0.0 preserves image exactly, 1.0 replaces it completely',
    )
    parser.add_argument(
        '-G',
        '--gfpgan_strength',
        default=0,
        type=float,
        help='The strength at which to apply the GFPGAN model to the result, in order to improve faces.',
    )
    parser.add_argument(
        '-U',
        '--upscale',
        nargs='+',
        default=None,
        type=float,
        help='Scale factor (2, 4) for upscaling final output followed by upscaling strength (0-1.0). If strength not specified, defaults to 0.75'
    )
    parser.add_argument(
        '-save_orig',
        '--save_original',
        action='store_true',
        help='Save original. Use it when upscaling to save both versions.',
    )
    parser.add_argument(
        '-embiggen',
        nargs='+',
        default=None,
        type=float,
        help='Embiggen tiled img2img for higher resolution and detail without extra VRAM usage. Takes scale factor relative to the size of the --init_img (-I), followed by ESRGAN upscaling strength (0-1.0), followed by minimum amount of overlap between tiles as a decimal ratio (0 - 1.0) or number of pixels. ESRGAN strength defaults to 0.75, and overlap defaults to 0.25 . ESRGAN is used to upscale the init prior to cutting it into tiles/pieces to run through img2img and then stitch back togeather.',
    )
    parser.add_argument(
        '-embiggen_tiles',
        nargs='+',
        default=None,
        type=int,
        help='If while doing Embiggen we are altering only parts of the image, takes a list of tiles by number to process and replace onto the image e.g. `1 3 5`, useful for redoing problematic spots from a prior Embiggen run',
    )
    # variants is going to be superseded by a generalized "prompt-morph" function
    #    parser.add_argument('-v','--variants',type=int,help="in img2img mode, the first generated image will get passed back to img2img to generate the requested number of variants")
    parser.add_argument(
        '-x',
        '--skip_normalize',
        action='store_true',
        help='Skip subprompt weight normalization',
    )
    parser.add_argument(
        '-A',
        '-m',
        '--sampler',
        dest='sampler_name',
        default=None,
        type=str,
        choices=SAMPLER_CHOICES,
        metavar='SAMPLER_NAME',
        help=f'Switch to a different sampler. Supported samplers: {", ".join(SAMPLER_CHOICES)}',
    )
    parser.add_argument(
        '-t',
        '--log_tokenization',
        action='store_true',
        help='shows how the prompt is split into tokens'
    )
    parser.add_argument(
        '-v',
        '--variation_amount',
        default=0.0,
        type=float,
        help='If > 0, generates variations on the initial seed instead of random seeds per iteration. Must be between 0 and 1. Higher values will be more different.'
    )
    parser.add_argument(
        '-V',
        '--with_variations',
        default=None,
        type=str,
        help='list of variations to apply, in the format `seed:weight,seed:weight,...'
    )
    return parser


if __name__ == '__main__':
    main()<|MERGE_RESOLUTION|>--- conflicted
+++ resolved
@@ -335,11 +335,7 @@
     )
 
     # Start server
-<<<<<<< HEAD
-    DreamServer.model  = t2i
-=======
     DreamServer.model  = gen # misnomer in DreamServer - this is not the model you are looking for
->>>>>>> 6ec7eab8
     DreamServer.outdir = outdir
     dream_server = ThreadingDreamServer((host, port))
     print(">> Started Stable Diffusion dream server!")
