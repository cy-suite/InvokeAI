# pip will resolve the version which matches torch
albumentations
dependency_injector==4.40.0
<<<<<<< HEAD
diffusers[torch]~=0.9
=======
diffusers==0.9.0
>>>>>>> 55132f64
einops
eventlet
facexlib
flask==2.1.3
flask_cors==3.0.10
flask_socketio==5.3.0
flaskwebgui==0.3.7
getpass_asterisk
huggingface-hub
imageio
imageio-ffmpeg
kornia
numpy
omegaconf
opencv-python
pillow
pip>=22
pudb
pyreadline3
pytorch-lightning==1.7.7
realesrgan
requests==2.25.1
scikit-image>=0.19
send2trash
streamlit
taming-transformers-rom1504
test-tube>=0.7.5
torch-fidelity
torchmetrics
transformers~=4.24
picklescan
# git+https://github.com/invoke-ai/GFPGAN@basicsr-1.4.1#egg=gfpgan ; platform_system == 'Windows'
git+https://github.com/invoke-ai/GFPGAN@basicsr-1.4.2#egg=gfpgan ; platform_system != 'Windows'
git+https://github.com/openai/CLIP.git@main#egg=clip
git+https://github.com/Birch-san/k-diffusion.git@mps#egg=k-diffusion
git+https://github.com/invoke-ai/clipseg.git@relaxed-python-requirement#egg=clipseg
git+https://github.com/invoke-ai/PyPatchMatch@0.1.4#egg=pypatchmatch<|MERGE_RESOLUTION|>--- conflicted
+++ resolved
@@ -1,11 +1,7 @@
 # pip will resolve the version which matches torch
 albumentations
 dependency_injector==4.40.0
-<<<<<<< HEAD
 diffusers[torch]~=0.9
-=======
-diffusers==0.9.0
->>>>>>> 55132f64
 einops
 eventlet
 facexlib
