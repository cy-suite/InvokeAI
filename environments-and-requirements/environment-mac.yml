--- conflicted
+++ resolved
@@ -59,11 +59,7 @@
       - git+https://github.com/Birch-san/k-diffusion.git@mps#egg=k-diffusion
       - git+https://github.com/invoke-ai/clipseg.git@relaxed-python-requirement#egg=clipseg
       - git+https://github.com/invoke-ai/GFPGAN@basicsr-1.4.2#egg=gfpgan
-<<<<<<< HEAD
-      - -e git+https://github.com/invoke-ai/PyPatchMatch@0.1.3#egg=pypatchmatch
-=======
       - -e git+https://github.com/invoke-ai/PyPatchMatch@0.1.4#egg=pypatchmatch
->>>>>>> 8423be53
       - -e .
 variables:
   PYTORCH_ENABLE_MPS_FALLBACK: 1