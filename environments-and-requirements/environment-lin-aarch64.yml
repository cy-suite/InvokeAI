name: invokeai
channels:
  - pytorch
  - conda-forge
  - defaults
dependencies:
  - albumentations=0.4.3
  - cudatoolkit
  - einops=0.3.0
  - eventlet
  - flask-socketio=5.3.0
  - flask=2.1.*
  - flask_cors=3.0.10
  - imageio-ffmpeg=0.4.2
  - imageio=2.9.0
  - kornia=0.6
  - numpy=1.19
  - opencv=4.6.0
  - pillow=8.*
  - pip>=22.2.2
  - pudb=2019.2
  - python=3.9.*
  - pytorch
  - pytorch-lightning=1.7.7
  - send2trash=1.8.0
  - streamlit
  - tokenizers>=0.11.1,!=0.11.3,<0.13
  - torch-fidelity=0.3.0
  - torchmetrics=0.7.0
  - torchvision
  - transformers=4.21.3
  - pip:
      - dependency_injector==4.40.0
      - getpass_asterisk
      - omegaconf==2.1.1
      - picklescan
      - pyreadline3
      - realesrgan
      - taming-transformers-rom1504
      - test-tube>=0.7.5
<<<<<<< HEAD
      - https://github.com/TencentARC/GFPGAN/archive/refs/tags/v1.3.8.zip#egg=gfpgan
      - https://github.com/Birch-san/k-diffusion/archive/refs/tags/v0.0.10.zip#egg=k-diffusion
      - https://github.com/invoke-ai/PyPatchMatch/archive/refs/tags/0.1.4.zip#egg=pypatchmatch
      - https://github.com/openai/CLIP/archive/eaa22acb90a5876642d0507623e859909230a52d.zip#egg=clip
      - https://github.com/invoke-ai/clipseg/archive/relaxed-python-requirement.zip#egg=clipseg
=======
      - git+https://github.com/openai/CLIP.git@main#egg=clip
      - git+https://github.com/Birch-san/k-diffusion.git@mps#egg=k_diffusion
      - git+https://github.com/invoke-ai/clipseg.git@relaxed-python-requirement#egg=clipseg
      - git+https://github.com/invoke-ai/GFPGAN@basicsr-1.4.2#egg=gfpgan
      - git+https://github.com/invoke-ai/PyPatchMatch@0.1.4#egg=pypatchmatch
>>>>>>> d7ba0410
      - -e .<|MERGE_RESOLUTION|>--- conflicted
+++ resolved
@@ -38,17 +38,9 @@
       - realesrgan
       - taming-transformers-rom1504
       - test-tube>=0.7.5
-<<<<<<< HEAD
-      - https://github.com/TencentARC/GFPGAN/archive/refs/tags/v1.3.8.zip#egg=gfpgan
-      - https://github.com/Birch-san/k-diffusion/archive/refs/tags/v0.0.10.zip#egg=k-diffusion
-      - https://github.com/invoke-ai/PyPatchMatch/archive/refs/tags/0.1.4.zip#egg=pypatchmatch
-      - https://github.com/openai/CLIP/archive/eaa22acb90a5876642d0507623e859909230a52d.zip#egg=clip
-      - https://github.com/invoke-ai/clipseg/archive/relaxed-python-requirement.zip#egg=clipseg
-=======
       - git+https://github.com/openai/CLIP.git@main#egg=clip
       - git+https://github.com/Birch-san/k-diffusion.git@mps#egg=k_diffusion
       - git+https://github.com/invoke-ai/clipseg.git@relaxed-python-requirement#egg=clipseg
       - git+https://github.com/invoke-ai/GFPGAN@basicsr-1.4.2#egg=gfpgan
       - git+https://github.com/invoke-ai/PyPatchMatch@0.1.4#egg=pypatchmatch
->>>>>>> d7ba0410
       - -e .